/* ###
 * IP: GHIDRA
 *
 * Licensed under the Apache License, Version 2.0 (the "License");
 * you may not use this file except in compliance with the License.
 * You may obtain a copy of the License at
 * 
 *      http://www.apache.org/licenses/LICENSE-2.0
 * 
 * Unless required by applicable law or agreed to in writing, software
 * distributed under the License is distributed on an "AS IS" BASIS,
 * WITHOUT WARRANTIES OR CONDITIONS OF ANY KIND, either express or implied.
 * See the License for the specific language governing permissions and
 * limitations under the License.
 */
package ghidra.pcode.exec.trace;

import static org.junit.Assert.*;

import java.lang.invoke.MethodHandles;
import java.lang.invoke.MethodHandles.Lookup;
import java.math.BigInteger;
import java.nio.ByteBuffer;
import java.util.*;

import org.junit.Test;

import com.google.common.collect.Range;

import ghidra.app.plugin.assembler.Assembler;
import ghidra.app.plugin.assembler.Assemblers;
import ghidra.app.plugin.assembler.sleigh.sem.AssemblyPatternBlock;
import ghidra.app.plugin.processors.sleigh.SleighLanguage;
import ghidra.pcode.emu.PcodeThread;
import ghidra.pcode.exec.*;
import ghidra.program.model.address.*;
import ghidra.program.model.lang.*;
import ghidra.program.model.listing.Instruction;
import ghidra.test.AbstractGhidraHeadlessIntegrationTest;
import ghidra.trace.database.ToyDBTraceBuilder;
import ghidra.trace.model.memory.TraceMemoryFlag;
import ghidra.trace.model.memory.TraceMemoryManager;
import ghidra.trace.model.thread.TraceThread;
import ghidra.util.Msg;
import ghidra.util.NumericUtilities;
import ghidra.util.database.UndoableTransaction;

public class TracePcodeEmulatorTest extends AbstractGhidraHeadlessIntegrationTest {

	public TraceThread initTrace(ToyDBTraceBuilder tb, List<String> stateInit,
			List<String> assembly) throws Throwable {
		return initTrace(tb, tb.range(0x00400000, 0x0040ffff), tb.range(0x00100000, 0x0010ffff),
			stateInit, assembly);
	}

	/**
	 * Build a trace with a program ready for emulation
	 * 
	 * <p>
	 * This creates a relatively bare-bones trace with initial state for testing trace
	 * emulation/interpolation. It adds ".text" and "stack" regions, creates a thread, assembles
	 * given instructions, and then executes the given SLEIGH source (in the context of the new
	 * thread) to finish initializing the trace. Note, though given first, the SLEIGH is executed
	 * after assembly. Thus, it can be used to modify the resulting machine code by modifying the
	 * memory where it was assembled.
	 * 
	 * @param tb the trace builder
	 * @param stateInit SLEIGH source lines to execute to initialize the trace state before
	 *            emulation. Each line must end with ";"
	 * @param assembly lines of assembly to place starting at {@code 0x00400000}
	 * @return a new trace thread, whose register state is initialized as specified
	 * @throws Throwable if anything goes wrong
	 */
	public TraceThread initTrace(ToyDBTraceBuilder tb, AddressRange text, AddressRange stack,
			List<String> stateInit, List<String> assembly) throws Throwable {
		TraceMemoryManager mm = tb.trace.getMemoryManager();
		TraceThread thread;
		try (UndoableTransaction tid = tb.startTransaction()) {
			thread = tb.getOrAddThread("Thread1", 0);
			mm.addRegion("Regions[bin:.text]", Range.atLeast(0L), text,
				TraceMemoryFlag.READ, TraceMemoryFlag.EXECUTE);
			mm.addRegion("Regions[stack1]", Range.atLeast(0L), stack,
				TraceMemoryFlag.READ, TraceMemoryFlag.WRITE);
			Assembler asm = Assemblers.getAssembler(tb.trace.getFixedProgramView(0));
			Iterator<Instruction> block = assembly.isEmpty() ? Collections.emptyIterator()
					: asm.assemble(text.getMinAddress(), assembly.toArray(String[]::new));
			Instruction last = null;
			while (block.hasNext()) {
				last = block.next();
			}
			Msg.info(this, "Assembly ended at: " + last.getMaxAddress());
			PcodeExecutor<byte[]> exec =
				TraceSleighUtils.buildByteExecutor(tb.trace, 0, thread, 0);
			PcodeProgram initProg = SleighProgramCompiler.compileProgram(
				(SleighLanguage) tb.language, "test", stateInit,
				SleighUseropLibrary.nil());
			exec.execute(initProg, SleighUseropLibrary.nil());
		}
		return thread;
	}

	/**
	 * Test a single instruction
	 * 
	 * <p>
	 * This tests that the internal p-code execution is working, that intermediate writes do not
	 * affect the trace, and that the write-down method works. That written state is also verified
	 * against the expected instruction behavior.
	 */
	@Test
	public void testSinglePUSH() throws Throwable {
		try (ToyDBTraceBuilder tb = new ToyDBTraceBuilder("Test", "x86:LE:64:default")) {
			TraceThread thread = initTrace(tb,
				List.of(
					"RIP = 0x00400000;",
					"RSP = 0x00110000;"),
				List.of(
					"PUSH 0xdeadbeef"));

			TracePcodeEmulator emu = new TracePcodeEmulator(tb.trace, 0);
			PcodeThread<byte[]> emuThread = emu.newThread(thread.getPath());
			emuThread.overrideContextWithDefault();
			emuThread.stepInstruction();

			// Verify no changes to trace
			assertEquals(BigInteger.valueOf(0x00110000),
				TraceSleighUtils.evaluate("RSP", tb.trace, 0, thread, 0));
			assertEquals(BigInteger.valueOf(0),
				TraceSleighUtils.evaluate("*:4 0x0010fffc:8", tb.trace, 0, thread, 0));

			try (UndoableTransaction tid = tb.startTransaction()) {
				emu.writeDown(tb.trace, 1, 1, true);
			}

			// 4, not 8 bytes pushed?
			assertEquals(BigInteger.valueOf(0x0010fffc),
				TraceSleighUtils.evaluate("RSP", tb.trace, 1, thread, 0));
			assertEquals(BigInteger.valueOf(0xdeadbeefL),
				TraceSleighUtils.evaluate("*:4 RSP", tb.trace, 1, thread, 0));

			assertEquals(tb.addr(0x00400006),
				tb.trace.getStackManager()
						.getStack(thread, 1, false)
						.getFrame(0, false)
						.getProgramCounter());
		}
	}

	/**
	 * Test two consecutive instructions
	 * 
	 * <p>
	 * This tests both the fall-through case, and that the emulator is using the cached intermediate
	 * register state, rather than reading through to the trace, again.
	 */
	@Test
	public void testDoublePUSH() throws Throwable {
		try (ToyDBTraceBuilder tb = new ToyDBTraceBuilder("Test", "x86:LE:64:default")) {
			TraceThread thread = initTrace(tb,
				List.of(
					"RIP = 0x00400000;",
					"RSP = 0x00110000;"),
				List.of(
					"PUSH 0xdeadbeef",
					"PUSH 0xbaadf00d"));

			TracePcodeEmulator emu = new TracePcodeEmulator(tb.trace, 0);
			PcodeThread<byte[]> emuThread = emu.newThread(thread.getPath());
			emuThread.overrideContextWithDefault();
			emuThread.stepInstruction();
			emuThread.stepInstruction();

			try (UndoableTransaction tid = tb.startTransaction()) {
				emu.writeDown(tb.trace, 1, 1, false);
			}

			assertEquals(BigInteger.valueOf(0x0010fff8),
				TraceSleighUtils.evaluate("RSP", tb.trace, 1, thread, 0));
			assertEquals(BigInteger.valueOf(0xdeadbeefL),
				TraceSleighUtils.evaluate("*:4 (RSP + 4)", tb.trace, 1, thread, 0));
			assertEquals(BigInteger.valueOf(0xbaadf00dL),
				TraceSleighUtils.evaluate("*:4 RSP", tb.trace, 1, thread, 0));
		}
	}

	/**
	 * Test the branch case
	 * 
	 * <p>
	 * This tests that branch instructions function. Both the emulator's counter and the PC of the
	 * machine state are verified after the JMP.
	 */
	@Test
	public void testJMP() throws Throwable {
		try (ToyDBTraceBuilder tb = new ToyDBTraceBuilder("Test", "x86:LE:64:default")) {
			Register pc = tb.language.getProgramCounter();

			TraceThread thread = initTrace(tb,
				List.of(
					"RIP = 0x00400000;",
					"RSP = 0x00110000;",
					"RAX = 0x12345678;"),
				List.of(
					"JMP 0x00400007",       // 2 bytes
					"MOV EAX,0xdeadbeef",   // 5 bytes
					"MOV ECX,0xbaadf00d")); // 5 bytes

			TracePcodeEmulator emu = new TracePcodeEmulator(tb.trace, 0);
			PcodeThread<byte[]> emuThread = emu.newThread(thread.getPath());
			emuThread.overrideContextWithDefault();
			emuThread.stepInstruction();

			assertEquals(tb.addr(0x00400007), emuThread.getCounter());
			assertArrayEquals(tb.arr(0x07, 0, 0x40, 0, 0, 0, 0, 0),
				emuThread.getState().getVar(pc));

			emuThread.stepInstruction();

			try (UndoableTransaction tid = tb.startTransaction()) {
				emu.writeDown(tb.trace, 1, 1, false);
			}

			assertEquals(BigInteger.valueOf(0x00110000),
				TraceSleighUtils.evaluate("RSP", tb.trace, 1, thread, 0));
			assertEquals(BigInteger.valueOf(0x0040000c),
				TraceSleighUtils.evaluate("RIP", tb.trace, 1, thread, 0));
			assertEquals(BigInteger.valueOf(0x12345678),
				TraceSleighUtils.evaluate("RAX", tb.trace, 1, thread, 0));
			assertEquals(BigInteger.valueOf(0xbaadf00dL),
				TraceSleighUtils.evaluate("RCX", tb.trace, 1, thread, 0));
		}
	}

	/**
	 * Test branch with flow
	 * 
	 * <p>
	 * This will test both context flow and some language-specific state modifiers, since ARM needs
	 * to truncate the last bit when jumping into THUMB mode.
	 */
	@Test
	public void testBX() throws Throwable {
		try (ToyDBTraceBuilder tb = new ToyDBTraceBuilder("Test", "ARM:LE:32:v8")) {
			Register pc = tb.language.getProgramCounter();
			Register ctxreg = tb.language.getContextBaseRegister();
			Register tmode = tb.language.getRegister("TMode");

			Assembler asm = Assemblers.getAssembler(tb.trace.getFixedProgramView(0));
			RegisterValue thumbCtx =
				new RegisterValue(ctxreg, BigInteger.ZERO).assign(tmode, BigInteger.ONE);
			AssemblyPatternBlock thumbPat = AssemblyPatternBlock.fromRegisterValue(thumbCtx);

			// NOTE: Assemble the thumb section separately
			TraceThread thread = initTrace(tb,
				List.of(
					"pc = 0x00400000;",
					"sp = 0x00110000;",
					"*:4 0x00400008:4 = 0x00401001;"), // immediately after bx
				List.of(
					"ldr r6, [pc,#0]!", // 4 bytes,   pc+4 should be 00400008
					"bx r6"));          // 4 bytes

			byte[] mov = asm.assembleLine(tb.addr(0x00401000),
				"movs r0, #123", thumbPat); // #123 is decimal
			try (UndoableTransaction tid = tb.startTransaction()) {
				asm.patchProgram(mov, tb.addr(0x00401000));
			}

			TracePcodeEmulator emu = new TracePcodeEmulator(tb.trace, 0);
			PcodeThread<byte[]> emuThread = emu.newThread(thread.getPath());
			emuThread.overrideContextWithDefault();
			emuThread.stepInstruction();
			emuThread.stepInstruction();

			assertEquals(tb.addr(0x00401000), emuThread.getCounter());
			assertArrayEquals(tb.arr(0, 0x10, 0x40, 0),
				emuThread.getState().getVar(pc));
			assertEquals(new RegisterValue(ctxreg, BigInteger.valueOf(0x8000_0000_0000_0000L)),
				emuThread.getContext());
			assertArrayEquals(tb.arr(0x80, 0, 0, 0, 0, 0, 0, 0),
				emuThread.getState().getVar(ctxreg));

			emuThread.stepInstruction();

			try (UndoableTransaction tid = tb.startTransaction()) {
				emu.writeDown(tb.trace, 1, 1, false);
			}

			assertEquals(BigInteger.valueOf(0x00110000),
				TraceSleighUtils.evaluate("sp", tb.trace, 1, thread, 0));
			assertEquals(BigInteger.valueOf(0x00401002),
				TraceSleighUtils.evaluate("pc", tb.trace, 1, thread, 0));
			assertEquals(BigInteger.valueOf(123),
				TraceSleighUtils.evaluate("r0", tb.trace, 1, thread, 0));
		}
	}

	/**
	 * This tests a language without a real contextreg
	 */
	@Test
	public void testIMM() throws Throwable {
		try (ToyDBTraceBuilder tb = new ToyDBTraceBuilder("Test", "Toy:BE:64:default")) {
			assertEquals(Register.NO_CONTEXT, tb.language.getContextBaseRegister());

			TraceThread thread = initTrace(tb,
				List.of(
					"pc = 0x00400000;",
					"sp = 0x00110000;"),
				List.of(
					"imm r0, #1234")); // decimal

			TracePcodeEmulator emu = new TracePcodeEmulator(tb.trace, 0);
			PcodeThread<byte[]> emuThread = emu.newThread(thread.getPath());
			emuThread.overrideContextWithDefault();
			emuThread.stepInstruction();

			try (UndoableTransaction tid = tb.startTransaction()) {
				emu.writeDown(tb.trace, 1, 1, false);
			}

			assertEquals(BigInteger.valueOf(0x00110000),
				TraceSleighUtils.evaluate("sp", tb.trace, 1, thread, 0));
			assertEquals(BigInteger.valueOf(0x00400002),
				TraceSleighUtils.evaluate("pc", tb.trace, 1, thread, 0));
			assertEquals(BigInteger.valueOf(1234),
				TraceSleighUtils.evaluate("r0", tb.trace, 1, thread, 0));
		}
	}

	/**
	 * This tests the delay-slot semantics of the emulator
	 */
	@Test
	public void testBRDS() throws Throwable {
		try (ToyDBTraceBuilder tb = new ToyDBTraceBuilder("Test", "Toy:BE:64:default")) {
			TraceThread thread = initTrace(tb,
				List.of(
					"pc = 0x00400000;",
					"sp = 0x00110000;"),
				List.of(
					"brds 0x00400006",
					"imm r0, #1234", // decimal
					"imm r0, #2020",
					"imm r1, #2021"));

			TracePcodeEmulator emu = new TracePcodeEmulator(tb.trace, 0);
			PcodeThread<byte[]> emuThread = emu.newThread(thread.getPath());
			emuThread.overrideContextWithDefault();
			emuThread.stepInstruction(); // brds and 1st imm executed
			emuThread.stepInstruction(); // 3rd imm executed

			try (UndoableTransaction tid = tb.startTransaction()) {
				emu.writeDown(tb.trace, 1, 1, false);
			}

			assertEquals(BigInteger.valueOf(0x00400008),
				TraceSleighUtils.evaluate("pc", tb.trace, 1, thread, 0));
			assertEquals(BigInteger.valueOf(1234),
				TraceSleighUtils.evaluate("r0", tb.trace, 1, thread, 0));
			assertEquals(BigInteger.valueOf(2021),
				TraceSleighUtils.evaluate("r1", tb.trace, 1, thread, 0));
		}
	}

	/**
	 * Test the instruction decoder considers the cached state
	 * 
	 * <p>
	 * This may not reflect the semantics of an actual processor in these situations, since they may
	 * have instruction caching. Emulating such semantics is TODO, if at all. NB. This also tests
	 * that PC-relative addressing works, since internally the emulator advances the counter after
	 * execution of each instruction. Addressing is computed by the SLEIGH instruction parser and
	 * encoded as a constant deref in the p-code.
	 */
	@Test
	public void testSelfModifyingX86() throws Throwable {
		try (ToyDBTraceBuilder tb = new ToyDBTraceBuilder("Test", "x86:LE:64:default")) {
			TraceThread thread = initTrace(tb,
				List.of(
					"RIP = 0x00400000;",
					"RSP = 0x00110000;",
					"RAX = 0x12345678;",
					// NB. Assembly actually happens first, so this is modifying
					"*:1 0x00400007:8 = *0x00400007:8 ^ 0xcc;"),
				List.of(
					// First instruction undoes the modification above
					"XOR byte ptr [0x00400007], 0xcc", // 7 bytes
					"MOV EAX,0xdeadbeef"));            // 5 bytes

			TracePcodeEmulator emu = new TracePcodeEmulator(tb.trace, 0);
			PcodeThread<byte[]> emuThread = emu.newThread(thread.getPath());
			emuThread.overrideContextWithDefault();

			emuThread.stepInstruction();
			emuThread.stepInstruction();

			try (UndoableTransaction tid = tb.startTransaction()) {
				emu.writeDown(tb.trace, 1, 1, false);
			}

			assertEquals(BigInteger.valueOf(0x00110000),
				TraceSleighUtils.evaluate("RSP", tb.trace, 1, thread, 0));
			assertEquals(BigInteger.valueOf(0x0040000c),
				TraceSleighUtils.evaluate("RIP", tb.trace, 1, thread, 0));
			assertEquals(BigInteger.valueOf(0xdeadbeefL),
				TraceSleighUtils.evaluate("RAX", tb.trace, 1, thread, 0));
		}
	}

	/**
	 * Test a two-instruction sample with p-code stepping
	 * 
	 * <p>
	 * Two instructions are used here to ensure that stepping will proceed to the next instruction.
	 * This will also serve as an evaluation of the API.
	 */
	@Test
	public void testDoublePUSH_pCode() throws Throwable {
		try (ToyDBTraceBuilder tb = new ToyDBTraceBuilder("Test", "x86:LE:64:default")) {
			TraceThread thread = initTrace(tb,
				List.of(
					"RIP = 0x00400000;",
					"RSP = 0x00110000;"),
				List.of(
					"PUSH 0xdeadbeef",
					"PUSH 0xbaadf00d"));

			TracePcodeEmulator emu = new TracePcodeEmulator(tb.trace, 0);
			PcodeThread<byte[]> emuThread = emu.newThread(thread.getPath());
			emuThread.overrideContextWithDefault();
			assertNull(emuThread.getFrame());

			emuThread.stepPcodeOp();
			for (int i = 0; !emuThread.getFrame().isFinished(); i++) {
				assertEquals(i, emuThread.getFrame().index());
				emuThread.stepPcodeOp();
			}
			assertTrue(emuThread.getFrame().isFallThrough());
			assertEquals(tb.addr(0x00400000), emuThread.getCounter());

			emuThread.stepPcodeOp();
			assertNull(emuThread.getFrame());
			assertEquals(tb.addr(0x00400006), emuThread.getCounter());

			emuThread.stepPcodeOp();
			assertEquals(0, emuThread.getFrame().index());

			emuThread.finishInstruction();
			assertNull(emuThread.getFrame());

			try (UndoableTransaction tid = tb.startTransaction()) {
				emu.writeDown(tb.trace, 1, 1, false);
			}

			assertEquals(BigInteger.valueOf(0x0040000c),
				TraceSleighUtils.evaluate("RIP", tb.trace, 1, thread, 0));
			assertEquals(BigInteger.valueOf(0x0010fff8),
				TraceSleighUtils.evaluate("RSP", tb.trace, 1, thread, 0));
			assertEquals(BigInteger.valueOf(0xdeadbeefL),
				TraceSleighUtils.evaluate("*:4 (RSP + 4)", tb.trace, 1, thread, 0));
			assertEquals(BigInteger.valueOf(0xbaadf00dL),
				TraceSleighUtils.evaluate("*:4 RSP", tb.trace, 1, thread, 0));
		}
	}

	/**
	 * Test the inject method
	 * 
	 * <p>
	 * This tests that injects work, and that they can invoke a userop from a client-provided
	 * library
	 */
	@Test
	public void testInject() throws Throwable {
		try (ToyDBTraceBuilder tb = new ToyDBTraceBuilder("Test", "x86:LE:64:default")) {
			final StringBuilder dumped = new StringBuilder();
			SleighUseropLibrary<byte[]> library = new AnnotatedSleighUseropLibrary<byte[]>() {
				@Override
				protected Lookup getMethodLookup() {
					return MethodHandles.lookup();
				}

				@SleighUserop
				public void hexdump(byte[] in) {
					dumped.append(NumericUtilities.convertBytesToString(in));
				}
			};
			TraceThread thread = initTrace(tb,
				List.of(
					"RIP = 0x00400000;",
					"RSP = 0x00110000;"),
				List.of(
					"PUSH 0xdeadbeef",
					"PUSH 0xbaadf00d"));

			TracePcodeEmulator emu = new TracePcodeEmulator(tb.trace, 0, library);
			emu.inject(tb.addr(0x00400006), List.of("hexdump(RSP);"));
			PcodeThread<byte[]> emuThread = emu.newThread(thread.getPath());
			emuThread.overrideContextWithDefault();

			emuThread.stepInstruction();
			assertEquals("", dumped.toString());

			emuThread.stepInstruction();
			assertEquals("fcff100000000000", dumped.toString()); // LE
		}
	}

	/**
	 * Test that injects and interrupts work
	 * 
	 * <p>
	 * We'll put the interrupt within a more involved inject, so we can single-step the remainder of
	 * the inject, too. This will check the semantics of stepping over the interrupt.
	 */
	@Test
	public void testInjectedInterrupt() throws Throwable {
		try (ToyDBTraceBuilder tb = new ToyDBTraceBuilder("Test", "x86:LE:64:default")) {
			final StringBuilder dumped = new StringBuilder();
			SleighUseropLibrary<byte[]> library = new AnnotatedSleighUseropLibrary<byte[]>() {
				@Override
				protected Lookup getMethodLookup() {
					return MethodHandles.lookup();
				}

				@SleighUserop
				public void hexdump(byte[] in) {
					dumped.append(NumericUtilities.convertBytesToString(in));
				}
			};
			TraceThread thread = initTrace(tb,
				List.of(
					"RIP = 0x00400000;",
					"RSP = 0x00110000;"),
				List.of(
					"PUSH 0xdeadbeef",
					"PUSH 0xbaadf00d"));

			TracePcodeEmulator emu = new TracePcodeEmulator(tb.trace, 0, library);
			emu.inject(tb.addr(0x00400006), List.of(
				"hexdump(RSP);",
				"emu_swi();",
				"hexdump(RIP);",
				"emu_exec_decoded();",
				"hexdump(RIP);"));
			PcodeThread<byte[]> emuThread = emu.newThread(thread.getPath());
			emuThread.overrideContextWithDefault();

			try {
				emuThread.run();
			}
			catch (InterruptPcodeExecutionException e) {
				assertEquals(e.getFrame(), emuThread.getFrame());
			}
			assertEquals("fcff100000000000", dumped.toString()); // LE
			dumped.delete(0, dumped.length());

			emuThread.stepPcodeOp();
			assertEquals("0600400000000000", dumped.toString());
			dumped.delete(0, dumped.length());

			emuThread.finishInstruction();
			assertEquals("0c00400000000000", dumped.toString());
			dumped.delete(0, dumped.length());

			try (UndoableTransaction tid = tb.startTransaction()) {
				emu.writeDown(tb.trace, 1, 1, false);
			}

			assertEquals(BigInteger.valueOf(0xbaadf00dL),
				TraceSleighUtils.evaluate("*:4 RSP", tb.trace, 1, thread, 0));
		}
	}

	/**
	 * Test that conditional breakpoints work
	 */
	@Test
	public void testBreakpoints() throws Throwable {
		try (ToyDBTraceBuilder tb = new ToyDBTraceBuilder("Test", "x86:LE:64:default")) {
			TraceThread thread = initTrace(tb,
				List.of(
					"RIP = 0x00400000;",
					"RSP = 0x00110000;",
					"RAX = 0;"),
				List.of(
					"PUSH 0xdeadbeef",
					"PUSH 0xbaadf00d"));

			TracePcodeEmulator emu = new TracePcodeEmulator(tb.trace, 0);
			emu.addBreakpoint(tb.addr(0x00400000), "RAX == 1");
			emu.addBreakpoint(tb.addr(0x00400006), "RAX == 0");
			PcodeThread<byte[]> emuThread = emu.newThread(thread.getPath());
			emuThread.overrideContextWithDefault();

			try {
				emuThread.run();
			}
			catch (InterruptPcodeExecutionException e) {
				assertEquals(e.getFrame(), emuThread.getFrame());
			}
			assertEquals(tb.addr(0x00400006), emuThread.getCounter());
		}
	}

	/**
	 * Test ARM's CLZ instruction
	 * 
	 * <p>
	 * This tests that the state modifiers are properly invoked on CALLOTHER.
	 */
	@Test
	public void testCLZ() throws Throwable {
		try (ToyDBTraceBuilder tb = new ToyDBTraceBuilder("Test", "ARM:LE:32:v8")) {
			TraceThread thread = initTrace(tb,
				List.of(
					"pc = 0x00400000;",
					"sp = 0x00110000;",
					"r0 = 0x00008000;"),
				List.of(
					"clz r1, r0"));

			TracePcodeEmulator emu = new TracePcodeEmulator(tb.trace, 0);
			PcodeThread<byte[]> emuThread = emu.newThread(thread.getPath());
			emuThread.overrideContextWithDefault();
			emuThread.stepInstruction();

			try (UndoableTransaction tid = tb.startTransaction()) {
				emu.writeDown(tb.trace, 1, 1, false);
			}

			assertEquals(BigInteger.valueOf(16),
				TraceSleighUtils.evaluate("r1", tb.trace, 1, thread, 0));
		}
	}

	/**
	 * Test x86's MOVAPS instruction
	 * 
	 * <p>
	 * This test hits a SUBPIECE instruction where the two input operands have differing sizes.
	 */
	@Test
	public void testMOVAPS() throws Throwable {
		try (ToyDBTraceBuilder tb = new ToyDBTraceBuilder("Test", "x86:LE:64:default")) {
			Register pc = tb.language.getProgramCounter();

			TraceThread thread = initTrace(tb,
				List.of(
					"RIP = 0x00400000;",
					"RSP = 0x00110000;",
					"*:8 0x00600008:8 = 0x0123456789abcdef;", // LE
					"*:8 0x00600000:8 = 0xfedcba9876543210;"),
				List.of(
					"MOVAPS XMM0, xmmword ptr [0x00600000]"));

			TracePcodeEmulator emu = new TracePcodeEmulator(tb.trace, 0);
			PcodeThread<byte[]> emuThread = emu.newThread(thread.getPath());
			emuThread.overrideContextWithDefault();
			emuThread.stepInstruction();

			assertEquals(tb.addr(0x00400007), emuThread.getCounter());
			assertArrayEquals(tb.arr(0x07, 0, 0x40, 0, 0, 0, 0, 0),
				emuThread.getState().getVar(pc));

			try (UndoableTransaction tid = tb.startTransaction()) {
				emu.writeDown(tb.trace, 1, 1, false);
			}

			assertEquals(new BigInteger("0123456789abcdeffedcba9876543210", 16),
				TraceSleighUtils.evaluate("XMM0", tb.trace, 1, thread, 0));
		}
	}

	/**
	 * Test x86's SAR instruction
	 * 
	 * <p>
	 * This test hits an INT_SRIGHT p-code op where the two input operands have differing sizes.
	 */
	@Test
	public void testSAR() throws Throwable {
		try (ToyDBTraceBuilder tb = new ToyDBTraceBuilder("Test", "x86:LE:64:default")) {
			Register pc = tb.language.getProgramCounter();

			TraceThread thread = initTrace(tb,
				List.of(
					"RIP = 0x00400000;",
					"RSP = 0x00110000;",
					"RAX = 0x7fffffff;",
					"RCX = 4;"),
				List.of(
					"SAR EAX, CL"));

			TracePcodeEmulator emu = new TracePcodeEmulator(tb.trace, 0);
			PcodeThread<byte[]> emuThread = emu.newThread(thread.getPath());
			emuThread.overrideContextWithDefault();
			emuThread.stepInstruction();

			assertEquals(tb.addr(0x00400002), emuThread.getCounter());
			assertArrayEquals(tb.arr(0x02, 0, 0x40, 0, 0, 0, 0, 0),
				emuThread.getState().getVar(pc));

			try (UndoableTransaction tid = tb.startTransaction()) {
				emu.writeDown(tb.trace, 1, 1, false);
			}

			assertEquals(BigInteger.valueOf(0x7ffffff),
				TraceSleighUtils.evaluate("RAX", tb.trace, 1, thread, 0));
		}
	}

	@Test
	public void testCachedReadAfterSmallWrite() throws Throwable {
		try (ToyDBTraceBuilder tb = new ToyDBTraceBuilder("Test", "x86:LE:64:default")) {
			TraceThread thread = initTrace(tb,
				List.of(
					"RIP = 0x00400000;",
					"RSP = 0x00110000;",
					"RAX = 0x12345678;"),
				List.of(
					"XOR AH, AH",
					"MOV RCX, RAX"));

			TracePcodeEmulator emu = new TracePcodeEmulator(tb.trace, 0);
			PcodeThread<byte[]> emuThread = emu.newThread(thread.getPath());
			emuThread.overrideContextWithDefault();
			emuThread.stepInstruction();
			emuThread.stepInstruction();

			try (UndoableTransaction tid = tb.startTransaction()) {
				emu.writeDown(tb.trace, 1, 1, false);
			}

			assertEquals(BigInteger.valueOf(0x12340078),
				TraceSleighUtils.evaluate("RAX", tb.trace, 1, thread, 0));
		}
	}

	@Test(expected = AccessPcodeExecutionException.class)
	public void testCheckedMOV_err() throws Throwable {
		try (ToyDBTraceBuilder tb = new ToyDBTraceBuilder("Test", "x86:LE:64:default")) {
			TraceThread thread = initTrace(tb,
				List.of(
					"RIP = 0x00400000;"),
				List.of(
					"MOV RCX,RAX"));

			TracePcodeEmulator emu = new TracePcodeEmulator(tb.trace, 0) {
				@Override
				protected PcodeExecutorState<byte[]> newState(TraceThread thread) {
					return new RequireIsKnownTraceCachedWriteBytesPcodeExecutorState(trace, snap,
						thread, 0);
				}
			};
			PcodeThread<byte[]> emuThread = emu.newThread(thread.getPath());
			emuThread.overrideContextWithDefault();
			emuThread.stepInstruction();
		}
	}

	@Test
	public void testCheckedMOV_known() throws Throwable {
		try (ToyDBTraceBuilder tb = new ToyDBTraceBuilder("Test", "x86:LE:64:default")) {
			TraceThread thread = initTrace(tb,
				List.of(
					"RIP = 0x00400000;",
					"RAX = 0x1234;"), // Make it known in the trace
				List.of(
					"MOV RCX,RAX"));

			TracePcodeEmulator emu = new TracePcodeEmulator(tb.trace, 0) {
				@Override
				protected PcodeExecutorState<byte[]> newState(TraceThread thread) {
					return new RequireIsKnownTraceCachedWriteBytesPcodeExecutorState(trace, snap,
						thread, 0);
				}
			};
			PcodeThread<byte[]> emuThread = emu.newThread(thread.getPath());
			emuThread.overrideContextWithDefault();
			emuThread.stepInstruction();
			// No assertions. It should simply not throw an exception.
		}
	}

	@Test(expected = AccessPcodeExecutionException.class)
	public void testCheckedMOV_knownPast_err() throws Throwable {
		try (ToyDBTraceBuilder tb = new ToyDBTraceBuilder("Test", "x86:LE:64:default")) {
			TraceThread thread = initTrace(tb,
				List.of(
					"RIP = 0x00400000;",
					"RAX = 0x1234;"), // Make it known in the trace
				List.of(
					"MOV RCX,RAX"));

			// Start emulator one snap later
			TracePcodeEmulator emu = new TracePcodeEmulator(tb.trace, 1) {
				@Override
				protected PcodeExecutorState<byte[]> newState(TraceThread thread) {
					return new RequireIsKnownTraceCachedWriteBytesPcodeExecutorState(trace, snap,
						thread, 0);
				}
			};
			PcodeThread<byte[]> emuThread = emu.newThread(thread.getPath());
			emuThread.overrideContextWithDefault();
			emuThread.stepInstruction();
			// No assertions. It should throw an exception.
		}
	}

	@Test
	public void testCheckedMOV_knownPast_has() throws Throwable {
		try (ToyDBTraceBuilder tb = new ToyDBTraceBuilder("Test", "x86:LE:64:default")) {
			TraceThread thread = initTrace(tb,
				List.of(
					"RIP = 0x00400000;",
					"RAX = 0x1234;"), // Make it known in the trace
				List.of(
					"MOV RCX,RAX"));

			// Start emulator one snap later, but with "has-known" checks
			TracePcodeEmulator emu = new TracePcodeEmulator(tb.trace, 1) {
				@Override
				protected PcodeExecutorState<byte[]> newState(TraceThread thread) {
					return new RequireHasKnownTraceCachedWriteBytesPcodeExecutorState(trace, snap,
						thread, 0);
				}
			};
			PcodeThread<byte[]> emuThread = emu.newThread(thread.getPath());
			emuThread.overrideContextWithDefault();
			emuThread.stepInstruction();
			// No assertions. It should simply not throw an exception.
		}
	}

	@Test
	public void testCheckedMOV_initialized() throws Throwable {
		try (ToyDBTraceBuilder tb = new ToyDBTraceBuilder("Test", "x86:LE:64:default")) {
			TraceThread thread = initTrace(tb,
				List.of(
					"RIP = 0x00400000;"),
				List.of(
					"MOV RAX,0", // Have the program initialize it
					"MOV RCX,RAX"));

			TracePcodeEmulator emu = new TracePcodeEmulator(tb.trace, 0) {
				@Override
				protected PcodeExecutorState<byte[]> newState(TraceThread thread) {
					return new RequireIsKnownTraceCachedWriteBytesPcodeExecutorState(trace, snap,
						thread, 0);
				}
			};
			PcodeThread<byte[]> emuThread = emu.newThread(thread.getPath());
			emuThread.overrideContextWithDefault();
			emuThread.stepInstruction();
			emuThread.stepInstruction();
			// No assertions. It should simply not throw an exception.
		}
	}

	@Test
	public void testDEC_MOV_compat32() throws Throwable {
		try (ToyDBTraceBuilder tb = new ToyDBTraceBuilder("Test", "x86:LE:64:default")) {
			Language lang = tb.trace.getBaseLanguage();
			Register ctxReg = lang.getContextBaseRegister();
			Register opsizeReg = lang.getRegister("opsize");
			Register addrsizeReg = lang.getRegister("addrsize");
			Register longModeReg = lang.getRegister("longMode");
			RegisterValue ctxVal = new RegisterValue(ctxReg)
					.assign(opsizeReg, BigInteger.ONE)
					.assign(addrsizeReg, BigInteger.ONE)
					.assign(longModeReg, BigInteger.ZERO);
			try (UndoableTransaction tid = tb.startTransaction()) {
				tb.trace.getRegisterContextManager()
						.setValue(lang, ctxVal, Range.atLeast(0L),
							tb.range(0x00400000, 0x00400002));
			}
			TraceThread thread = initTrace(tb,
				List.of(
					"RIP = 0x00400000;",
					"RSP = 0x00110000;",
					"RAX = 0xff12345678;"),
				List.of(
					"DEC EAX",
					"MOV ECX,EAX"));
			// Assembly sanity check
			ByteBuffer buf = ByteBuffer.allocate(3);
			tb.trace.getMemoryManager().getBytes(0, tb.addr(0x00400000), buf);
			assertArrayEquals(tb.arr(0x48, 0x89, 0xc1), buf.array());

			TracePcodeEmulator emu = new TracePcodeEmulator(tb.trace, 0);
			PcodeThread<byte[]> emuThread = emu.newThread(thread.getPath());
			emuThread.overrideContext(ctxVal);
			emuThread.stepInstruction();
			emuThread.stepInstruction();

			try (UndoableTransaction tid = tb.startTransaction()) {
				emu.writeDown(tb.trace, 1, 1, false);
			}

			assertEquals(BigInteger.valueOf(0x00400003),
				TraceSleighUtils.evaluate("RIP", tb.trace, 1, thread, 0));
			assertEquals(BigInteger.valueOf(0x12345677),
				TraceSleighUtils.evaluate("RCX", tb.trace, 1, thread, 0));
		}
	}

	/**
	 * Test the read max boundary case
	 * 
	 * <p>
	 * This happens very easily when RBP is uninitialized, as code commonly uses negative offsets
	 * from RBP. The range will have upper endpoint {@code ULONG_MAX+1}, non-inclusive, which would
	 * crash, instead requiring some special logic.
	 */
	@Test
	public void testMOV_EAX_dword_RBPm4() throws Throwable {
		try (ToyDBTraceBuilder tb = new ToyDBTraceBuilder("Test", "x86:LE:64:default")) {
			TraceThread thread = initTrace(tb,
				List.of(
					"RIP = 0x00400000;",
					"RSP = 0x00110000;",
					"*:4 (0:8-4) = 0x12345678;"),
				List.of(
					"MOV EAX, dword ptr [RBP + -0x4]"));

			TracePcodeEmulator emu = new TracePcodeEmulator(tb.trace, 0);
			PcodeThread<byte[]> emuThread = emu.newThread(thread.getPath());
			emuThread.overrideContextWithDefault();
			emuThread.stepInstruction();

			try (UndoableTransaction tid = tb.startTransaction()) {
				emu.writeDown(tb.trace, 1, 1, false);
			}

			assertEquals(BigInteger.valueOf(0x12345678),
				TraceSleighUtils.evaluate("EAX", tb.trace, 1, thread, 0));
		}
	}

	/**
	 * Test the read wrap-around case for x86_64
	 * 
	 * <p>
	 * This tests a rare (I hope) case where a read would wrap around the address space: 2 bytes
	 * including the max address, and 2 bytes at the min address. I imagine the behavior here varies
	 * by architecture? TODO: For now, I think it's acceptable just to throw an exception, but in
	 * reality, we should probably handle it and allow some mechanism for architectures to forbid
	 * it, if that's in fact what they do.
	 */
	@Test(expected = PcodeExecutionException.class)
	public void testMOV_EAX_dword_RBPm2_x64() throws Throwable {
		try (ToyDBTraceBuilder tb = new ToyDBTraceBuilder("Test", "x86:LE:64:default")) {
			TraceThread thread = initTrace(tb,
				List.of(
					"RIP = 0x00400000;",
					"RSP = 0x00110000;"),
				List.of(
					"MOV EAX, dword ptr [RBP + -0x2]"));

			TracePcodeEmulator emu = new TracePcodeEmulator(tb.trace, 0);
			PcodeThread<byte[]> emuThread = emu.newThread(thread.getPath());
			emuThread.overrideContextWithDefault();
			emuThread.stepInstruction();
		}
	}

	/**
	 * Test the read wrap-around case for x86 (32)
	 * 
	 * <p>
	 * This test ensures the rule applies for spaces smaller than 64 bits
	 */
	@Test(expected = PcodeExecutionException.class)
	public void testMOV_EAX_dword_EBPm2_x86() throws Throwable {
		try (ToyDBTraceBuilder tb = new ToyDBTraceBuilder("Test", "x86:LE:32:default")) {
			TraceThread thread = initTrace(tb,
				List.of(
					"EIP = 0x00400000;",
					"ESP = 0x00110000;"),
				List.of(
					"MOV EAX, dword ptr [EBP + -0x2]"));

			TracePcodeEmulator emu = new TracePcodeEmulator(tb.trace, 0);
			PcodeThread<byte[]> emuThread = emu.newThread(thread.getPath());
			emuThread.overrideContextWithDefault();
			emuThread.stepInstruction();
		}
	}

<<<<<<< HEAD
	/**
	 * Test that unimplemented instructions (as opposed to instructions with no semantics) result in
	 * an interrupt.
	 */
	@Test(expected = PcodeExecutionException.class)
	public void testUNIMPL() throws Throwable {
		try (ToyDBTraceBuilder tb = new ToyDBTraceBuilder("Test", "Toy:BE:64:default")) {
			assertEquals(Register.NO_CONTEXT, tb.language.getContextBaseRegister());

			TraceThread thread = initTrace(tb,
				List.of(
					"pc = 0x00400000;",
					"sp = 0x00110000;"),
				List.of(
					"unimpl"));

			TracePcodeEmulator emu = new TracePcodeEmulator(tb.trace, 0);
			PcodeThread<byte[]> emuThread = emu.newThread(thread.getPath());
			emuThread.overrideContextWithDefault();
			emuThread.stepInstruction();
		}
	}
=======
	@Test
	public void testMov_w_mW1_W0() throws Throwable {
		try (ToyDBTraceBuilder tb = new ToyDBTraceBuilder("Test", "dsPIC33F:LE:24:default")) {
			Address textStart = tb.language.getDefaultSpace().getAddress(0x000100, true);
			// TODO: Where is the stack typically on this arch?
			Address stackStart = tb.language.getDefaultDataSpace().getAddress(0, true);
			TraceThread thread = initTrace(tb,
				new AddressRangeImpl(textStart, 0x200),
				new AddressRangeImpl(stackStart, 1),
				List.of(
					"PC = 0x000100;",
					"W1 = 0x0800;",
					"*[ram]:2 0x000800:3 = 0x1234;"),
				List.of(
					"mov.w [W1], W0"));

			TracePcodeEmulator emu = new TracePcodeEmulator(tb.trace, 0);
			PcodeThread<byte[]> emuThread = emu.newThread(thread.getPath());
			//emuThread.overrideContextWithDefault(); // default context is null?
			emuThread.stepInstruction();

			try (UndoableTransaction tid = tb.startTransaction()) {
				emu.writeDown(tb.trace, 1, 1, false);
			}

			assertEquals(BigInteger.valueOf(0x000102),
				TraceSleighUtils.evaluate("PC", tb.trace, 1, thread, 0));
			assertEquals(BigInteger.valueOf(0x1234),
				TraceSleighUtils.evaluate("W0", tb.trace, 1, thread, 0));
			assertEquals(BigInteger.valueOf(0x0800),
				TraceSleighUtils.evaluate("W1", tb.trace, 1, thread, 0));
		}
	}

>>>>>>> e2b28ddb
}<|MERGE_RESOLUTION|>--- conflicted
+++ resolved
@@ -989,7 +989,6 @@
 		}
 	}
 
-<<<<<<< HEAD
 	/**
 	 * Test that unimplemented instructions (as opposed to instructions with no semantics) result in
 	 * an interrupt.
@@ -1012,7 +1011,7 @@
 			emuThread.stepInstruction();
 		}
 	}
-=======
+
 	@Test
 	public void testMov_w_mW1_W0() throws Throwable {
 		try (ToyDBTraceBuilder tb = new ToyDBTraceBuilder("Test", "dsPIC33F:LE:24:default")) {
@@ -1047,5 +1046,4 @@
 		}
 	}
 
->>>>>>> e2b28ddb
 }