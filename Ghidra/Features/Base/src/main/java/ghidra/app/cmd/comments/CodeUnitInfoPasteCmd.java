--- conflicted
+++ resolved
@@ -326,25 +326,6 @@
 
 		if (plateComment != null) {
 			String[] oldComment = cu.getCommentAsArray(CommentType.PLATE);
-<<<<<<< HEAD
-			cu.setCommentAsArray(CodeUnit.PLATE_COMMENT, appendComment(oldComment, plateComment));
-		}
-		if (preComment != null) {
-			String[] oldComment = cu.getCommentAsArray(CommentType.PRE);
-			cu.setCommentAsArray(CodeUnit.PRE_COMMENT, appendComment(oldComment, preComment));
-		}
-		if (postComment != null) {
-			String[] oldComment = cu.getCommentAsArray(CommentType.POST);
-			cu.setCommentAsArray(CodeUnit.POST_COMMENT, appendComment(oldComment, postComment));
-		}
-		if (eolComment != null) {
-			String[] oldComment = cu.getCommentAsArray(CommentType.EOL);
-			cu.setCommentAsArray(CodeUnit.EOL_COMMENT, appendComment(oldComment, eolComment));
-		}
-		if (repeatableComment != null) {
-			String[] oldComment = cu.getCommentAsArray(CommentType.REPEATABLE);
-			cu.setCommentAsArray(CodeUnit.REPEATABLE_COMMENT,
-=======
 			cu.setCommentAsArray(CommentType.PLATE, appendComment(oldComment, plateComment));
 		}
 		if (preComment != null) {
@@ -362,7 +343,6 @@
 		if (repeatableComment != null) {
 			String[] oldComment = cu.getCommentAsArray(CommentType.REPEATABLE);
 			cu.setCommentAsArray(CommentType.REPEATABLE,
->>>>>>> e03fb9af
 				appendComment(oldComment, repeatableComment));
 		}
 	}
