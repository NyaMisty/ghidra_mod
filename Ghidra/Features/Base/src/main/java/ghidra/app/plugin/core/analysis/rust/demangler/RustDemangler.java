--- conflicted
+++ resolved
@@ -36,11 +36,7 @@
 	@Override
 	public boolean canDemangle(Program program) {
 		String name = program.getCompiler();
-<<<<<<< HEAD
-		return name.contains("rustc");
-=======
 		return name != null && name.contains(RustConstants.RUST_COMPILER);
->>>>>>> 9dd1a3fb
 	}
 
 	@Override
