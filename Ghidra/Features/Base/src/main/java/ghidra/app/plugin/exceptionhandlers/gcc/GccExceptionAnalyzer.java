/* ###
 * IP: GHIDRA
 *
 * Licensed under the Apache License, Version 2.0 (the "License");
 * you may not use this file except in compliance with the License.
 * You may obtain a copy of the License at
 *
 *      http://www.apache.org/licenses/LICENSE-2.0
 *
 * Unless required by applicable law or agreed to in writing, software
 * distributed under the License is distributed on an "AS IS" BASIS,
 * WITHOUT WARRANTIES OR CONDITIONS OF ANY KIND, either express or implied.
 * See the License for the specific language governing permissions and
 * limitations under the License.
 */
package ghidra.app.plugin.exceptionhandlers.gcc;

import java.util.*;
import java.util.stream.Collectors;

import ghidra.app.cmd.comments.SetCommentCmd;
import ghidra.app.cmd.disassemble.DisassembleCommand;
import ghidra.app.plugin.core.analysis.AutoAnalysisManager;
import ghidra.app.plugin.core.analysis.AutoAnalysisManagerListener;
import ghidra.app.plugin.exceptionhandlers.gcc.sections.*;
import ghidra.app.plugin.exceptionhandlers.gcc.structures.ehFrame.ExceptionHandlerFrameException;
import ghidra.app.plugin.exceptionhandlers.gcc.structures.gccexcepttable.*;
import ghidra.app.services.*;
import ghidra.app.util.importer.MessageLog;
import ghidra.framework.options.Options;
import ghidra.program.model.address.*;
import ghidra.program.model.listing.*;
import ghidra.program.model.mem.MemoryAccessException;
import ghidra.program.model.mem.MemoryBlock;
import ghidra.util.Msg;
import ghidra.util.StringUtilities;
import ghidra.util.exception.CancelledException;
import ghidra.util.task.TaskMonitor;

/**
 * An analyzer for locating and marking up the GCC exception handling information.
 */
public class GccExceptionAnalyzer extends AbstractAnalyzer {

	public static final String NAME = "GCC Exception Handlers";
	public static final String DESCRIPTION =
		"Locates and annotates exception-handling infrastructure installed by the GCC compiler";

	protected static final String OPTION_NAME_CREATE_TRY_CATCHS = "Create Try Catch Comments";
	private static final String OPTION_DESCRIPTION_CREATE_TRY_CATCHS =
		"Selecting this check box causes the analyzer to create comments in the " +
			"disassembly listing for the try and catch code.";
	private static final boolean OPTION_DEFAULT_CREATE_TRY_CATCHS_ENABLED = true;
	private boolean createTryCatchCommentsEnabled = OPTION_DEFAULT_CREATE_TRY_CATCHS_ENABLED;

	private Set<Program> visitedPrograms = new HashSet<>();
	private AutoAnalysisManagerListener analysisListener =
		(manager, isCancelled) -> visitedPrograms.remove(manager.getProgram());

	/**
	 * Creates an analyzer for marking up the GCC exception handling information.
	 */
	public GccExceptionAnalyzer() {

		super(NAME, DESCRIPTION, AnalyzerType.BYTE_ANALYZER);
		setDefaultEnablement(true);
		setPriority(AnalysisPriority.FORMAT_ANALYSIS.after().after());
	}

	private MemoryBlock getBlock(Program program, String name) {
		return program.getMemory().getBlock(name);
	}

	private boolean hasBlock(Program program, String name) {
		return getBlock(program, name) != null;
	}

	private boolean hasBlockWithPrefix(Program program, String prefix) {

		for (MemoryBlock block : program.getMemory().getBlocks()) {

			if (block.getName().startsWith(prefix)) {
				return true;
			}

		}
		return false;
	}

	private boolean hasARMSection(Program program) {

		// ARM GCC exception handling support removed pending further review
		return false;

//		boolean hasArmExIdx = hasBlockWithPrefix(program, ARMExIdxSection.EX_IDX_BLOCK_NAME_PREFIX);
//		boolean hasArmExTab = hasBlockWithPrefix(program, ARMExTabSection.EX_TAB_BLOCK_NAME_PREFIX);
//
//		return hasArmExIdx || hasArmExTab;
	}

	@Override
	public boolean canAnalyze(Program program) {

		boolean isGcc =
			program.getCompilerSpec().getCompilerSpecID().getIdAsString().equalsIgnoreCase("gcc");

		boolean isDefault = program.getCompilerSpec()
				.getCompilerSpecID()
				.getIdAsString()
				.equalsIgnoreCase("default");

		if (!isGcc && !isDefault) {
			return false;
		}

		boolean hasEHFrameHeader =
			hasBlock(program, EhFrameHeaderSection.EH_FRAME_HEADER_BLOCK_NAME);

		boolean hasEHFrame = hasBlock(program, EhFrameSection.EH_FRAME_BLOCK_NAME);

		boolean hasDebugFrame =
			hasBlockWithPrefix(program, DebugFrameSection.DEBUG_FRAME_BLOCK_NAME);

		return hasEHFrame || hasEHFrameHeader || hasARMSection(program) || hasDebugFrame;
	}

	@Override
	public boolean added(Program program, AddressSetView addedLocationAddresses,
			TaskMonitor monitor, MessageLog log) throws CancelledException {

		if (visitedPrograms.contains(program)) {
			return true;
		}

		AutoAnalysisManager analysisManager = AutoAnalysisManager.getAnalysisManager(program);
		analysisManager.addListener(analysisListener);

		monitor.setMessage("Analyzing GCC exception-handling artifacts");
		monitor.setIndeterminate(true);
		monitor.setShowProgressValue(false);

		handleStandardSections(program, monitor, log);

		handleDebugFrameSection(program, monitor, log);

		// handleArmSections(program, monitor, log);

		visitedPrograms.add(program);
		monitor.setIndeterminate(false);
		monitor.setShowProgressValue(true);

		return true;
	}

	/*
	 * Parses the standard GCC exception handling support sections:
	 * 1) EHFrameHeader ('.eh_frame_hdr')
	 * 2) EHFrame ('.eh_frame')
	 */
	private void handleStandardSections(Program program, TaskMonitor monitor, MessageLog log)
			throws CancelledException {

		int fdeTableCount = analyzeEhFrameHeaderSection(program, monitor, log);
		// If the EHFrameHeader doesn't exist, the fdeTableCount will be 0.

		monitor.checkCancelled();

		try {
			/*
			 * If the .eh_frame section exists, build the structures
			 * contained within this program section.
			 */

			EhFrameSection ehframeSection = new EhFrameSection(monitor, program);
			List<RegionDescriptor> regions = ehframeSection.analyze(fdeTableCount);

			AddressSet ehProtected = new AddressSet();

			for (RegionDescriptor region : regions) {

				monitor.checkCancelled();
				ehProtected.add(region.getRange());

				LSDACallSiteTable callSiteTable = region.getCallSiteTable();
				if (callSiteTable != null) {

					// Process this table's call site records.
					for (LSDACallSiteRecord cs : callSiteTable.getCallSiteRecords()) {
						monitor.checkCancelled();
						processCallSiteRecord(program, ehProtected, region, cs);
					}
				}
			}

		}
		catch (MemoryAccessException | ExceptionHandlerFrameException e) {
			log.appendMsg("Error analyzing GCC exception tables");
			log.appendException(e);
		}
	}

	private void processCallSiteRecord(Program program, AddressSet ehProtected,
			RegionDescriptor region, LSDACallSiteRecord cs) {
		AddressRange callSite = cs.getCallSite();
		ehProtected.add(callSite);

		Address csAddr = cs.getCallSite().getMinAddress();
		long lpOffset = cs.getLandingPadOffset();

		if (lpOffset != 0) {

			Address lpAddr = cs.getLandingPad();

			ehProtected.add(lpAddr);

			List<TypeInfo> typeInfos = getTypeInfos(region, cs);

			disassembleIfNeeded(program, csAddr);
			if (createTryCatchCommentsEnabled) {
				markStartOfTry(program, callSite, lpAddr);
				markEndOfTry(program, callSite);
			}

			disassembleIfNeeded(program, lpAddr);
			if (createTryCatchCommentsEnabled) {
				markStartOfCatch(program, csAddr, lpAddr, typeInfos);
				markEndOfCatch(program, callSite, lpAddr);
			}

		}
	}

	private List<TypeInfo> getTypeInfos(RegionDescriptor region, LSDACallSiteRecord cs) {

		List<TypeInfo> typeInfos = new ArrayList<>();

		LSDAActionTable actionTable = region.getActionTable(); // This can be null.
		LSDATypeTable typeTable = region.getTypeTable(); // This can be null.
		if (actionTable == null || typeTable == null) {
			return typeInfos; // No action records.
		}

		int actionOffset = cs.getActionOffset();
		// If we have a valid offset then get that action record.
		LSDAActionRecord action = actionTable.getActionRecordAtOffset(actionOffset);

		while (action != null) {

			int actionFilter = action.getActionTypeFilter();
			Address typeInfoAddress = typeTable.getTypeInfoAddress(actionFilter);
			TypeInfo typeInfo = new TypeInfo(typeInfoAddress, actionFilter);
			typeInfos.add(typeInfo);

			action = action.getNextAction();
		}

		return typeInfos;
	}

	private boolean shouldDisassemble() {
		return true;
	}

	private boolean disassembleIfNeeded(Program program, Address address) {
		if (!shouldDisassemble()) {
			return false;
		}
		Listing listing = program.getListing();
		Instruction inst = listing.getInstructionAt(address);
		// location should be protected from clearing
		AutoAnalysisManager.getAnalysisManager(program).setProtectedLocation(address);
		if (inst == null) {
			DisassembleCommand cmd = new DisassembleCommand(address, null, true);
			if (!cmd.applyTo(program) || cmd.getDisassembledAddressSet().isEmpty()) {
				String message = "Failed to disassemble at " + address;
				Msg.error(this, message);
				return false;
			}
			return true;
		}
		return false; // already disassembled
	}

	private void markStartOfTry(Program program, AddressRange callSite, Address lpAddr) {
		Address csMinAddr = callSite.getMinAddress();
		Address csMaxAddr = callSite.getMaxAddress();
		String startTryComment = "try { // try from " + csMinAddr + " to " + csMaxAddr +
			" has its CatchHandler @ " + lpAddr;
		String existingComment = program.getListing().getComment(CommentType.PRE, csMinAddr);
		if (existingComment == null || !existingComment.contains(startTryComment)) {
			String mergedComment = StringUtilities.mergeStrings(existingComment, startTryComment);
			SetCommentCmd setCommentCmd =
				new SetCommentCmd(csMinAddr, CommentType.PRE, mergedComment);
			setCommentCmd.applyTo(program);
		}
	}

	private void markEndOfTry(Program program, AddressRange callSite) {
		Address csMinAddr = callSite.getMinAddress();
		Address csMaxAddr = callSite.getMaxAddress();
		CodeUnit csMaxCodeUnit = program.getListing().getCodeUnitContaining(csMaxAddr);
		if (csMaxCodeUnit != null) {
			Address commentAddr = csMaxCodeUnit.getMinAddress();
			String endTryComment = "} // end try from " + csMinAddr + " to " + csMaxAddr;
<<<<<<< HEAD
			String existingComment =
				program.getListing().getComment(CommentType.POST, commentAddr);
=======
			String existingComment = program.getListing().getComment(CommentType.POST, commentAddr);
>>>>>>> e03fb9af
			if (existingComment == null || !existingComment.contains(endTryComment)) {
				String mergedComment = StringUtilities.mergeStrings(existingComment, endTryComment);
				SetCommentCmd setCommentCmd =
					new SetCommentCmd(commentAddr, CommentType.POST, mergedComment);
				setCommentCmd.applyTo(program);
			}
		}
	}

	private void markStartOfCatch(Program program, Address csAddr, Address lpAddr,
			List<TypeInfo> typeInfos) {

		String typeString =
			typeInfos.stream().map(a -> getCatchParamInfo(a)).collect(Collectors.joining(", "));
		String startCatchComment =
			"catch(" + typeString + ") { ... } // from try @ " + csAddr + " with catch @ " + lpAddr;
		String existingComment = program.getListing().getComment(CommentType.PRE, lpAddr);
		if (existingComment == null || !existingComment.contains(startCatchComment)) {
			String mergedComment = StringUtilities.mergeStrings(existingComment, startCatchComment);
			SetCommentCmd setCommentCmd = new SetCommentCmd(lpAddr, CommentType.PRE, mergedComment);
			setCommentCmd.applyTo(program);
		}
	}

	private String getCatchParamInfo(TypeInfo a) {
		int actionFilter = a.getActionFilter();
		Address typeInfoAddress = a.getTypeInfoAddress();
		if (actionFilter == 0 || typeInfoAddress == Address.NO_ADDRESS) {
			return "";
		}
		return "type#" + actionFilter + " @ " + typeInfoAddress;
	}

	private void markEndOfCatch(Program program, AddressRange callSite, Address lpAddr) {
		// TODO  Need to figure out way to indicate this that won't get wiped out by other analysis.
//	*** The following is commented out until we figure out how to determine end of catch. ***
//		// TODO If we can determine the length of the catch handler we could mark its end too.
//		Address lpMaxAddr = ?;
//		String endCatchComment = "} // end catchHandler()";
//		String existingComment = program.getListing().getComment(CommentType.POST, lpMaxAddr);
//		if (existingComment == null || !existingComment.contains(endCatchComment)) {
//			String mergedComment =
//				StringUtilities.mergeStrings(existingComment, endCatchComment);
//			SetCommentCmd setCommentCmd =
//				new SetCommentCmd(lpMaxAddr, CommentType.POST, endCatchComment);
//			setCommentCmd.applyTo(program);
//		}
	}

	private int analyzeEhFrameHeaderSection(Program program, TaskMonitor monitor, MessageLog log) {

		try {
			EhFrameHeaderSection ehframehdrSection = new EhFrameHeaderSection(program);
			return ehframehdrSection.analyze(monitor);
		}
		catch (AddressOutOfBoundsException | MemoryAccessException
				| ExceptionHandlerFrameException e) {
			log.appendMsg("Error analyzing GCC EH Frame Header exception table");
			log.appendException(e);
		}
		return 0;
	}

//	private void handleArmSections(Program program, TaskMonitor monitor, MessageLog log)
//			throws CancelledException {
//
//		try {
//			ARMExIdxSection exIdxSection = new ARMExIdxSection(program);
//			exIdxSection.analyze(monitor);
//		}
//		catch (MemoryAccessException | ExceptionHandlerFrameException e) {
//			log.appendMsg("Error analyzing GCC ARM exception tables");
//			log.appendException(e);
//		}
//
//		try {
//			ARMExTabSection exTabSection = new ARMExTabSection(program);
//			exTabSection.analyze(monitor);
//		}
//		catch (MemoryAccessException e) {
//			log.appendMsg("Error analyzing GCC ARM exception tables");
//			log.appendException(e);
//		}
//	}

	private void handleDebugFrameSection(Program program, TaskMonitor monitor, MessageLog log)
			throws CancelledException {

		try {
			DebugFrameSection debugFrameSection = new DebugFrameSection(monitor, program);
			debugFrameSection.analyze();
		}
		catch (MemoryAccessException | ExceptionHandlerFrameException e) {
			log.appendMsg("Error analyzing GCC DebugFrame exception tables");
			log.appendException(e);
		}
	}

	/**
	 * A TypeInfo associates the address of a type information record with the filter value that
	 * is used to handle a catch action for that type.
	 */
	private class TypeInfo {
		private Address typeInfoAddress;
		private int actionFilter;

		public TypeInfo(Address typeInfoAddress, int actionFilter) {
			this.typeInfoAddress = typeInfoAddress;
			this.actionFilter = actionFilter;
		}

		public Address getTypeInfoAddress() {
			return typeInfoAddress;
		}

		public int getActionFilter() {
			return actionFilter;
		}
	}

	@Override
	public void registerOptions(Options options, Program program) {
		options.registerOption(OPTION_NAME_CREATE_TRY_CATCHS, createTryCatchCommentsEnabled, null,
			OPTION_DESCRIPTION_CREATE_TRY_CATCHS);
	}

	@Override
	public void optionsChanged(Options options, Program program) {
		createTryCatchCommentsEnabled =
			options.getBoolean(OPTION_NAME_CREATE_TRY_CATCHS, createTryCatchCommentsEnabled);
	}

}<|MERGE_RESOLUTION|>--- conflicted
+++ resolved
@@ -302,12 +302,7 @@
 		if (csMaxCodeUnit != null) {
 			Address commentAddr = csMaxCodeUnit.getMinAddress();
 			String endTryComment = "} // end try from " + csMinAddr + " to " + csMaxAddr;
-<<<<<<< HEAD
-			String existingComment =
-				program.getListing().getComment(CommentType.POST, commentAddr);
-=======
 			String existingComment = program.getListing().getComment(CommentType.POST, commentAddr);
->>>>>>> e03fb9af
 			if (existingComment == null || !existingComment.contains(endTryComment)) {
 				String mergedComment = StringUtilities.mergeStrings(existingComment, endTryComment);
 				SetCommentCmd setCommentCmd =
