/* ###
 * IP: GHIDRA
 *
 * Licensed under the Apache License, Version 2.0 (the "License");
 * you may not use this file except in compliance with the License.
 * You may obtain a copy of the License at
 *
 *      http://www.apache.org/licenses/LICENSE-2.0
 *
 * Unless required by applicable law or agreed to in writing, software
 * distributed under the License is distributed on an "AS IS" BASIS,
 * WITHOUT WARRANTIES OR CONDITIONS OF ANY KIND, either express or implied.
 * See the License for the specific language governing permissions and
 * limitations under the License.
 */
package ghidra.plugin.importer;

import java.awt.Window;
import java.io.Closeable;
import java.io.IOException;
import java.util.*;

import docking.widgets.OptionDialog;
import ghidra.app.plugin.core.help.AboutDomainObjectUtils;
import ghidra.app.services.FileSystemBrowserService;
import ghidra.app.services.ProgramManager;
import ghidra.app.util.*;
import ghidra.app.util.bin.ByteProvider;
import ghidra.app.util.bin.FileBytesProvider;
import ghidra.app.util.importer.MessageLog;
import ghidra.app.util.opinion.*;
import ghidra.formats.gfilesystem.*;
import ghidra.framework.main.AppInfo;
import ghidra.framework.main.FrontEndTool;
import ghidra.framework.model.*;
import ghidra.framework.plugintool.PluginTool;
import ghidra.plugins.importer.batch.BatchImportDialog;
import ghidra.program.database.mem.FileBytes;
import ghidra.program.model.address.AddressFactory;
import ghidra.program.model.lang.LanguageCompilerSpecPair;
import ghidra.program.model.lang.LanguageNotFoundException;
import ghidra.program.model.listing.Program;
import ghidra.program.util.DefaultLanguageService;
import ghidra.util.*;
import ghidra.util.exception.CancelledException;
import ghidra.util.filechooser.ExtensionFileFilter;
import ghidra.util.filechooser.GhidraFileFilter;
import ghidra.util.task.TaskLauncher;
import ghidra.util.task.TaskMonitor;
import util.CollectionUtils;

/**
 * Utilities for importing files.
 * 
 * <p>Note: if a method takes a {@link TaskMonitor}, then that method should only be called 
 * from a background task.
 */
public class ImporterUtilities {

	/**
	 * File extension filter for well known 'loadable' files for GhidraFileChoosers.
	 */
	public static final GhidraFileFilter LOADABLE_FILES_FILTER = ExtensionFileFilter.forExtensions(
<<<<<<< HEAD
		"Loadable files", "exe", "dll", "obj", "drv", "bin", "hex", "o", "a", "so", "class", "lib", "dylib");
=======
		"Loadable files", "exe", "dll", "obj", "drv", "bin", "hex", "o", "a", "so", "class", "lib",
		"dylib");
>>>>>>> cdf309cf

	/**
	 * File extension filter for well known 'container' files for GhidraFileChoosers.
	 */
	public static final GhidraFileFilter CONTAINER_FILES_FILTER =
		ExtensionFileFilter.forExtensions("Container files", "zip", "tar", "tgz", "jar", "gz",
			"ipsw", "img3", "dmg", "apk", "cpio", "rpm", "lib");

	private static final FileSystemService fsService = FileSystemService.getInstance();

	static List<LanguageCompilerSpecPair> getPairs(Collection<LoadSpec> loadSpecs) {
		Set<LanguageCompilerSpecPair> pairs = new HashSet<>();
		for (LoadSpec loadSpec : loadSpecs) {
			LanguageCompilerSpecPair pair = loadSpec.getLanguageCompilerSpec();
			if (pair != null) {
				pairs.add(pair);
			}
		}
		return CollectionUtils.asList(pairs);
	}

	/**
	 * Displays the appropriate import dialog for the specified {@link FSRL file}.
	 * <p>
	 * If the file is a container of other files, a batch import dialog will be used,
	 * otherwise the normal single file import dialog will be shown.
	 *
	 * @param tool {@link PluginTool} will be used as the parent tool for dialogs
	 * @param programManager optional {@link ProgramManager} instance to use to open imported 
	 * 			binaries with, or null
	 * @param fsrl {@link FSRL} of the file to import
	 * @param destinationFolder {@link DomainFolder} destination folder where the imported file
	 * 			will default to.  (the user will be able to choose a different location)
	 * @param suggestedPath optional string path that will automatically be pre-pended
	 * 			to the destination filename
	 */
	public static void showImportDialog(PluginTool tool, ProgramManager programManager, FSRL fsrl,
			DomainFolder destinationFolder, String suggestedPath) {

		TaskLauncher.launchModal("Import", monitor -> {
			showImportDialog(tool, programManager, fsrl, destinationFolder, suggestedPath, monitor);
		});
	}

	/**
	 * Displays the appropriate import dialog for the specified {@link FSRL file}.
	 * <p>
	 * If the file is a container of other files, a batch import dialog will be used,
	 * otherwise the normal single file import dialog will be shown.]
	 * <p>
	 * If you are not in a monitored task, then call 
	 * {@link #showImportDialog(PluginTool, ProgramManager, FSRL, DomainFolder, String)}.
	 *
	 * @param tool {@link PluginTool} will be used as the parent tool for dialogs
	 * @param programManager optional {@link ProgramManager} instance to use to open imported 
	 * 			binaries with, or null
	 * @param fsrl {@link FSRL} of the file to import
	 * @param destinationFolder {@link DomainFolder} destination folder where the imported file
	 * 			will default to.  (the user will be able to choose a different location)
	 * @param suggestedPath optional string path that will automatically be pre-pended
	 * 			to the destination filename
	 * @param monitor the task monitor to use for monitoring; cannot be null
	 */
	public static void showImportDialog(PluginTool tool, ProgramManager programManager, FSRL fsrl,
			DomainFolder destinationFolder, String suggestedPath, TaskMonitor monitor) {

		Objects.requireNonNull(monitor);

		RefdFile referencedFile = null;
		try {
			referencedFile = fsService.getRefdFile(fsrl, monitor);

			FSRL fullFsrl = fsService.getFullyQualifiedFSRL(fsrl, monitor);
			boolean isFSContainer = fsService.isFileFilesystemContainer(fullFsrl, monitor);
			if (referencedFile.file.getLength() == 0) {
				Msg.showError(ImporterUtilities.class, null, "File is empty",
					"File " + fsrl.getPath() + " is empty, nothing to import");
				return;
			}

			GFileSystem fs = referencedFile.fsRef.getFilesystem();
			if (fs instanceof GFileSystemProgramProvider) {
				doFsImport(referencedFile, fullFsrl, destinationFolder, programManager, tool);
				return;
			}

			if (!isFSContainer) {
				// normal file; do a single-file import
				showImportSingleFileDialog(fullFsrl, destinationFolder, suggestedPath, tool,
					programManager, monitor);
				return;
			}

			// file is a container, ask user to pick single import, batch import or fs browser
			importFromContainer(tool, programManager, destinationFolder, suggestedPath, monitor,
				referencedFile, fullFsrl);
		}
		catch (IOException ioe) {
			String message = ioe.getMessage();
			Msg.showError(ImporterUtilities.class, null, "Import Error", "Unable to import file " +
				fsrl.getName() + (message != null ? ("\n\nCause: " + message) : ""), ioe);
		}
		catch (CancelledException e) {
			Msg.info(ImporterUtilities.class, "Show Import Dialog canceled");
		}
		finally {
			close(referencedFile);
		}
	}

	private static void close(Closeable c) {
		if (c != null) {
			try {
				c.close();
			}
			catch (IOException e) {
				// ignore
			}
		}
	}

	private static void importFromContainer(PluginTool tool, ProgramManager programManager,
			DomainFolder destinationFolder, String suggestedPath, TaskMonitor monitor,
			RefdFile referencedFile, FSRL fullFsrl) {

		Window parent = tool.getActiveWindow();
		FileSystemBrowserService fsbService = tool.getService(FileSystemBrowserService.class);
		int choice = 0; // cancelled
		if (fsbService == null) {

			//@formatter:off
			choice = OptionDialog.showOptionDialog(parent, "Container File Detected",
				"The file " + referencedFile.file.getName() +
					" seems to have nested files in it.  Select an import mode:",							
				"Single file",  // 1 
				"Batch", 		// 2
				OptionDialog.QUESTION_MESSAGE);
		}
		else {
			choice = OptionDialog.showOptionDialog(parent, "Container File Detected",
				"The file " + referencedFile.file.getName() +
					" seems to have nested files in it.  Select an import mode:",							
				"Single file",  // 1 
				"Batch", 		// 2						
				"File System", 	// 3
				OptionDialog.QUESTION_MESSAGE);
			//@formatter:on
		}

		if (choice == 1) {
			showImportSingleFileDialog(fullFsrl, destinationFolder, suggestedPath, tool,
				programManager, monitor);
		}
		else if (choice == 2) {
			BatchImportDialog.showAndImport(tool, null, List.of(fullFsrl), destinationFolder,
				programManager);
		}
		else if (choice == 3) {
			fsbService.openFileSystem(fullFsrl);
		}
	}

	public static void showAddToProgramDialog(FSRL fsrl, Program program, PluginTool tool,
			TaskMonitor monitor) {

		Objects.requireNonNull(monitor);

		// Don't allow Add To Program while "things are happening" to the program
		if (!program.canLock()) {
			Msg.showWarn(null, null, "Add To Program",
				"Cannot Add To Program while program is locked.  Please wait or stop running tasks.");
			return;
		}

		try {
			ByteProvider provider = fsService.getByteProvider(fsrl, false, monitor);
			if (provider.length() == 0) {
				Msg.showWarn(null, null, "Error opening " + fsrl.getName(),
					"The item does not correspond to a valid file.");
				provider.close();
				return;
			}

			LoaderMap loaderMap = LoaderService.getSupportedLoadSpecs(provider,
				loader -> loader.supportsLoadIntoProgram(program));

			SystemUtilities.runSwingLater(() -> {
				AddToProgramDialog dialog =
					new AddToProgramDialog(tool, fsrl, loaderMap, provider, program);
				tool.showDialog(dialog);
			});
		}
		catch (IOException e) {
			Msg.showError(ImporterUtilities.class, null, "Error Reading Resource",
				"I/O error reading " + fsrl.getName(), e);
		}
		catch (CancelledException e) {
			// just return
		}

	}

	public static void showLoadLibrariesDialog(Program program, PluginTool tool,
			ProgramManager manager, TaskMonitor monitor) {

		Objects.requireNonNull(monitor);

		// Don't allow Load Libraries while "things are happening" to the program
		if (!program.canLock()) {
			Msg.showWarn(null, null, LoadLibrariesOptionsDialog.TITLE,
				"Cannot Load Libraries while program is locked.  Please wait or stop running tasks.");
			return;
		}

		try {
			ByteProvider provider = getProvider(program);
			LoadSpec loadSpec = getLoadSpec(provider, program);
			AddressFactory addressFactory =
				loadSpec.getLanguageCompilerSpec().getLanguage().getAddressFactory();
			SystemUtilities.runSwingLater(() -> {
				OptionsDialog dialog = new LoadLibrariesOptionsDialog(provider, program, tool,
					loadSpec, () -> addressFactory);
				tool.showDialog(dialog);
			});
		}
		catch (LanguageNotFoundException e) {
			Msg.showError(null, null, LoadLibrariesOptionsDialog.TITLE, "Language not found.", e);
		}
	}

	/**
	 * Constructs a {@link ImporterDialog} and shows it in the swing thread.
	 * 
	 *
	 * @param fsrl the file system resource locater (can be a simple file or an element of
	 * 			a more complex file such as a zip file)
	 * @param destinationFolder the default destination folder for the imported file. Can be null
	 * @param suggestedPath optional string path that will automatically be pre-pended
	 * 			to the destination filename
	 * @param tool the parent UI component
	 * @param programManager optional {@link ProgramManager} instance to open the imported file in
	 * @param monitor {@link TaskMonitor}
	 */
	public static void showImportSingleFileDialog(FSRL fsrl, DomainFolder destinationFolder,
			String suggestedPath, PluginTool tool, ProgramManager programManager,
			TaskMonitor monitor) {

		try {
			ByteProvider provider = fsService.getByteProvider(fsrl, true, monitor);
			LoaderMap loaderMap = LoaderService.getAllSupportedLoadSpecs(provider);

			SystemUtilities.runSwingLater(() -> {
				ImporterDialog importerDialog = new ImporterDialog(tool, programManager, loaderMap,
					provider, suggestedPath);
				if (destinationFolder != null) {
					importerDialog.setDestinationFolder(destinationFolder);
				}

				tool.showDialog(importerDialog);
			});
		}
		catch (IOException ioe) {
			Msg.showError(ImporterUtilities.class, tool.getActiveWindow(), "Error Importing File",
				"Error when importing file " + fsrl, ioe);
		}
		catch (CancelledException e) {
			Msg.info(ImporterUtilities.class, "Import single file " + fsrl + " cancelled");
		}
	}

	private static void doFsImport(RefdFile refdFile, FSRL fsrl, DomainFolder destFolderParam,
			ProgramManager programManager, PluginTool tool) {
		TaskLauncher.launchNonModal("Import File (FileSystem specific)", monitor -> {
			GFile gfile = refdFile.file;
			try {
				Object consumer = new Object();
				DomainFolder destFolder = (destFolderParam == null)
						? AppInfo.getActiveProject().getProjectData().getRootFolder()
						: destFolderParam;
				Program program =
					doFSImportHelper((GFileSystemProgramProvider) refdFile.fsRef.getFilesystem(),
						gfile, destFolder, consumer, monitor);
				if (program != null) {
					LoadResults<? extends DomainObject> loadResults = new LoadResults<>(program,
						program.getName(), destFolder.getPathname());
					boolean success = false;
					try {
						doPostImportProcessing(tool, programManager, fsrl, loadResults, consumer,
							"", monitor);
						success = true;
					}
					finally {
						if (!success) {
							program.release(consumer);
						}
					}
				}
			}
			catch (Exception e) {
				FSUtilities.displayException(ImporterUtilities.class, tool.getActiveWindow(),
					"Problem Encountered During Import",
					"Unable to import file " + refdFile.file.getName() +
						" using special purpose loader built into the " +
						gfile.getFilesystem().getDescription() + " filesystem.",
					e);
			}
		});
	}

	private static Program doFSImportHelper(GFileSystemProgramProvider pfs, GFile gfile,
			DomainFolder destFolder, Object consumer, TaskMonitor monitor) throws Exception {
		Program program =
			pfs.getProgram(gfile, DefaultLanguageService.getLanguageService(), monitor, consumer);

		if (program == null) {
			return null;
		}

		boolean success = false;
		try {
			String importFilename = ProjectDataUtils.getUniqueName(destFolder, program.getName());
			if (importFilename == null) {
				throw new IOException("Unable to find unique name for " + program.getName());
			}
			destFolder.createFile(importFilename, program, monitor);
			success = true;
			return program;
		}
		finally {
			if (!success) {
				program.release(consumer);
			}
		}

	}

	/**
	 * Perform file import and open using optional programManager
	 * @param tool tool to which popup dialogs should be associated
	 * @param programManager program manager to open imported file with or null
	 * @param fsrl import file location
	 * @param destFolder project destination folder
	 * @param loadSpec import {@link LoadSpec}
	 * @param programName program name
	 * @param options import options
	 * @param monitor task monitor
	 */
	public static void importSingleFile(PluginTool tool, ProgramManager programManager, FSRL fsrl,
			DomainFolder destFolder, LoadSpec loadSpec, String programName, List<Option> options,
			TaskMonitor monitor) {

		Objects.requireNonNull(monitor);

		try (ByteProvider bp = fsService.getByteProvider(fsrl, false, monitor)) {

			Object consumer = new Object();
			MessageLog messageLog = new MessageLog();
			LoadResults<? extends DomainObject> loadResults = loadSpec.getLoader()
					.load(bp, programName, tool.getProject(), destFolder.getPathname(), loadSpec,
						options, messageLog, consumer, monitor);

			loadResults.save(tool.getProject(), consumer, messageLog, monitor);

			doPostImportProcessing(tool, programManager, fsrl, loadResults, consumer,
				messageLog.toString(), monitor);
		}
		catch (CancelledException e) {
			// no need to show a message
		}
		catch (Exception e) {
			Msg.showError(ImporterUtilities.class, tool.getActiveWindow(), "Error Importing File",
				"Error importing file: " + fsrl.getName(), e);
		}
	}

	private static Set<DomainFile> doPostImportProcessing(PluginTool pluginTool,
			ProgramManager programManager, FSRL fsrl,
			LoadResults<? extends DomainObject> loadResults, Object consumer, String importMessages,
			TaskMonitor monitor) throws CancelledException {

		boolean firstProgram = true;
		Set<DomainFile> importedFilesSet = new HashSet<>();
		for (Loaded<? extends DomainObject> loaded : loadResults) {
			monitor.checkCancelled();

			if (loaded.getDomainObject() instanceof Program program) {
				if (programManager != null) {
					int openState = firstProgram
							? ProgramManager.OPEN_CURRENT
							: ProgramManager.OPEN_VISIBLE;
					programManager.openProgram(program, openState);
				}
				importedFilesSet.add(program.getDomainFile());
			}
			if (firstProgram) {
				// currently we only show results for the imported program, not any libraries
				displayResults(pluginTool, loaded.getDomainObject(),
					loaded.getDomainObject().getDomainFile(), importMessages);

				// Optionally echo loader message log to application.log
				if (!Loader.loggingDisabled && !importMessages.isEmpty()) {
					Msg.info(ImporterUtilities.class, "Additional info:\n" + importMessages);
				}
			}
			loaded.release(consumer);
			firstProgram = false;
		}

		selectFiles(importedFilesSet);
		return importedFilesSet;
	}

	private static void selectFiles(Set<DomainFile> importedFilesSet) {
		FrontEndTool frontEndTool = AppInfo.getFrontEndTool();
		if (frontEndTool != null) {
			frontEndTool.selectFiles(importedFilesSet);
		}
	}

	public static void addContentToProgram(PluginTool tool, Program program, FSRL fsrl,
			LoadSpec loadSpec, List<Option> options, TaskMonitor monitor) {

		Objects.requireNonNull(monitor);

		MessageLog messageLog = new MessageLog();
		try (ByteProvider bp = fsService.getByteProvider(fsrl, false, monitor)) {
			loadSpec.getLoader().loadInto(bp, loadSpec, options, messageLog, program, monitor);
			displayResults(tool, program, program.getDomainFile(), messageLog.toString());

			// Optionally echo loader message log to application.log
			if (!Loader.loggingDisabled && messageLog.hasMessages()) {
				Msg.info(ImporterUtilities.class, "Additional info:\n" + messageLog.toString());
			}
		}
		catch (CancelledException e) {
			return;
		}
		catch (IOException e) {
			Msg.showError(ImporterUtilities.class, null, "Error Importing File",
				"Error importing file " + fsrl.getName(), e);
		}

	}

	private static void displayResults(PluginTool tool, DomainObject obj, DomainFile df,
			String info) {

		DomainFile domainFile = obj.getDomainFile();
		Map<String, String> metadata = obj.getMetadata();
		if (df != null) {
			domainFile = df;
			metadata = df.getMetadata();
		}

		HelpLocation helpLocation = new HelpLocation(GenericHelpTopics.ABOUT, "About_Program");
		AboutDomainObjectUtils.displayInformation(tool, domainFile, metadata,
			"Import Results Summary", info, helpLocation);
	}

	/**
	 * Gets a {@link ByteProvider} based on the {@link FileBytes} of the given {@link Program}.
	 * <p>
	 * NOTE: If the {@link Program} has more than one {@link FileBytes} associated with it, the
	 * first one is used (this is typically the bytes of the originally imported file).
	 * 
	 * @param program The {@link Program}
	 * @return A {@link ByteProvider} based on the {@link FileBytes} of the given {@link Program},
	 *   or null if the {@link Program} doesn't have an associated {@link FileBytes}
	 */
	static ByteProvider getProvider(Program program) {
		List<FileBytes> allFileBytes = program.getMemory().getAllFileBytes();
		return !allFileBytes.isEmpty() ? new FileBytesProvider(allFileBytes.get(0)) : null;
	}

	/**
	 * Get's the {@link LoadSpec} that was used to import the given {@link Program}
	 * 
	 * @param provider The original bytes of the {@link Program}
	 * @param program The {@link Program}
	 * @return The {@link LoadSpec} that was used to import the given {@link Program}, or null if
	 *   it could not be determined
	 */
	static LoadSpec getLoadSpec(ByteProvider provider, Program program) {
		LoaderMap loaderMap = LoaderService.getSupportedLoadSpecs(provider,
			loader -> loader.getName().equalsIgnoreCase(program.getExecutableFormat()));

		Loader loader = loaderMap.firstKey();
		if (loader == null) {
			return null;
		}
		return loaderMap.get(loader)
				.stream()
				.filter(
					e -> e.getLanguageCompilerSpec().equals(program.getLanguageCompilerSpecPair()))
				.findFirst()
				.orElse(null);
	}
}<|MERGE_RESOLUTION|>--- conflicted
+++ resolved
@@ -61,12 +61,8 @@
 	 * File extension filter for well known 'loadable' files for GhidraFileChoosers.
 	 */
 	public static final GhidraFileFilter LOADABLE_FILES_FILTER = ExtensionFileFilter.forExtensions(
-<<<<<<< HEAD
-		"Loadable files", "exe", "dll", "obj", "drv", "bin", "hex", "o", "a", "so", "class", "lib", "dylib");
-=======
 		"Loadable files", "exe", "dll", "obj", "drv", "bin", "hex", "o", "a", "so", "class", "lib",
 		"dylib");
->>>>>>> cdf309cf
 
 	/**
 	 * File extension filter for well known 'container' files for GhidraFileChoosers.
