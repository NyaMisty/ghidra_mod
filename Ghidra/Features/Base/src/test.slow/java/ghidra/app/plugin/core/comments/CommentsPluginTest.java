--- conflicted
+++ resolved
@@ -129,11 +129,7 @@
 		Data subData1 = data.getComponent(0);
 		assertEquals(new WordDataType().getName(), subData1.getDataType().getName());
 		String comment1 = "aaa bbb ccc ddd eee";
-<<<<<<< HEAD
-		setAt(addr, CodeUnit.EOL_COMMENT, comment1, "OK");
-=======
 		setAt(addr, CommentType.EOL, comment1, "OK");
->>>>>>> e03fb9af
 		assertEquals(comment1, subData1.getComment(CommentType.EOL));
 
 		browser.goToField(addr(0x10080a2), "+", 0, 0);
@@ -147,11 +143,7 @@
 		Data subData = data.getComponent(1).getComponent(0);
 		assertEquals(new FloatDataType().getName(), subData.getDataType().getName());
 		String comment = "This is a comment on a structure element.";
-<<<<<<< HEAD
-		setAt(addr, CodeUnit.EOL_COMMENT, comment, "OK");
-=======
 		setAt(addr, CommentType.EOL, comment, "OK");
->>>>>>> e03fb9af
 		assertEquals(comment, subData.getComment(CommentType.EOL));
 
 		browser.goToField(addr(0x010080a2), EolCommentFieldFactory.FIELD_NAME, 0, 0);
@@ -280,11 +272,7 @@
 		openX86ProgramInTool();
 		Address addr = addr(0x01006420);
 		CodeUnit cu = program.getListing().getCodeUnitAt(addr);
-<<<<<<< HEAD
-		setAt(addr, CodeUnit.PRE_COMMENT, PRE, "OK");
-=======
 		setAt(addr, CommentType.PRE, PRE, "OK");
->>>>>>> e03fb9af
 		assertEquals(PRE, cu.getComment(CommentType.PRE));
 		undo(program);
 		assertNull(cu.getComment(CommentType.PRE));
@@ -299,11 +287,7 @@
 		openX86ProgramInTool();
 		Address addr = addr(0x01006420);
 		CodeUnit cu = program.getListing().getCodeUnitAt(addr);
-<<<<<<< HEAD
-		setAt(addr, CodeUnit.POST_COMMENT, POST, "OK");
-=======
 		setAt(addr, CommentType.POST, POST, "OK");
->>>>>>> e03fb9af
 		assertEquals(POST, cu.getComment(CommentType.POST));
 		undo(program);
 		assertNull(cu.getComment(CommentType.POST));
@@ -318,11 +302,7 @@
 		openX86ProgramInTool();
 		Address addr = addr(0x01006420);
 		CodeUnit cu = program.getListing().getCodeUnitAt(addr);
-<<<<<<< HEAD
-		setAt(addr, CodeUnit.EOL_COMMENT, EOL, "OK");
-=======
 		setAt(addr, CommentType.EOL, EOL, "OK");
->>>>>>> e03fb9af
 		assertEquals(EOL, cu.getComment(CommentType.EOL));
 		undo(program);
 		assertNull(cu.getComment(CommentType.EOL));
@@ -338,11 +318,7 @@
 		resetFormatOptions(browser);
 		Address addr = addr(0x01006420);
 		CodeUnit cu = program.getListing().getCodeUnitAt(addr);
-<<<<<<< HEAD
-		setAt(addr, CodeUnit.PLATE_COMMENT, PLATE, "OK");
-=======
 		setAt(addr, CommentType.PLATE, PLATE, "OK");
->>>>>>> e03fb9af
 		assertEquals(PLATE, cu.getComment(CommentType.PLATE));
 		undo(program);
 		assertNull(cu.getComment(CommentType.PLATE));
@@ -358,11 +334,7 @@
 		openX86ProgramInTool();
 		Address addr = addr(0x01006420);
 		CodeUnit cu = program.getListing().getCodeUnitAt(addr);
-<<<<<<< HEAD
-		setAt(addr, CodeUnit.REPEATABLE_COMMENT, REPEAT, "OK");
-=======
 		setAt(addr, CommentType.REPEATABLE, REPEAT, "OK");
->>>>>>> e03fb9af
 		assertEquals(REPEAT, cu.getComment(CommentType.REPEATABLE));
 		undo(program);
 		assertNull(cu.getComment(CommentType.REPEATABLE));
@@ -379,11 +351,7 @@
 		CodeUnit cu = program.getListing().getCodeUnitAt(addr);
 
 		String longComment = "Line 1\nLine 2\nLine 3\nLine 4\nLine 5\nLine 6\nLine 7\nLine 8\n";
-<<<<<<< HEAD
-		setAt(addr, CodeUnit.REPEATABLE_COMMENT, longComment, "OK");
-=======
 		setAt(addr, CommentType.REPEATABLE, longComment, "OK");
->>>>>>> e03fb9af
 		assertEquals(longComment, cu.getComment(CommentType.REPEATABLE));
 
 		// this fails when excepting
@@ -522,15 +490,9 @@
 		openX86ProgramInTool();
 		Address addr = addr(0xf0000250);
 		CodeUnit cu = program.getListing().getCodeUnitAt(addr);
-<<<<<<< HEAD
-		setAt(addr, CodeUnit.PLATE_COMMENT, PLATE, "OK");
-		assertEquals(PLATE, cu.getComment(CommentType.PLATE));
-		removeAt(addr, CodeUnit.PLATE_COMMENT);
-=======
 		setAt(addr, CommentType.PLATE, PLATE, "OK");
 		assertEquals(PLATE, cu.getComment(CommentType.PLATE));
 		removeAt(addr, CommentType.PLATE);
->>>>>>> e03fb9af
 		assertNull(cu.getComment(CommentType.PLATE));
 		undo(program);
 		assertEquals(PLATE, cu.getComment(CommentType.PLATE));
@@ -576,11 +538,7 @@
 		String comment = buffer.toString();
 		Address addr = addr(0x01006000);
 		CodeUnit cu = program.getListing().getCodeUnitAt(addr);
-<<<<<<< HEAD
-		setAt(addr, CodeUnit.PRE_COMMENT, comment, "OK");
-=======
 		setAt(addr, CommentType.PRE, comment, "OK");
->>>>>>> e03fb9af
 		assertEquals(comment, cu.getComment(CommentType.PRE));
 	}
 
@@ -623,11 +581,7 @@
 		CodeUnit cu = program.getListing().getCodeUnitAt(srcAddr);
 
 		String comment = "This is a comment DAT_01008094 with a label in it.";
-<<<<<<< HEAD
-		setAt(srcAddr, CodeUnit.PRE_COMMENT, comment, "OK");
-=======
 		setAt(srcAddr, CommentType.PRE, comment, "OK");
->>>>>>> e03fb9af
 		assertEquals(comment, cu.getComment(CommentType.PRE));
 
 		browser.goToField(srcAddr, PreCommentFieldFactory.FIELD_NAME, 0, 23);
@@ -644,11 +598,7 @@
 		CodeUnit cu = program.getListing().getCodeUnitAt(srcAddr);
 
 		String comment = "This is a comment 01008094 with an address in it.";
-<<<<<<< HEAD
-		setAt(srcAddr, CodeUnit.PRE_COMMENT, comment, "OK");
-=======
 		setAt(srcAddr, CommentType.PRE, comment, "OK");
->>>>>>> e03fb9af
 		assertEquals(comment, cu.getComment(CommentType.PRE));
 
 		browser.goToField(srcAddr, PreCommentFieldFactory.FIELD_NAME, 0, 23);
@@ -723,11 +673,7 @@
 		CodeUnit cu = program.getListing().getCodeUnitAt(srcAddr);
 
 		String comment = "This is a comment DAT_* with a wildcard in it.";
-<<<<<<< HEAD
-		setAt(srcAddr, CodeUnit.PRE_COMMENT, comment, "OK");
-=======
 		setAt(srcAddr, CommentType.PRE, comment, "OK");
->>>>>>> e03fb9af
 		assertEquals(comment, cu.getComment(CommentType.PRE));
 
 		browser.goToField(srcAddr, PreCommentFieldFactory.FIELD_NAME, 0, 19);
@@ -840,11 +786,7 @@
 
 		String illegal = "null\0 comment";
 		String legal = "null comment";
-<<<<<<< HEAD
-		setAt(addr, CodeUnit.PRE_COMMENT, illegal, "OK");
-=======
 		setAt(addr, CommentType.PRE, illegal, "OK");
->>>>>>> e03fb9af
 		assertEquals(legal, cu.getComment(CommentType.PRE));
 	}
 
