/* ###
 * IP: GHIDRA
 *
 * Licensed under the Apache License, Version 2.0 (the "License");
 * you may not use this file except in compliance with the License.
 * You may obtain a copy of the License at
 *
 *      http://www.apache.org/licenses/LICENSE-2.0
 *
 * Unless required by applicable law or agreed to in writing, software
 * distributed under the License is distributed on an "AS IS" BASIS,
 * WITHOUT WARRANTIES OR CONDITIONS OF ANY KIND, either express or implied.
 * See the License for the specific language governing permissions and
 * limitations under the License.
 */
package ghidra.app.plugin.core.datamgr;

import static org.hamcrest.CoreMatchers.*;
import static org.hamcrest.MatcherAssert.assertThat;
import static org.junit.Assert.*;

import java.awt.Container;
import java.awt.event.ActionEvent;
import java.awt.event.KeyEvent;
import java.io.File;
import java.io.FileNotFoundException;
import java.net.*;
import java.util.*;
import java.util.concurrent.atomic.AtomicBoolean;
import java.util.concurrent.atomic.AtomicReference;
import java.util.stream.Collectors;

import javax.swing.*;
import javax.swing.tree.DefaultTreeCellEditor;
import javax.swing.tree.TreePath;

import org.junit.*;

import docking.DockingUtils;
import docking.action.DockingActionIf;
import docking.action.ToggleDockingActionIf;
import docking.actions.KeyBindingUtils;
import docking.tool.ToolConstants;
import docking.tool.util.DockingToolConstants;
import docking.widgets.OptionDialog;
import docking.widgets.dialogs.NumberRangeInputDialog;
import docking.widgets.tree.GTreeNode;
import ghidra.app.context.ProgramActionContext;
import ghidra.app.plugin.core.compositeeditor.ApplyAction;
import ghidra.app.plugin.core.datamgr.actions.*;
import ghidra.app.plugin.core.datamgr.archive.Archive;
import ghidra.app.plugin.core.datamgr.archive.DataTypeManagerHandler;
import ghidra.app.plugin.core.datamgr.tree.*;
import ghidra.app.plugin.core.function.AbstractEditFunctionSignatureDialog;
import ghidra.app.plugin.core.progmgr.ProgramManagerPlugin;
import ghidra.app.plugin.core.programtree.ProgramTreePlugin;
import ghidra.app.services.DataTypeManagerService;
import ghidra.app.services.ProgramManager;
import ghidra.app.util.datatype.DataTypeSelectionEditor;
import ghidra.framework.options.ToolOptions;
import ghidra.framework.plugintool.PluginTool;
import ghidra.program.database.ProgramBuilder;
import ghidra.program.database.ProgramDB;
import ghidra.program.database.data.ProgramDataTypeManager;
import ghidra.program.model.data.*;
<<<<<<< HEAD
import ghidra.program.model.listing.Program;
import ghidra.test.*;
=======
import ghidra.program.model.data.Enum;
import ghidra.test.AbstractGhidraHeadedIntegrationTest;
import ghidra.test.TestEnv;
>>>>>>> 4353b042
import util.CollectionUtils;
import utilities.util.FileUtilities;

/**
 * Tests for managing categories through the data manager plugin and tests for
 * actions being enabled when a node is selected.
 */

public class DataTypeManagerPluginTest extends AbstractGhidraHeadedIntegrationTest {
	private static final String BUILTIN_NAME = "BuiltInTypes";

	private TestEnv env;
	private PluginTool tool;
	private ProgramBuilder builder;
	private ProgramDB program;
	private DataTypeManagerPlugin plugin;
	private DataTypeArchiveGTree tree;
	private JTree jTree;
	private ProgramActionContext treeContext;

	private ArchiveNode programNode;
	private DockingActionIf cutAction;
	private DockingActionIf pasteAction;
	private DataTypesProvider provider;

	@Before
	public void setUp() throws Exception {

		removeBinTestDir();

		env = new TestEnv();
		program = buildProgram();
		tool = env.launchDefaultTool(program);

		plugin = env.getPlugin(DataTypeManagerPlugin.class);
		provider = plugin.getProvider();
		tree = provider.getGTree();
		jTree = (JTree) invokeInstanceMethod("getJTree", tree);
		waitForTree();
		ArchiveRootNode archiveRootNode = (ArchiveRootNode) tree.getModelRoot();
		programNode = (ArchiveNode) archiveRootNode.getChild(program.getName());
		assertNotNull("Did not successfully wait for the program node to load", programNode);

		tool.showComponentProvider(provider, true);

		treeContext = new DataTypesActionContext(provider, program, tree, null);

		removeDistractingPlugins();

		cutAction = getAction(plugin, "Copy");
		pasteAction = getAction(plugin, "Paste");
	}

	private void removeDistractingPlugins() {

		// cleanup the display a bit
		ProgramTreePlugin ptp = env.getPlugin(ProgramTreePlugin.class);
		tool.removePlugins(List.of(ptp));
	}

	private ProgramDB buildProgram() throws Exception {
		builder = new ProgramBuilder("Program1", ProgramBuilder._TOY, this);

		builder.createMemory(".text", "0x1001000", 0x100);
		CategoryPath miscPath = new CategoryPath("/MISC");
		builder.addCategory(miscPath);
		StructureDataType struct = new StructureDataType("ArrayStruct", 4);
		struct.setCategoryPath(miscPath);
		builder.addDataType(struct);
		UnionDataType union = new UnionDataType("ArrayUnion");
		union.setCategoryPath(miscPath);
		union.add(new ByteDataType());
		builder.addDataType(union);

		CategoryPath cat1Path = new CategoryPath("/Category1");
		builder.addCategory(cat1Path);
		CategoryPath cat2Path = new CategoryPath(cat1Path, "Category2");
		builder.addCategory(cat2Path);
		CategoryPath cat4Path = new CategoryPath(cat2Path, "Category4");
		builder.addCategory(cat4Path);
		builder.addCategory(new CategoryPath(cat2Path, "Category5"));

		CategoryPath cat3Path = new CategoryPath(cat2Path, "Category3");
		builder.addCategory(cat3Path);
		StructureDataType dt = new StructureDataType("IntStruct", 0);
		dt.add(new WordDataType());
		dt.setCategoryPath(cat3Path);
		builder.addDataType(dt);

		dt = new StructureDataType("CharStruct", 0);
		dt.add(new CharDataType());
		dt.setCategoryPath(cat4Path);
		builder.addDataType(dt);

		StructureDataType dllTable = new StructureDataType("DLL_Table", 0);
		dllTable.add(new WordDataType());
		builder.addDataType(dllTable);

		StructureDataType myStruct = new StructureDataType("MyStruct", 0);
		myStruct.add(new ByteDataType(), "struct_field_names", null);
		myStruct.setCategoryPath(cat2Path);
		builder.addDataType(myStruct);

		TypedefDataType typeDefMyStruct = new TypedefDataType("TypeDefToMyStruct", myStruct);
		builder.addDataType(typeDefMyStruct);

		Pointer16DataType ptr16 = new Pointer16DataType(new CharDataType());
		builder.addDataType(ptr16);
		ArrayDataType charDt = new ArrayDataType(new CharDataType(), 10);
		builder.addDataType(charDt);

		return builder.getProgram();
	}

	@After
	public void tearDown() throws Exception {
		env.dispose();
		removeBinTestDir();
	}

	@Test
	public void testInvalidArchive() throws Exception {
		final DataTypeManagerHandler managerHandler = plugin.getDataTypeManagerHandler();
		final String[] invalidNames = { "BADARCHIVENAME.gdt" };
		runSwing(() -> invokeInstanceMethod("openArchives", managerHandler,
			new Class[] { String[].class }, new Object[] { invalidNames }));

		GTreeNode rootNode = tree.getModelRoot();
		GTreeNode invalidChild = rootNode.getChild("BADARCHIVENAME");
		assertNull("Tree did not close invalid archive.", invalidChild);
	}

	@Test
	public void testCreateCategory() throws Exception {
		// select a category
		GTreeNode miscNode = programNode.getChild("MISC");
		assertNotNull(miscNode);
		expandNode(miscNode);

		int childCount = miscNode.getChildCount();
		selectNode(miscNode);

		final DockingActionIf action = getAction(plugin, "New Category");
		assertTrue(action.isEnabledForContext(treeContext));

		// select "New Category" action
		DataTypeTestUtils.performAction(action, tree, false);

		runSwing(() -> jTree.stopEditing());
		waitForSwing();

		waitForTree();

		// verify that  the tree opens a new node with the default
		// category name is "New Category"
		assertEquals(childCount + 1, miscNode.getChildCount());
		GTreeNode node = miscNode.getChild("New Category");
		assertNotNull(node);
	}

	@Test
	public void testCreateCategory_WhileFiltered() throws Exception {
		// select a category
		GTreeNode miscNode = programNode.getChild("MISC");
		assertNotNull(miscNode);
		expandNode(miscNode);

		int childCount = miscNode.getChildCount();
		selectNode(miscNode);

		filterTree(miscNode.getName());

		DockingActionIf action = getAction(plugin, "New Category");
		assertTrue(action.isEnabledForContext(treeContext));

		// select "New Category" action (allowed with filter in place)
		DataTypeTestUtils.performAction(action, tree, false);

//		DialogComponentProvider dialog = waitForDialogComponent("Cannot Edit Tree Node");
//		close(dialog);

		// verify that  the tree opens a new node with the default category name is "New Category"
		assertEquals(childCount + 1, miscNode.getChildCount());
		GTreeNode node = miscNode.getChild("New Category");
		assertNotNull(node);
	}

	@Test
	public void testCreatePointerFromBuiltin() throws Exception {
		//
		// Test that creating a pointer to a built-in type will put that pointer in the program's
		// archive
		//
		disablePointerFilter();// make sure our new type is not filtered out

		ArchiveNode builtInNode = getBuiltInNode();
		expandNode(builtInNode);
		String boolNodeName = "bool";
		GTreeNode boolNode = builtInNode.getChild(boolNodeName);
		assertNotNull(boolNode);
		selectNode(boolNode);

		final DockingActionIf action = getAction(plugin, "Create Pointer");
		assertTrue(action.isEnabledForContext(treeContext));
		performAction(action, treeContext, true);
		waitForSwing();// the action uses an invokeLater()
		waitForTree();

		final AtomicReference<GTreeNode> selectedNodeReference = new AtomicReference<>();
		runSwing(() -> {
			TreePath selectionPath = tree.getSelectionPath();
			GTreeNode selectedNode = (GTreeNode) selectionPath.getLastPathComponent();
			selectedNodeReference.set(selectedNode);
		});

		GTreeNode selectedNode = selectedNodeReference.get();
		assertNotNull(selectedNode);
		assertEquals(boolNodeName + " *", selectedNode.getName());
	}

	@Test
	public void testCreateTypeDefFromDialog() throws Exception {
		// select a category - this will be the parent category
		expandNode(programNode);
		String miscNodeName = "MISC";
		final CategoryNode miscNode = (CategoryNode) programNode.getChild(miscNodeName);
		assertNotNull(miscNode);
		expandNode(miscNode);
		selectNode(miscNode);

		final DockingActionIf action = getAction(plugin, "Create Typedef From Dialog");
		assertTrue(action.isEnabledForContext(treeContext));
		performAction(action, treeContext, false);

		//
		// Grab the dialog and set:
		// -the name
		// -the data type
		//
		CreateTypeDefDialog dialog = waitForDialogComponent(CreateTypeDefDialog.class);

		String newTypeDefName = "TestTypeDef";
		JTextField textField = (JTextField) getInstanceField("nameTextField", dialog);
		setText(textField, newTypeDefName);

		final String dataTypeText = "char *";
		final DataTypeSelectionEditor editor =
			(DataTypeSelectionEditor) getInstanceField("dataTypeEditor", dialog);
		runSwing(() -> editor.setCellEditorValueAsText(dataTypeText));

		JButton okButton = (JButton) getInstanceField("okButton", dialog);
		pressButton(okButton);

		waitForTree();
		TreePath[] selectionPaths = tree.getSelectionPaths();
		assertNotNull(selectionPaths);
		assertEquals(1, selectionPaths.length);

		TreePath treePath = selectionPaths[0];
		GTreeNode selectedNode = (GTreeNode) treePath.getLastPathComponent();
		String selectedNodeName = selectedNode.getName();
		assertEquals(newTypeDefName, selectedNodeName);
	}

	@Test
	public void testRenameCategory() throws Exception {
		// select a category
		expandNode(programNode);
		String miscNodeName = "MISC";
		final CategoryNode miscNode = (CategoryNode) programNode.getChild(miscNodeName);
		assertNotNull(miscNode);
		expandNode(miscNode);
		selectNode(miscNode);

		final DockingActionIf action = getAction(plugin, "Rename");
		assertTrue(action.isEnabledForContext(treeContext));

		// select "Rename" action
		final String newCategoryName = "My Misc Category";
		DataTypeTestUtils.performAction(action, tree);
		waitForTree();
		runSwing(() -> {
			int rowForPath = jTree.getRowForPath(miscNode.getTreePath());

			DefaultTreeCellEditor cellEditor = (DefaultTreeCellEditor) tree.getCellEditor();
			Container container = (Container) cellEditor.getTreeCellEditorComponent(jTree, miscNode,
				true, true, true, rowForPath);
			JTextField textField = (JTextField) container.getComponent(0);

			textField.setText(newCategoryName);
			jTree.stopEditing();
		});
		waitForProgram();
		waitForTree();

		// make sure the new node is selected
		waitFor(() -> {
			TreePath[] selectionPaths = tree.getSelectionPaths();
			return selectionPaths != null && selectionPaths.length == 1;
		});

		TreePath[] selectionPaths = tree.getSelectionPaths();
		CategoryNode newMiscNode = (CategoryNode) programNode.getChild(newCategoryName);
		GTreeNode selectedNode = (GTreeNode) selectionPaths[0].getLastPathComponent();
		assertEquals(newMiscNode, selectedNode);

		assertEquals("My Misc Category", newMiscNode.getName());
		Category c = getRootCategory().getCategory(newCategoryName);
		assertNotNull(c);
		assertEquals(newMiscNode.getCategory(), c);
		assertNull(programNode.getChild(miscNodeName));

		// undo
		undo();

		assertNotNull(programNode.getChild(miscNodeName));
		assertNull(programNode.getChild(newCategoryName));

		// redo
		redo();

		assertNull(programNode.getChild(miscNodeName));
		assertNotNull(programNode.getChild(newCategoryName));
	}

	@Test
	public void testRenameDataTypeWithSameNameAsCategory() throws Exception {
		// select a category
		expandNode(programNode);
		String miscNodeName = "MISC";
		final CategoryNode miscNode = (CategoryNode) programNode.getChild(miscNodeName);
		assertNotNull(miscNode);
		StructureDataType struct = new StructureDataType("MISC", 0);
		struct.add(new DWordDataType());
		builder.addDataType(struct);
		waitForTree();
		DataType resolved = program.getDataTypeManager().resolve(struct, null);
		DataTypeNode node = programNode.getNode(resolved);
		selectNode(node);

		final DockingActionIf action = getAction(plugin, "Rename");
		assertTrue(action.isEnabledForContext(treeContext));

		// select "Rename" action
		final String newDatatypeName = "ItWorked";
		DataTypeTestUtils.performAction(action, tree);
		waitForTree();
		runSwing(() -> {
			int rowForPath = jTree.getRowForPath(miscNode.getTreePath());

			DefaultTreeCellEditor cellEditor = (DefaultTreeCellEditor) tree.getCellEditor();
			Container container = (Container) cellEditor.getTreeCellEditorComponent(jTree, miscNode,
				true, true, true, rowForPath);
			JTextField textField = (JTextField) container.getComponent(0);

			textField.setText(newDatatypeName);
			jTree.stopEditing();
		});
		waitForProgram();
		waitForTree();

		assertEquals("ItWorked", resolved.getName());
	}

	@Test
	public void testRenameCategoryDuplicate() throws Exception {
		expandNode(programNode);
		String miscNodeName = "MISC";
		final CategoryNode miscNode = (CategoryNode) programNode.getChild(miscNodeName);
		assertNotNull(miscNode);
		expandNode(miscNode);
		selectNode(miscNode);

		final DockingActionIf action = getAction(plugin, "Rename");
		assertTrue(action.isEnabledForContext(treeContext));
		DataTypeTestUtils.performAction(action, tree);
		waitForTree();
		runSwingLater(() -> {
			TreePath editingPath = jTree.getEditingPath();
			GTreeNode editingNode = (GTreeNode) editingPath.getLastPathComponent();
			int rowForPath = jTree.getRowForPath(editingPath);

			DefaultTreeCellEditor cellEditor = (DefaultTreeCellEditor) tree.getCellEditor();
			Container container = (Container) cellEditor.getTreeCellEditorComponent(jTree,
				editingNode, true, true, true, rowForPath);
			JTextField textField = (JTextField) container.getComponent(0);

			textField.setText("Category1");
			jTree.stopEditing();
		});

		close(waitForErrorDialog());
		waitForSwing();

		assertFalse(jTree.isEditing());
	}

	@Test
	public void testCopyCategory2DataType() throws Exception {
		// not allowed in the same data type manager
		GTreeNode cat1Node = programNode.getChild("Category1");
		expandNode(cat1Node);

		GTreeNode cat2Node = cat1Node.getChild("Category2");
		expandNode(cat2Node);

		GTreeNode cat5Node = cat2Node.getChild("Category5");
		expandNode(cat5Node);
		selectNode(cat5Node);

		DockingActionIf copyAction = getAction(plugin, "Copy");
		assertTrue(copyAction.isEnabledForContext(treeContext));

		GTreeNode miscNode = programNode.getChild("MISC");
		expandNode(miscNode);
		DataTypeNode unionNode = (DataTypeNode) miscNode.getChild("ArrayUnion");
		selectNode(unionNode);

		pasteAction = getAction(plugin, "Paste");
		assertFalse(pasteAction.isEnabledForContext(treeContext));
	}

	@Test
	public void testDeleteCategoryInProgram() throws Exception {
		// delete category from the Program
		// delete Category4
		GTreeNode cat1Node = programNode.getChild("Category1");
		expandNode(cat1Node);

		CategoryNode cat2Node = (CategoryNode) cat1Node.getChild("Category2");
		expandNode(cat2Node);

		GTreeNode cat4Node = cat2Node.getChild("Category4");
		selectNode(cat4Node);

		final DockingActionIf action = getAction(plugin, "Delete");
		assertTrue(action.isEnabledForContext(treeContext));

		DataTypeTestUtils.performAction(action, tree, false);

		// hit the Yes button the dialog
		pressButtonOnOptionDialog("Yes");

		// must again retrieve the nodes after a delete, as the old nodes are disposed
		cat1Node = programNode.getChild("Category1");
		cat2Node = (CategoryNode) cat1Node.getChild("Category2");
		assertNull(cat2Node.getChild("Category4"));
		ArrayList<DataType> list = new ArrayList<>();
		Archive archive = cat2Node.getArchiveNode().getArchive();
		archive.getDataTypeManager().findDataTypes("CharStruct", list);
		assertEquals(0, list.size());

		undo();

		cat1Node = programNode.getChild("Category1");
		cat2Node = (CategoryNode) cat1Node.getChild("Category2");
		assertNotNull(cat2Node.getChild("Category4"));

		redo();

		cat1Node = programNode.getChild("Category1");
		cat2Node = (CategoryNode) cat1Node.getChild("Category2");
		assertNull(cat2Node.getChild("Category4"));
	}

	@Test
	public void testDeleteCategoryInProgram2() throws Exception {
		// delete category from the Program
		// delete Category2 from Category1
		CategoryNode cat1Node = (CategoryNode) programNode.getChild("Category1");
		expandNode(cat1Node);

		CategoryNode cat2Node = (CategoryNode) cat1Node.getChild("Category2");
		selectNode(cat2Node);

		final DockingActionIf action = getAction(plugin, "Delete");
		assertTrue(action.isEnabledForContext(treeContext));

		DataTypeTestUtils.performAction(action, tree, false);
		waitForSwing();

		// hit the Yes button the dialog
		pressButtonOnOptionDialog("Yes");

		// must again retrieve the nodes after a delete, as the old nodes are disposed
		cat1Node = (CategoryNode) programNode.getChild("Category1");
		cat2Node = (CategoryNode) cat1Node.getChild("Category2");
		assertNull(cat1Node.getChild("Category2"));
		ArrayList<DataType> list = new ArrayList<>();
		Archive archive = cat1Node.getArchiveNode().getArchive();
		archive.getDataTypeManager().findDataTypes("CharStruct", list);
		assertEquals(0, list.size());
		archive.getDataTypeManager().findDataTypes("IntStruct", list);

		undo();

		cat1Node = (CategoryNode) programNode.getChild("Category1");
		cat2Node = (CategoryNode) cat1Node.getChild("Category2");
		assertNotNull(cat2Node);
		list = new ArrayList<>();
		archive = cat1Node.getArchiveNode().getArchive();
		archive.getDataTypeManager().findDataTypes("CharStruct", list);
		assertEquals(1, list.size());
		list.clear();
		archive.getDataTypeManager().findDataTypes("IntStruct", list);
		assertEquals(1, list.size());

		redo();

		cat1Node = (CategoryNode) programNode.getChild("Category1");
		assertNull(cat1Node.getChild("Category2"));
		list = new ArrayList<>();
		archive = cat1Node.getArchiveNode().getArchive();
		archive.getDataTypeManager().findDataTypes("CharStruct", list);
		assertEquals(0, list.size());
		archive.getDataTypeManager().findDataTypes("IntStruct", list);
	}

	@Test
	public void testBuiltInCategoryForDataTypes() throws Exception {
		// verify that you cannot cut/paste data types to built in types category
		GTreeNode cat1Node = programNode.getChild("Category1");
		expandNode(cat1Node);

		GTreeNode cat2Node = cat1Node.getChild("Category2");
		expandNode(cat2Node);

		DataTypeNode myStructNode = (DataTypeNode) cat2Node.getChild("MyStruct");

		GTreeNode rootNode = tree.getModelRoot();
		GTreeNode builtInNode = rootNode.getChild("BuiltInTypes");

		selectNode(myStructNode);

		DockingActionIf copyAction = getAction(plugin, "Copy");

		assertTrue(cutAction.isEnabledForContext(treeContext));
		assertTrue(copyAction.isEnabledForContext(treeContext));

		DataTypeTestUtils.performAction(cutAction, tree, false);

		selectNode(builtInNode);
		assertFalse(pasteAction.isEnabledForContext(treeContext));
	}

	@Test
	public void testBuiltInCategoryForCategories() throws Exception {
		// verify that you cannot cut/paste other categories to the built in types category
		GTreeNode cat1Node = programNode.getChild("Category1");
		expandNode(cat1Node);

		GTreeNode cat2Node = cat1Node.getChild("Category2");
		expandNode(cat2Node);

		GTreeNode rootNode = tree.getModelRoot();
		GTreeNode builtInNode = rootNode.getChild("BuiltInTypes");

		selectNode(cat2Node);

		DockingActionIf copyAction = getAction(plugin, "Copy");

		assertTrue(cutAction.isEnabledForContext(treeContext));
		assertTrue(copyAction.isEnabledForContext(treeContext));

		DataTypeTestUtils.performAction(cutAction, tree);

		selectNode(builtInNode);
		assertFalse(pasteAction.isEnabledForContext(treeContext));
	}

	@Test
	public void testCloseProgram() throws Exception {

		runSwing(() -> {
			ProgramManager pm = tool.getService(ProgramManager.class);
			pm.closeProgram();
		});
		GTreeNode rootNode = tree.getModelRoot();
		assertEquals(1, rootNode.getChildCount());
	}

	@Test
	public void testExpandAll() throws Exception {

		GTreeNode rootNode = tree.getModelRoot();
		selectNode(rootNode);
		DockingActionIf expandAction = getAction(plugin, "Expand All");
		assertTrue(expandAction.isEnabledForContext(treeContext));
		DataTypeTestUtils.performAction(expandAction, tree);

		waitForTree();

		//verify all nodes are expanded
		checkNodesExpanded(rootNode);
	}

	@Test
	public void testDetailedSearch() throws Exception {
		toggleDetailedSearch(false);
		filterTree("struct_field_name");
		assertEmptyTree();

		toggleDetailedSearch(true);
		assertSingleFilterMatch(
			new String[] { "Data Types", "Program1", "Category1", "Category2", "MyStruct" });
	}

	@Test
	public void testCollapseAll() throws Exception {

		GTreeNode rootNode = tree.getModelRoot();
		selectNode(rootNode);
		DockingActionIf collapseAction = getAction(plugin, "Collapse All");
		assertTrue(collapseAction.isEnabledForContext(treeContext));
		DataTypeTestUtils.performAction(collapseAction, tree);

		//verify all nodes are collapsed
		checkNodesCollapsed(rootNode);
	}

	@Test
	public void testTreeRemembersSelectionWhenSwitchingPrograms() throws Exception {

		env.open(new ClassicSampleX86ProgramBuilder().getProgram());

		String p1 = "Program1";
		String p2 = "sample";

		// Open and select a path in the current program, 
		selectPath(p2, "CoolUnion");

		// Now select a path in the first program
		switchTo(p1);
		selectPath(p1, "MISC", "ArrayStruct");

		// Switch back and forth and the selected paths should be restored
		switchTo(p2);
		assertSelectedPath(p2, "CoolUnion");

		switchTo(p1);
		assertSelectedPath(p1, "MISC", "ArrayStruct");

		switchTo(p2);
		assertSelectedPath(p2, "CoolUnion");
	}

	private void assertSelectedPath(String... expectedPath) {

		String[] fullExpectedPath = new String[expectedPath.length + 1];
		fullExpectedPath[0] = "Data Types";
		System.arraycopy(expectedPath, 0, fullExpectedPath, 1, expectedPath.length);

		waitForTree();
		TreePath treePath = runSwing(() -> tree.getSelectionPath());
		assertNotNull("No tree path selected", treePath);
		Object[] treePathElements = treePath.getPath();
		List<String> actualNamesList =
			Arrays.stream(treePathElements)
					.map(o -> o.toString())
					.collect(Collectors.toList());
		String[] actualPath = actualNamesList.toArray(String[]::new);
		assertArraysEqualOrdered("Tree path not seleced", fullExpectedPath, actualPath);
	}

	private void switchTo(String programName) {

		ProgramManagerPlugin pm = getPlugin(tool, ProgramManagerPlugin.class);
		Program[] programs = pm.getAllOpenPrograms();
		for (Program p : programs) {
			String name = p.getName();
			if (name.equals(programName)) {
				pm.setCurrentProgram(p);
				waitForBusyTool(tool);
				return;
			}
		}
		fail("Could not switch to program '%s'".formatted(programName));
	}

	private void selectPath(String... names) {

		GTreeNode root = tree.getModelRoot();
		GTreeNode node = root;
		for (String name : names) {
			GTreeNode child = node.getChild(name);
			String message = "Could not find '%s' in '%s'".formatted(name, Arrays.toString(names));
			assertNotNull(message, child);

			tree.expandPath(node);
			waitForTree();

			node = child;
		}

		tree.setSelectedNode(node);
		waitForTree();
	}

	@Test
	public void testDataTypePreviewCopyHtmlText() throws Exception {

		openPreview();

		GTreeNode bNode = programNode.getChild("DLL_Table");
		assertNotNull(bNode);
		selectNode(bNode);

		String previewText = getPreviewText();
		assertThat(previewText, startsWith("<html>"));

		selectEntirePreview();

		boolean actionFired = copyPreviewViaKeyMapping();
		assertTrue(actionFired);
	}

	@Test
	public void testEditFunctionDefintionDataType() throws Exception {
		createFunctionDefinition("Bob", "Joe"); // creates function definition for "undefined Bob(byte Joe)" 
		FunctionDefinition fun = getFunctionDefinition("Bob");
		assertParamName(fun, 0, "Joe");
		editSignature("Bob", "int Bob(long aaa, ...)");
		fun = getFunctionDefinition("Bob");
		assertParamName(fun, 0, "aaa");
		assertParamType(fun, 0, new LongDataType());
		assertEquals(IntegerDataType.class, fun.getReturnType().getClass());
		assertTrue(fun.hasVarArgs());
	}

	@Test
	public void testEditFunctionDefintionName() throws Exception {
		createFunctionDefinition("Bob", "Joe"); // creates function definition for "undefined Bob(byte Joe)" 
		FunctionDefinition fun = getFunctionDefinition("Bob");
		assertParamName(fun, 0, "Joe");
		editSignature("Bob", "undefined Tom(byte Joe)");
		DataType dt = program.getDataTypeManager().getDataType("/Bob");
		assertNull(dt);
		fun = getFunctionDefinition("Tom");
		assertNotNull(fun);
	}

	@Test
	public void testEditFunctionDefintionDataTypeParamNameOnly() throws Exception {
		createFunctionDefinition("Bob", "Joe"); // creates function definition for "undefined Bob(byte Joe)" 
		FunctionDefinition fun = getFunctionDefinition("Bob");
		assertParamName(fun, 0, "Joe");
		editSignature("Bob", "undefined Bob(byte Tom)");
		fun = getFunctionDefinition("Bob");
		assertParamName(fun, 0, "Tom");
	}

	@Test
	public void testEditingFunctionDefinitionWithNullParamName() {
		createFunctionDefinition("Bob", (String) null);
		FunctionDefinition fun = getFunctionDefinition("Bob");
		assertEquals("", fun.getArguments()[0].getName());
	}

	@Test
	public void testEditingFunctionDefinitionWithVariousParameterNames() {
		createFunctionDefinition("Bob", (String) null, "", "Tom");
		FunctionDefinition fun = getFunctionDefinition("Bob");
		assertEquals("", fun.getArguments()[0].getName());
		assertEquals("", fun.getArguments()[1].getName());
		assertEquals("Tom", fun.getArguments()[2].getName());
	}

	@Test
	public void testEditorActionsGetRegisteredWithoutEditing() {

		// the owner for the action is the tool, since the registered item is just a placeholder
		// because the editor actions are shared actions
		String owner = " (" + ToolConstants.SHARED_OWNER + ')';
		String actionName = ApplyAction.ACTION_NAME;
		String optionName = actionName + owner;
		ToolOptions options = tool.getOptions(DockingToolConstants.KEY_BINDINGS);

		String message = "Editor action was not registered before editor was shown";
		assertTrue(message, options.isRegistered(optionName));

		DockingActionIf action = getAction(tool, ToolConstants.SHARED_OWNER, actionName);
		assertNotNull(message, action);
	}

	@Test
	public void testAction_FindEnumByValue_Range() {

		createEnumWithValues_2_4_8();
		createEnumWithValues_100_200();
		createEnumWithValues_1_300_1000();

		DockingActionIf action = getAction(plugin, FindEnumsByValueAction.NAME);
		performAction(action, false);

		NumberRangeInputDialog dialog = waitForDialogComponent(NumberRangeInputDialog.class);
		setText(dialog, "0x8:0x10, 300");

		pressButtonByText(dialog, "OK");

		DataTypesProvider resultsProvider =
			waitForComponentProvider(DataTypesProvider.class, FindEnumsByValueAction.NAME);
		assertMatchingEnums(resultsProvider, "Enum_2_4_8", "Enum_1_300_1000");
	}

	@Test
	public void testAction_FindStructureByOffset() {

		DockingActionIf action = getAction(plugin, FindStructuresByOffsetAction.NAME);
		performAction(action, false);

		NumberRangeInputDialog dialog = waitForDialogComponent(NumberRangeInputDialog.class);
		setText(dialog, "0x1");

		pressButtonByText(dialog, "OK");

		DataTypesProvider resultsProvider =
			waitForComponentProvider(DataTypesProvider.class, FindStructuresByOffsetAction.NAME);
		assertMatchingStructures(resultsProvider, "ArrayStruct");
	}

	@Test
	public void testAction_FindStructureByOffset_NoMatches() {

		DockingActionIf action = getAction(plugin, FindStructuresByOffsetAction.NAME);
		performAction(action, false);

		NumberRangeInputDialog dialog = waitForDialogComponent(NumberRangeInputDialog.class);
		setText(dialog, "0x100");

		pressButtonByText(dialog, "OK");

		DataTypesProvider resultsProvider =
			waitForComponentProvider(DataTypesProvider.class, FindStructuresByOffsetAction.NAME);
		assertMatchingStructures(resultsProvider);
	}

	@Test
	public void testAction_FindStructureByOffset_Range() {

		DockingActionIf action = getAction(plugin, FindStructuresByOffsetAction.NAME);
		performAction(action, false);

		NumberRangeInputDialog dialog = waitForDialogComponent(NumberRangeInputDialog.class);
		setText(dialog, "0x1:0x3,20");

		pressButtonByText(dialog, "OK");

		DataTypesProvider resultsProvider =
			waitForComponentProvider(DataTypesProvider.class, FindStructuresByOffsetAction.NAME);
		assertMatchingStructures(resultsProvider, "ArrayStruct");
	}

	@Test
	public void testAction_FindStructureByOffset_MixedInput() {

		createStructureWithOffset_0x4(); // 0x4
		createStructureWithOffset_0x8(); // 0x4, 0x8
		createStructureWithOffset_0x10(); // 0x4, 0x8, 0x10
		createStructureWithOffset_0x20(); // 0x8, 0x10, 0x18, 0x32

		DockingActionIf action = getAction(plugin, FindStructuresByOffsetAction.NAME);
		performAction(action, false);

		NumberRangeInputDialog dialog = waitForDialogComponent(NumberRangeInputDialog.class);
		setText(dialog, "0x8:0x10, 32");

		pressButtonByText(dialog, "OK");

		DataTypesProvider resultsProvider =
			waitForComponentProvider(DataTypesProvider.class, FindStructuresByOffsetAction.NAME);
		assertMatchingStructures(resultsProvider, "Structure_0x8", "Structure_0x10",
			"Structure_0x20");
	}

	@Test
	public void testAction_FindStructureBySize() {

		createStructureWithOffset_0x4(); // 6
		createStructureWithOffset_0x8(); // 10
		createStructureWithOffset_0x10(); // 18
		createStructureWithOffset_0x20(); // 40

		DockingActionIf action = getAction(plugin, FindStructuresBySizeAction.NAME);
		performAction(action, false);

		NumberRangeInputDialog dialog = waitForDialogComponent(NumberRangeInputDialog.class);
		setText(dialog, "10");

		pressButtonByText(dialog, "OK");

		DataTypesProvider resultsProvider =
			waitForComponentProvider(DataTypesProvider.class, FindStructuresBySizeAction.NAME);
		assertMatchingStructures(resultsProvider, "Structure_0x8");
	}

	@Test
	public void testAction_FindStructureBySize_Empty() {

		StructureDataType stuct = new StructureDataType("Structure_Empty", 0);
		builder.addDataType(stuct);

		DockingActionIf action = getAction(plugin, FindStructuresBySizeAction.NAME);
		performAction(action, false);

		NumberRangeInputDialog dialog = waitForDialogComponent(NumberRangeInputDialog.class);
		setText(dialog, "0");

		pressButtonByText(dialog, "OK");

		DataTypesProvider resultsProvider =
			waitForComponentProvider(DataTypesProvider.class, FindStructuresBySizeAction.NAME);
		assertMatchingStructures(resultsProvider, "Structure_Empty");
	}

	@Test
	public void testAction_FindStructureBySize_Ranage() {

		createStructureWithOffset_0x4(); // 6
		createStructureWithOffset_0x8(); // 10
		createStructureWithOffset_0x10(); // 18
		createStructureWithOffset_0x20(); // 40

		DockingActionIf action = getAction(plugin, FindStructuresBySizeAction.NAME);
		performAction(action, false);

		NumberRangeInputDialog dialog = waitForDialogComponent(NumberRangeInputDialog.class);
		setText(dialog, "12:42");

		pressButtonByText(dialog, "OK");

		DataTypesProvider resultsProvider =
			waitForComponentProvider(DataTypesProvider.class, FindStructuresBySizeAction.NAME);
		assertMatchingStructures(resultsProvider, "Structure_0x10", "Structure_0x20");
	}

	@Test
	public void testGetSelectedDatatypesFromService() {
		DataTypeManagerService dataTypeManagerService =
			tool.getService(DataTypeManagerService.class);

		assertEquals(0, dataTypeManagerService.getSelectedDatatypes().size());

		CategoryPath path = new CategoryPath("/MISC");
		DataType dt1 = program.getDataTypeManager().getDataType(path, "ArrayStruct");
		DataType dt2 = program.getDataTypeManager().getDataType(path, "ArrayUnion");

		selectDataTypes(dt1, dt2);

		List<DataType> selectedDatatypes = dataTypeManagerService.getSelectedDatatypes();
		assertEquals(2, selectedDatatypes.size());
		assertTrue(selectedDatatypes.contains(dt1));
		assertTrue(selectedDatatypes.contains(dt2));
	}

	@Test
	public void testFilter_DefaultFilter() {

		DtFilterState filterState = provider.getFilterState();
		assertFalse(filterState.getArraysFilter().isTypeActive());
		assertFalse(filterState.getPointersFilter().isTypeActive());

		DataTypeManager[] dtms = plugin.getDataTypeManagers();
		for (DataTypeManager dtm : dtms) {
			if (dtm instanceof BuiltInDataTypeManager) {
				assertAllTypesInTree(dtm);
			}
			else {
				assertNoArrays(dtm);
				assertNoPointers(dtm);
			}
		}
	}

	@Test
	public void testFilter_Structures() {

		assertStructures(true);
		assertType("TypeDefToMyStruct", true);

		// press the filter button
		DockingActionIf action = getAction(plugin, "Show Filter");
		performAction(action, provider, false);

		DtFilterDialog dialog = waitForDialogComponent(DtFilterDialog.class);
		setToggleButtonSelected(dialog.getComponent(), "Structures", false);
		pressButtonByText(dialog, "OK");
		waitForTree();

		assertStructures(false);
		assertType("TypeDefToMyStruct", true);

		// Now also turn off typedefs
		performAction(action, provider, false);
		dialog = waitForDialogComponent(DtFilterDialog.class);
		setToggleButtonSelected(dialog.getComponent(), "StructuresTypeDefs", false);
		pressButtonByText(dialog, "OK");
		waitForTree();

		assertStructures(false);
		assertType("TypeDefToMyStruct", false);
	}

	@Test
	public void testFilter_Structures_HideTypeDefs() {

		assertStructures(true);
		assertType("TypeDefToMyStruct", true);

		// press the filter button
		DockingActionIf action = getAction(plugin, "Show Filter");
		performAction(action, provider, false);
		DtFilterDialog dialog = waitForDialogComponent(DtFilterDialog.class);

		// turn off Structure TypeDefs
		setToggleButtonSelected(dialog.getComponent(), "StructuresTypeDefs", false);
		pressButtonByText(dialog, "OK");
		waitForTree();

		assertStructures(true); // still have structures
		assertType("TypeDefToMyStruct", false); // no longer have structure typedefs
	}

	@Test
	public void testFilter_ClonedProvider() {

		// press filter
		// press the filter button
		DtFilterDialog mainDialog = showFilterDialog(provider);
		boolean isShowingStructures = false;
		updateFilter(mainDialog, "Structures", isShowingStructures);

		// 
		// Launch a new data types provider window to verify it has the same settings as the main 
		// provider's filter
		//  
		DataTypesProvider otherProvider = showClonedProvider();
		DtFilterDialog otherFilterDialog = showFilterDialog(otherProvider);

		// verify the state for the structure filter matches the state we changed above (this shows
		// the cloned provider is correctly getting the main provider's filter state)
		boolean otherIsShowStructures = runSwing(() -> {
			DtFilterState newFilterState = otherFilterDialog.getFilterState();
			return newFilterState.isShowStructures();
		});
		assertEquals(isShowingStructures, otherIsShowStructures);

		// now change the new provider's filter for a different option and then make sure that the 
		// main provider is not changed
		updateFilter(otherFilterDialog, "Functions", false);

		DtFilterState mainFilterState = runSwing(() -> provider.getFilterState());
		DtFilterState otherFilterState = runSwing(() -> otherProvider.getFilterState());
		boolean mainShowFunctions = runSwing(() -> mainFilterState.isShowFunctions());
		boolean otherShowFunctions = runSwing(() -> otherFilterState.isShowFunctions());
		assertNotEquals(mainShowFunctions, otherShowFunctions);
	}

	@Test
	public void testSaveRestoreFilterStates() throws Exception {

		DtFilterDialog dialog = showFilterDialog(provider);
		boolean isShowingEnums = getFilterState(dialog, "Enums");
		boolean isShowingUnions = getFilterState(dialog, "Unions");

		setToggleButtonSelected(dialog.getComponent(), "Enums", !isShowingEnums);
		setToggleButtonSelected(dialog.getComponent(), "Unions", !isShowingUnions);
		pressButtonByText(dialog, "OK");
		waitForSwing();

		env.saveRestoreToolState();
		plugin = env.getPlugin(DataTypeManagerPlugin.class);
		provider = plugin.getProvider();

		DtFilterState filterState = getFilterState(provider);
		assertEquals(!isShowingEnums, filterState.isShowEnums());
		assertEquals(!isShowingUnions, filterState.isShowUnions());
	}

//==================================================================================================
// Private methods
//==================================================================================================

	private void assertNoArrays(DataTypeManager dtm) {
		Map<String, DataTypeNode> nodesByName = getNodes(dtm);
		Collection<DataTypeNode> values = nodesByName.values();
		for (DataTypeNode node : values) {
			DataType dt = node.getDataType();
			assertTrue("Found an array in '%s'".formatted(dtm.getName()),
				!(dt instanceof Array));
		}
	}

	private void assertNoPointers(DataTypeManager dtm) {
		Map<String, DataTypeNode> nodesByName = getNodes(dtm);
		Collection<DataTypeNode> values = nodesByName.values();
		for (DataTypeNode node : values) {
			DataType dt = node.getDataType();
			assertTrue("Found a pointer in '%s'".formatted(dtm.getName()),
				!(dt instanceof Pointer));
		}
	}

	private void assertAllTypesInTree(DataTypeManager dtm) {
		Iterator<DataType> types = dtm.getAllDataTypes();
		Map<String, DataTypeNode> nodesByName = getNodes(dtm);
		for (DataType dt : CollectionUtils.asIterable(types)) {
			assertNotNull(
				"Node not found for type '%s' in dtm '%s'".formatted(dt.getName(), dtm.getName()),
				nodesByName.get(dt.getName()));
		}
	}

	private Map<String, DataTypeNode> getNodes(DataTypeManager dtm) {

		DataTypeArchiveGTree gTree = provider.getGTree();
		GTreeNode rootNode = gTree.getViewRoot();
		GTreeNode dtmNode = rootNode.getChild(dtm.getName());
		assertNotNull(dtmNode);

		expandNode(dtmNode);

		Map<String, DataTypeNode> nodesByName = new HashMap<>();
		Iterator<GTreeNode> it = dtmNode.iterator(true);
		for (GTreeNode node : CollectionUtils.asIterable(it)) {
			if (!(node instanceof DataTypeNode)) {
				continue;
			}
			DataTypeNode dtNode = (DataTypeNode) node;
			DataType dt = dtNode.getDataType();
			nodesByName.put(dt.getName(), dtNode);
		}

		return nodesByName;
	}

	private void assertType(String name, boolean isShowing) {

		DataType dt = getTypeFromTree(name);
		if (isShowing) {
			assertNotNull("Data type not found: '%s'", dt);
		}
		else {
			assertNull(dt);
		}
	}

	private DataType getTypeFromTree(String name) {
		DataTypeArchiveGTree gTree = provider.getGTree();
		GTreeNode rootNode = gTree.getViewRoot();
		Iterator<GTreeNode> it = rootNode.iterator(true);
		for (GTreeNode node : CollectionUtils.asIterable(it)) {
			if (!(node instanceof DataTypeNode)) {
				continue;
			}
			DataTypeNode dtNode = (DataTypeNode) node;
			DataType dt = dtNode.getDataType();
			String dtName = dt.getName();
			if (dtName.equals(name)) {
				return dt;
			}
		}
		return null;
	}

	private boolean getFilterState(DtFilterDialog dialog, String optionName) {
		return isToggleButttonSelected(dialog.getComponent(), optionName);
	}

	private void updateFilter(DtFilterDialog dialog, String optionName, boolean state) {
		setToggleButtonSelected(dialog.getComponent(), optionName, state);
		pressButtonByText(dialog, "OK");
		waitForSwing();
	}

	private DataTypesProvider showClonedProvider() {
		DockingActionIf findAction = getAction(plugin, FindStructuresBySizeAction.NAME);
		performAction(findAction, provider, false);
		NumberRangeInputDialog numberDialog = waitForDialogComponent(NumberRangeInputDialog.class);
		setText(numberDialog, "10");
		pressButtonByText(numberDialog, "OK");

		return waitForComponentProvider(DataTypesProvider.class, FindStructuresBySizeAction.NAME);
	}

	private DtFilterDialog showFilterDialog(DataTypesProvider dtProvider) {
		DockingActionIf otherFilterAction = getLocalAction(dtProvider, "Show Filter");
		performAction(otherFilterAction, dtProvider, false);
		return waitForDialogComponent(DtFilterDialog.class);
	}

	private DtFilterState getFilterState(DataTypesProvider dtProvider) {
		return runSwing(() -> dtProvider.getFilterState());
	}

	private void assertStructures(boolean structuresExpected) {
		Map<String, Structure> structures = getStructures(provider);
		if (!structuresExpected) {
			assertEquals(0, structures.size());
		}
		else {
			assertTrue(structures.size() > 0);
		}
	}

	private void selectDataTypes(DataType dt1, DataType dt2) {
		String catName1 = dt1.getCategoryPath().getName(); // assumes path is only 1 level
		CategoryNode cat1 = (CategoryNode) programNode.getChild(catName1);
		DataTypeNode node1 = cat1.getNode(dt1);

		String catName2 = dt2.getCategoryPath().getName(); // assumes path is only 1 level
		CategoryNode cat2 = (CategoryNode) programNode.getChild(catName2);
		DataTypeNode node2 = cat2.getNode(dt2);

		tree.setSelectedNodes(node1, node2);
		waitForTree(tree);
	}

	private void createEnumWithValues_2_4_8() {

		EnumDataType enuum = new EnumDataType("Enum_2_4_8", 3);
		enuum.add("Two", 2);
		enuum.add("Four", 4);
		enuum.add("Eight", 8);
		builder.addDataType(enuum);
	}

	private void createEnumWithValues_100_200() {

		EnumDataType enuum = new EnumDataType("Enum_100_200", 2);
		enuum.add("One Hundred", 100);
		enuum.add("Two Hundred", 200);
		builder.addDataType(enuum);
	}

	private void createEnumWithValues_1_300_1000() {

		EnumDataType enuum = new EnumDataType("Enum_1_300_1000", 3);
		enuum.add("One", 1);
		enuum.add("Three Hundred", 300);
		enuum.add("One Thousand", 1000);
		builder.addDataType(enuum);
	}

	private void createStructureWithOffset_0x4() {

		StructureDataType stuct = new StructureDataType("Structure_0x4", 0);
		stuct.add(new DWordDataType());
		stuct.add(new WordDataType());
		builder.addDataType(stuct);
	}

	private void createStructureWithOffset_0x8() {

		StructureDataType stuct = new StructureDataType("Structure_0x8", 0);
		stuct.add(new DWordDataType());
		stuct.add(new DWordDataType());
		stuct.add(new WordDataType());
		builder.addDataType(stuct);
	}

	private void createStructureWithOffset_0x10() {

		StructureDataType stuct = new StructureDataType("Structure_0x10", 0);
		stuct.add(new QWordDataType());
		stuct.add(new QWordDataType());
		stuct.add(new DWordDataType());
		builder.addDataType(stuct);
	}

	private void createStructureWithOffset_0x20() {

		StructureDataType stuct = new StructureDataType("Structure_0x20", 0);
		stuct.add(new QWordDataType());
		stuct.add(new QWordDataType());
		stuct.add(new QWordDataType());
		stuct.add(new QWordDataType());
		stuct.add(new QWordDataType());
		builder.addDataType(stuct);
	}

	private void setText(NumberRangeInputDialog dialog, String text) {
		runSwing(() -> dialog.setValue(text));
	}

	private void editSignature(String name, String newSignature) {
		expandNode(programNode);
		GTreeNode child = programNode.getChild(name);
		selectNode(child);
		final DockingActionIf action = getAction(plugin, "Edit");
		assertTrue(action.isEnabledForContext(treeContext));
		performAction(action, treeContext, false);

		AbstractEditFunctionSignatureDialog dialog =
			waitForDialogComponent(AbstractEditFunctionSignatureDialog.class);

		JTextField textField = (JTextField) getInstanceField("signatureField", dialog);
		setText(textField, newSignature);
		pressButtonByText(dialog, "OK");

	}

	private void assertParamName(FunctionDefinition fun, int index, String name) {
		ParameterDefinition param = fun.getArguments()[index];
		assertEquals(name, param.getName());
	}

	private void assertParamType(FunctionDefinition fun, int index, DataType dt) {
		ParameterDefinition param = fun.getArguments()[index];
		assertEquals(dt.getClass(), param.getDataType().getClass());
	}

	private FunctionDefinition getFunctionDefinition(String name) {
		ProgramDataTypeManager dataTypeManager = program.getDataTypeManager();
		DataType dataType = dataTypeManager.getDataType("/" + name);
		assertTrue(dataType instanceof FunctionDefinition);
		return (FunctionDefinition) dataType;
	}

	private void createFunctionDefinition(String functionName, String... paramNames) {
		ProgramDataTypeManager dataTypeManager = program.getDataTypeManager();
		int id = dataTypeManager.startTransaction("test");
		FunctionDefinitionDataType dt = new FunctionDefinitionDataType(functionName);
		ParameterDefinition[] args = new ParameterDefinition[paramNames.length];
		for (int i = 0; i < paramNames.length; i++) {
			args[i] = new ParameterDefinitionImpl(paramNames[i], new ByteDataType(), null);
		}
		dt.setArguments(args);
		dataTypeManager.addDataType(dt, null);
		dataTypeManager.endTransaction(id, true);
	}

	private void selectEntirePreview() {
		runSwing(() -> {
			JTextPane pane = provider.getPreviewPane();
			// note: the selectAll only works when the caret selection is visible (this normally
			//       happens when the component has focus)
			pane.getCaret().setSelectionVisible(true);
			pane.selectAll();
		});
		waitForSwing();
	}

	private boolean copyPreviewViaKeyMapping() throws Exception {

		KeyStroke controlC =
			KeyStroke.getKeyStroke(KeyEvent.VK_C, DockingUtils.CONTROL_KEY_MODIFIER_MASK);
		JTextPane previewPane = provider.getPreviewPane();
		Action defaultAction =
			KeyBindingUtils.getAction(previewPane, controlC, JComponent.WHEN_FOCUSED);

		SpyAction spyAction = new SpyAction(defaultAction);

		KeyBindingUtils.registerAction(previewPane, controlC, spyAction, JComponent.WHEN_FOCUSED);

		triggerKey(previewPane, DockingUtils.CONTROL_KEY_MODIFIER_MASK, KeyEvent.VK_C, 'c');
		waitForSwing();

		return spyAction.actionFired();
	}

	private String getPreviewText() {
		AtomicReference<String> ref = new AtomicReference<>();
		runSwing(() -> ref.set(provider.getPreviewText()));
		return ref.get();
	}

	private void openPreview() {
		runSwing(() -> provider.setPreviewWindowVisible(true));
	}

	private ArchiveNode getBuiltInNode() {
		ArchiveRootNode archiveRootNode = (ArchiveRootNode) tree.getModelRoot();
		ArchiveNode builtinNode = (ArchiveNode) archiveRootNode.getChild(BUILTIN_NAME);
		assertNotNull(builtinNode);
		return builtinNode;
	}

	private void assertSingleFilterMatch(String[] path) {
		GTreeNode rootNode = tree.getViewRoot();

		GTreeNode node = rootNode;
		for (int i = 0; i < path.length; i++) {
			String nodeName = path[i];
			assertEquals(nodeName, node.getName());

			final GTreeNode finalNode = node;
			final GTreeNode[] childBox = new GTreeNode[1];
			runSwing(() -> {
				int childCount = finalNode.getChildCount();
				if (childCount == 1) {
					childBox[0] = finalNode.getChild(0);
				}
			});

			if (i + 1 < path.length) {
				String expectedChild = path[i + 1];
				assertNotNull("Parent '" + node.getName() + "' did not have child " + expectedChild,
					childBox[0]);
				node = childBox[0];
			}
		}
	}

	private void assertMatchingEnums(DataTypesProvider resultsProvider, String... names) {

		DataTypeArchiveGTree gTree = resultsProvider.getGTree();
		waitForTree(gTree);
		Map<String, Enum> enums = getEnums(resultsProvider);
		assertEquals("Incorrect number of matches.\n\tExpected: " + Arrays.toString(names) +
			"\n\tFound: " + enums.keySet(), names.length, enums.size());
		assertEquals(names.length, enums.size());
		for (String name : names) {
			if (!enums.containsKey(name)) {
				fail("Enum not found in results: '" + name + "'.\nFound: " + enums.keySet());
			}
		}
	}

	private void assertMatchingStructures(DataTypesProvider resultsProvider, String... names) {

		DataTypeArchiveGTree gTree = resultsProvider.getGTree();
		waitForTree(gTree);
		Map<String, Structure> structures = getStructures(resultsProvider);
		assertEquals("Incorrect number of matches.\n\tExpected: " + Arrays.toString(names) +
			"\n\tFound: " + structures.keySet(), names.length, structures.size());
		for (String name : names) {
			if (!structures.containsKey(name)) {
				fail("Structure not found in results: '" + name + "'.\nFound: " +
					structures.keySet());
			}
		}
	}

	private Map<String, Enum> getEnums(DataTypesProvider resultsProvider) {

		Map<String, Enum> map = new HashMap<>();
		DataTypeArchiveGTree gTree = resultsProvider.getGTree();
		GTreeNode rootNode = gTree.getViewRoot();
		Iterator<GTreeNode> it = rootNode.iterator(true);
		for (GTreeNode node : CollectionUtils.asIterable(it)) {
			if (!(node instanceof DataTypeNode)) {
				continue;
			}
			DataTypeNode dtNode = (DataTypeNode) node;
			DataType dt = dtNode.getDataType();
			if (dt instanceof Enum) {
				map.put(dt.getName(), (Enum) dt);
			}
		}

		return map;
	}

	private Map<String, Structure> getStructures(DataTypesProvider resultsProvider) {

		Map<String, Structure> map = new HashMap<>();
		DataTypeArchiveGTree gTree = resultsProvider.getGTree();
		GTreeNode rootNode = gTree.getViewRoot();
		Iterator<GTreeNode> it = rootNode.iterator(true);
		for (GTreeNode node : CollectionUtils.asIterable(it)) {
			if (!(node instanceof DataTypeNode)) {
				continue;
			}
			DataTypeNode dtNode = (DataTypeNode) node;
			DataType dt = dtNode.getDataType();
			if (dt instanceof Structure) {
				map.put(dt.getName(), (Structure) dt);
			}
		}

		return map;
	}

	private void assertEmptyTree() {
		final GTreeNode rootNode = tree.getViewRoot();
		final Integer[] box = new Integer[1];
		runSwing(() -> box[0] = rootNode.getChildCount());
		assertEquals("Root node is not empty as expected", 0, (int) box[0]);
	}

	private void filterTree(String text) {
		tree.setFilterText(text);
		waitForTree();
	}

	private void toggleDetailedSearch(final boolean enable) {
		final DockingActionIf includeDataMembersAction =
			getAction(plugin, "Include Data Members in Filter");
		runSwing(() -> {
			ToggleDockingActionIf toggleAction = (ToggleDockingActionIf) includeDataMembersAction;
			toggleAction.setSelected(enable);
		});
		waitForTree();
	}

	private void disablePointerFilter() {

		// press the filter button
		DockingActionIf action = getAction(plugin, "Show Filter");
		performAction(action, provider, false);

		DtFilterDialog dialog = waitForDialogComponent(DtFilterDialog.class);
		setToggleButtonSelected(dialog.getComponent(), "Pointers", true);
		pressButtonByText(dialog, "OK");
		waitForTree();
	}

	private void undo() throws Exception {
		runSwing(() -> {
			try {
				program.undo();
				program.flushEvents();
			}
			catch (Exception e) {
				failWithException("Exception performing undo", e);
			}
		});
		waitForTasks();
		waitForTree();
	}

	private void redo() throws Exception {
		runSwing(() -> {
			try {
				program.redo();
				program.flushEvents();
			}
			catch (Exception e) {
				failWithException("Exception performing undo", e);
			}
		});
		waitForTasks();
		waitForTree();
	}

	private void pressButtonOnOptionDialog(String buttonName) throws Exception {
		OptionDialog d = waitForDialogComponent(OptionDialog.class);
		assertNotNull(d);
		JButton button = findButtonByText(d, buttonName);
		assertNotNull(button);
		runSwing(() -> button.doClick());
		waitForProgram();
	}

	private void waitForProgram() throws Exception {
		program.flushEvents();
		waitForTasks();
	}

	private Category getRootCategory() {
		return program.getListing().getDataTypeManager().getRootCategory();
	}

	private void checkNodesExpanded(GTreeNode parent) {
		assertTrue(tree.isExpanded(parent.getTreePath()));

		int nchild = parent.getChildCount();
		for (int i = 0; i < nchild; i++) {
			GTreeNode node = parent.getChild(i);
			if (node.getChildCount() > 0) {
				checkNodesExpanded(node);
			}
		}
	}

	private void checkNodesCollapsed(GTreeNode parent) {
		if (parent != tree.getModelRoot()) {
			assertFalse(tree.isExpanded(parent.getTreePath()));
		}

		int nchild = parent.getChildCount();
		for (int i = 0; i < nchild; i++) {
			GTreeNode node = parent.getChild(i);
			if (node.getChildCount() > 0) {
				checkNodesCollapsed(node);
			}
		}
	}

	/**
	 * This directory is bin in eclipse; it will be a resources directory in the classpath when run
	 * in batch mode.   The directory is one specifically created by and for this test.
	 * @return class output directory
	 * @throws FileNotFoundException Could not find class output directory
	 */
	private File getClassesDirectory() throws FileNotFoundException {
		File file = getTestDataTypeFile();
		if (file == null) {
			throw new FileNotFoundException("Could not find resource TestDataType.txt");
		}
		File parent = file.getParentFile();
		String parentPath = parent.getAbsolutePath();
		int pos = parentPath.lastIndexOf("ghidra");
		String destPath = parentPath.substring(0, pos - 1);
		String newpath =
			destPath + File.separator + "ghidra" + File.separator + "app" + File.separator + "test";
		return new File(newpath);
	}

	private void removeBinTestDir() {
		try {
			File binDir = getClassesDirectory();
			if (binDir.isDirectory()) {
				FileUtilities.deleteDir(binDir);
			}
		}
		catch (FileNotFoundException e) {
			System.err.println("Unable to delete test dir?: " + e.getMessage());
		}
	}

	private File getTestDataTypeFile() {
		URL url = getClass().getResource("TestDataType.txt");
		try {
			URI uri = new URI(url.toExternalForm());
			return new File(uri);
		}
		catch (URISyntaxException e) {
			throw new RuntimeException("Cannot find TestDataType.txt");
		}

	}

	private void expandNode(GTreeNode node) {
		tree.expandPath(node);
		waitForTree();
	}

	private void selectNode(GTreeNode node) {
		tree.setSelectedNode(node);
		waitForTree();
	}

	private void waitForTree() {
		waitForTree(tree);
	}

	private class SpyAction extends AbstractAction {

		private Action defaultAction;
		private AtomicBoolean actionFired = new AtomicBoolean();

		public SpyAction(Action defaultAction) {
			this.defaultAction = defaultAction;
		}

		boolean actionFired() {
			return actionFired.get();
		}

		@Override
		public void actionPerformed(ActionEvent e) {
			defaultAction.actionPerformed(e);
			actionFired.set(true);
		}

	}

}<|MERGE_RESOLUTION|>--- conflicted
+++ resolved
@@ -63,14 +63,9 @@
 import ghidra.program.database.ProgramDB;
 import ghidra.program.database.data.ProgramDataTypeManager;
 import ghidra.program.model.data.*;
-<<<<<<< HEAD
+import ghidra.program.model.data.Enum;
 import ghidra.program.model.listing.Program;
 import ghidra.test.*;
-=======
-import ghidra.program.model.data.Enum;
-import ghidra.test.AbstractGhidraHeadedIntegrationTest;
-import ghidra.test.TestEnv;
->>>>>>> 4353b042
 import util.CollectionUtils;
 import utilities.util.FileUtilities;
 
@@ -728,9 +723,7 @@
 		assertNotNull("No tree path selected", treePath);
 		Object[] treePathElements = treePath.getPath();
 		List<String> actualNamesList =
-			Arrays.stream(treePathElements)
-					.map(o -> o.toString())
-					.collect(Collectors.toList());
+			Arrays.stream(treePathElements).map(o -> o.toString()).collect(Collectors.toList());
 		String[] actualPath = actualNamesList.toArray(String[]::new);
 		assertArraysEqualOrdered("Tree path not seleced", fullExpectedPath, actualPath);
 	}
@@ -1158,8 +1151,7 @@
 		Collection<DataTypeNode> values = nodesByName.values();
 		for (DataTypeNode node : values) {
 			DataType dt = node.getDataType();
-			assertTrue("Found an array in '%s'".formatted(dtm.getName()),
-				!(dt instanceof Array));
+			assertTrue("Found an array in '%s'".formatted(dtm.getName()), !(dt instanceof Array));
 		}
 	}
 
