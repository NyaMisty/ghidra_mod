--- conflicted
+++ resolved
@@ -177,14 +177,9 @@
 	public void testClearActionEnablement() throws Exception {
 
 		closeProgram();
-<<<<<<< HEAD
-		ActionContext context = cb.getProvider().getActionContext(null);
-		assertFalse(clearAction.isEnabledForContext(context));
-=======
 
 		assertFalse(isEnabled(clearAction, cb.getProvider()));
 		assertFalse(clearAction.isEnabledForContext(new ActionContext()));
->>>>>>> d5741b0e
 
 		showTool(tool);
 		loadProgram("notepad");
@@ -192,19 +187,10 @@
 		waitForSwing();
 		assertTrue(cb.goToField(addr("0x10026f0"), "Address", 0, 0));
 
-<<<<<<< HEAD
-		context = cb.getProvider().getActionContext(null);
-		assertTrue(clearAction.isEnabledForContext(context));
-		closeProgram();
-
-		context = cb.getProvider().getActionContext(null);
-		assertFalse(clearAction.isEnabledForContext(context));
-=======
 		assertTrue(isEnabled(clearAction, cb.getProvider()));
 		closeProgram();
 
 		assertFalse(isEnabled(clearAction, cb.getProvider()));
->>>>>>> d5741b0e
 	}
 
 	@Test
