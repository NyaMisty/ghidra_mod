--- conflicted
+++ resolved
@@ -301,16 +301,9 @@
 		assertEquals(blocks.length, table.getModel().getRowCount());
 
 		MemoryBlock block = memory.getBlock(memory.getMinAddress());
-<<<<<<< HEAD
 		tx(program, () -> {
 			memory.moveBlock(block, getAddr(0x100), TaskMonitor.DUMMY);
 		});
-=======
-		int transactionID = program.startTransaction("test");
-		memory.moveBlock(block, getAddr(0x100), TaskMonitor.DUMMY);
-		program.endTransaction(transactionID, true);
-		program.flushEvents();
->>>>>>> 5c40d749
 
 		assertEquals(blocks.length, table.getModel().getRowCount());
 
