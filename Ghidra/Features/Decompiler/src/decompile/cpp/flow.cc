--- conflicted
+++ resolved
@@ -15,12 +15,10 @@
  */
 #include "flow.hh"
 
-<<<<<<< HEAD
 #include <tuple>
 using namespace std;
-=======
+
 namespace ghidra {
->>>>>>> db6745b2
 
 /// Prepare for tracing flow for a new function.
 /// The Funcdata object and references to its internal containers must be explicitly given.
