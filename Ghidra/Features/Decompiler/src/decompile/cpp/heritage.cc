--- conflicted
+++ resolved
@@ -2704,11 +2704,7 @@
   storeGuard.clear();
   maxdepth = -1;
   pass = 0;
-<<<<<<< HEAD
   phantomDeps.clear();
 }
-=======
-}
-
-} // End namespace ghidra
->>>>>>> db6745b2
+
+} // End namespace ghidra