/* ###
 * IP: GHIDRA
 *
 * Licensed under the Apache License, Version 2.0 (the "License");
 * you may not use this file except in compliance with the License.
 * You may obtain a copy of the License at
 * 
 *      http://www.apache.org/licenses/LICENSE-2.0
 * 
 * Unless required by applicable law or agreed to in writing, software
 * distributed under the License is distributed on an "AS IS" BASIS,
 * WITHOUT WARRANTIES OR CONDITIONS OF ANY KIND, either express or implied.
 * See the License for the specific language governing permissions and
 * limitations under the License.
 */
package ghidra.graph.visualization;

import static org.jungrapht.visualization.MultiLayerTransformer.Layer.*;
import static org.jungrapht.visualization.renderers.BiModalRenderer.*;

import java.awt.*;
import java.awt.Dimension;
import java.awt.event.*;
import java.awt.geom.Point2D;
import java.util.*;
import java.util.List;
import java.util.function.Function;
import java.util.function.Predicate;
import java.util.logging.Logger;
import java.util.stream.Collectors;

import javax.swing.*;
import javax.swing.event.AncestorEvent;
import javax.swing.event.AncestorListener;

import org.apache.commons.lang3.StringUtils;
import org.jgrapht.Graph;
import org.jgrapht.graph.AsSubgraph;
import org.jungrapht.visualization.*;
import org.jungrapht.visualization.annotations.MultiSelectedVertexPaintable;
import org.jungrapht.visualization.annotations.SingleSelectedVertexPaintable;
import org.jungrapht.visualization.control.*;
import org.jungrapht.visualization.decorators.*;
import org.jungrapht.visualization.layout.algorithms.LayoutAlgorithm;
import org.jungrapht.visualization.layout.algorithms.util.InitialDimensionFunction;
import org.jungrapht.visualization.layout.model.LayoutModel;
import org.jungrapht.visualization.layout.model.Point;
import org.jungrapht.visualization.layout.model.Rectangle;
import org.jungrapht.visualization.renderers.*;
import org.jungrapht.visualization.renderers.Renderer;
import org.jungrapht.visualization.renderers.Renderer.VertexLabel;
import org.jungrapht.visualization.renderers.Renderer.VertexLabel.Position;
import org.jungrapht.visualization.selection.MutableSelectedState;
import org.jungrapht.visualization.selection.VertexEndpointsSelectedEdgeSelectedState;
import org.jungrapht.visualization.transform.*;
import org.jungrapht.visualization.transform.shape.MagnifyImageLensSupport;
import org.jungrapht.visualization.transform.shape.MagnifyShapeTransformer;
import org.jungrapht.visualization.util.RectangleUtils;

import docking.ActionContext;
import docking.DockingActionProxy;
import docking.action.DockingActionIf;
import docking.action.ToggleDockingAction;
import docking.action.builder.*;
import docking.menu.ActionState;
import docking.widgets.EventTrigger;
import docking.widgets.OptionDialog;
import generic.util.WindowUtilities;
import ghidra.framework.plugintool.PluginTool;
import ghidra.graph.AttributeFilters;
import ghidra.graph.job.GraphJobRunner;
import ghidra.graph.viewer.popup.*;
import ghidra.graph.visualization.mouse.*;
import ghidra.service.graph.*;
import ghidra.util.*;
import ghidra.util.exception.CancelledException;
import ghidra.util.task.TaskLauncher;
import ghidra.util.task.TaskMonitor;
import resources.Icons;

/**
 * Delegates to a {@link VisualizationViewer} to draw a graph visualization
 * 
 * <P>This graph uses the following properties:
 * <UL>
 *  <LI>selectedVertexColor - hex color using '0x' or '#', with 6 digits
 *  </LI>
 *  <LI>selectedEdgeColor - hex color using '0x' or '#', with 6 digits
 *  </LI>
 *  <LI>displayVerticesAsIcons - if true, shapes will be used to draw vertices based upon 
 *      {@link GhidraIconCache}; false, then vertex shapes will be created from 
 *      {@link ProgramGraphFunctions#getVertexShape(Attributed)}
 *  </LI>
 *  <LI>vertexLabelPosition - see {@link Position}
 *  </LI>
 *  <LI>initialLayoutAlgorithm - the name of the layout algorithm to be used for the initial 
 *      graph layout
 *  </LI>
 * </UL>
 * 
 */
public class DefaultGraphDisplay implements GraphDisplay {

	private static final String ACTION_OWNER = "GraphServices";

	/*
<<<<<<< HEAD
	 	 A handful of properties that can be set via the constructor
=======
	 	 jungrapht properties that are used by this graph
>>>>>>> f4defc4a
	 */
	private static final String SELECTED_VERTEX_COLOR = "selectedVertexColor";
	private static final String INITIAL_LAYOUT_ALGORITHM = "initialLayoutAlgorithm";
	private static final String DISPLAY_VERTICES_AS_ICONS = "displayVerticesAsIcons";
	private static final String VERTEX_LABEL_POSITION = "vertexLabelPosition";

	private static final int MAX_NODES = Integer.getInteger("maxNodes", 10000);
	private static final Dimension PREFERRED_VIEW_SIZE = new Dimension(1000, 1000);
	private static final Dimension PREFERRED_LAYOUT_SIZE = new Dimension(3000, 3000);

	private Logger log = Logger.getLogger(DefaultGraphDisplay.class.getName());

	private Map<String, String> displayProperties = new HashMap<>();
	private Set<DockingActionIf> addedActions = new LinkedHashSet<>();
	private GraphDisplayListener listener = new DummyGraphDisplayListener();
	private String title;

	private AttributedGraph graph;

	/**
	 * a unique id for this {@link GraphDisplay}
	 */
	private final int displayId;

	/**
	 * The delegate viewer to display the ProgramGraph
	 */
	private final VisualizationViewer<AttributedVertex, AttributedEdge> viewer;

	/**
	 * The {@link PluginTool}
	 */
	private final PluginTool pluginTool;

	private final DefaultGraphDisplayComponentProvider componentProvider;

	/**
	 * Whether to ensure the focused vertex is visible, scrolling if necessary
	 * the visualization in order to center the selected vertex
	 * or the center of the set of selected vertices
	 */
	private boolean ensureVertexIsVisible = false;

	/**
	 * Allows selection of various {@link LayoutAlgorithm} ('arrangements')
	 */
	private final LayoutTransitionManager layoutTransitionManager;

	/**
	 * Provides graph displays for supplied graphs
	 */
	private final DefaultGraphDisplayProvider graphDisplayProvider;
	/**
	 * the vertex that has been nominated to be 'focused' in the graph display and listing
	 */
	private AttributedVertex focusedVertex;

	/**
	 * Runs animation jobs for updating the display
	 */
	private final GraphJobRunner jobRunner = new GraphJobRunner();

	/**
	 * a satellite view that shows in the lower left corner as a birds-eye view of the graph display
	 */
	private final SatelliteVisualizationViewer<AttributedVertex, AttributedEdge> satelliteViewer;

	private FilterDialog filterDialog;
	private AttributeFilters edgeFilters;
	private AttributeFilters vertexFilters;

	private GhidraIconCache iconCache;

	/**
	 * Multi-selection is done in a free-form traced shape instead of a rectangle
	 */
	private boolean freeFormSelection;

	/**
	 * Handles all mouse interaction
	 */
	private JgtGraphMouse graphMouse;

	private ToggleDockingAction hideSelectedAction;
	private ToggleDockingAction hideUnselectedAction;
	private SwitchableSelectionItemListener switchableSelectionListener;

	private ToggleDockingAction togglePopupsAction;
	private PopupRegulator<AttributedVertex, AttributedEdge> popupRegulator;
	private GhidraGraphCollapser graphCollapser;

	/**
	 * Create the initial display, the graph-less visualization viewer, and its controls
	 * @param displayProvider provides a {@link PluginTool} for Docking features
	 * @param displayProperties graph properties that will override the default graph properties
	 * @param id the unique display id
	 */
	DefaultGraphDisplay(DefaultGraphDisplayProvider displayProvider,
			Map<String, String> displayProperties, int id) {
		this.graphDisplayProvider = displayProvider;
		this.displayId = id;
		this.pluginTool = graphDisplayProvider.getPluginTool();
		this.displayProperties = displayProperties;
		this.viewer = createViewer();
		buildHighlighers();

		componentProvider = new DefaultGraphDisplayComponentProvider(this, pluginTool);
		componentProvider.addToTool();
		satelliteViewer = createSatelliteViewer(viewer);
		if (graphDisplayProvider.getDefaultSatelliteState()) {
			viewer.getComponent().add(satelliteViewer.getComponent());
		}
		layoutTransitionManager =
			new LayoutTransitionManager(viewer, this::isRoot);

		viewer.getComponent().addComponentListener(new ComponentAdapter() {
			@Override
			public void componentResized(ComponentEvent e) {
				super.componentResized(e);
				Component vv = e.getComponent();
				Dimension vvd = vv.getSize();
				Dimension sd = satelliteViewer.getSize();
				java.awt.Point p = new java.awt.Point(vvd.width - sd.width, vvd.height - sd.height);
				satelliteViewer.getComponent().setBounds(p.x, p.y, sd.width, sd.height);
				satelliteViewer.scaleToLayout();
			}
		});

		viewer.setInitialDimensionFunction(InitialDimensionFunction
				.builder(viewer.getRenderContext().getVertexBoundsFunction())
				.build());
		createToolbarActions();
		createPopupActions();
		connectSelectionStateListeners();
	}

	private Color getSelectedVertexColor() {
		String property = displayProperties.getOrDefault(SELECTED_VERTEX_COLOR, "0xFF0000");
		return Colors.getHexColor(property);
	}

<<<<<<< HEAD
	private Color getSelectedEdgeColor() {
		String property = displayProperties.getOrDefault(SELECTED_EDGE_COLOR, "0xFF0000");
		return Colors.getHexColor(property);
	}

=======
>>>>>>> f4defc4a
	JComponent getComponent() {
		JComponent component = viewer.getComponent();
		component.setFocusable(true);
		return component;
	}

	int getId() {
		return displayId;
	}

	/**
	 * create a magnification lens for the graph display
	 * @return a {@link LensSupport} for the new magnifier
	 */
	private LensSupport<LensGraphMouse> createMagnifier() {
		Lens lens = Lens.builder().lensShape(Lens.Shape.RECTANGLE).magnification(3.f).build();
		lens.setMagnification(2.f);
		LensMagnificationGraphMousePlugin magnificationPlugin =
			new LensMagnificationGraphMousePlugin(1.f, 60.f, .2f);

		MutableTransformer transformer = viewer.getRenderContext()
				.getMultiLayerTransformer()
				.getTransformer(VIEW);

		MagnifyShapeTransformer shapeTransformer = MagnifyShapeTransformer.builder(lens)
				// this lens' delegate is the viewer's VIEW layer, abandoned above
				.delegate(transformer)
				.build();
		LensGraphMouse lensGraphMouse =
			DefaultLensGraphMouse.builder().magnificationPlugin(magnificationPlugin).build();
		return MagnifyImageLensSupport.builder(viewer)
				.lensTransformer(shapeTransformer)
				.lensGraphMouse(lensGraphMouse)
				.build();
	}

	/**
	 * create the highlighters ({@code Paintable}s to show which vertices have been selected or focused)
	 */
	private void buildHighlighers() {
		// for highlighting of multiple selected vertices
		MultiSelectedVertexPaintable<AttributedVertex, AttributedEdge> multiSelectedVertexPaintable =
			MultiSelectedVertexPaintable.builder(viewer)
					.selectionStrokeMin(4.f)
					.selectionPaint(getSelectedVertexColor())
					.useBounds(false)
					.build();

		// manages highlight painting of a single selected vertex
		SingleSelectedVertexPaintable<AttributedVertex, AttributedEdge> singleSelectedVertexPaintable =
			SingleSelectedVertexPaintable.builder(viewer)
					.selectionStrokeMin(4.f)
					.selectionPaint(getSelectedVertexColor())
					.selectedVertexFunction(vs -> this.focusedVertex)
					.build();

		// draws the selection highlights
		viewer.addPostRenderPaintable(multiSelectedVertexPaintable);

		// draws the location arrow
		viewer.addPostRenderPaintable(singleSelectedVertexPaintable);

	}

	/**
	 * create the action icon buttons on the upper-right of the graph display window
	 */
	private void createToolbarActions() {

		// create a toggle for 'scroll to selected vertex'
		new ToggleActionBuilder("Scroll To Selection", ACTION_OWNER)
				.toolBarIcon(Icons.NAVIGATE_ON_INCOMING_EVENT_ICON)
				.description("Ensure that the 'focused' vertex is visible")
				.selected(true)
				.onAction(context -> ensureVertexIsVisible =
					((AbstractButton) context.getSourceObject()).isSelected())
				.buildAndInstallLocal(componentProvider);

		this.ensureVertexIsVisible = true;  // since we intialized action to selected

		// create a toggle for enabling 'free-form' selection: selection is
		// inside of a traced shape instead of a rectangle
		new ToggleActionBuilder("Free-Form Selection", ACTION_OWNER)
				.toolBarIcon(DefaultDisplayGraphIcons.LASSO_ICON)
				.description("Trace Free-Form Shape to select multiple vertices (CTRL-click-drag)")
				.selected(false)
				.onAction(context -> freeFormSelection =
					((AbstractButton) context.getSourceObject()).isSelected())
				.buildAndInstallLocal(componentProvider);

		// create an icon button to display the satellite view
		new ToggleActionBuilder("SatelliteView", ACTION_OWNER).description("Show Satellite View")
				.toolBarIcon(DefaultDisplayGraphIcons.SATELLITE_VIEW_ICON)
				.onAction(this::toggleSatellite)
				.selected(graphDisplayProvider.getDefaultSatelliteState())
				.buildAndInstallLocal(componentProvider);

		// create an icon button to reset the view transformations to identity (scaled to layout)
		new ActionBuilder("Reset View", ACTION_OWNER)
				.description("Fit Graph to Window")
				.toolBarIcon(DefaultDisplayGraphIcons.FIT_TO_WINDOW)
				.onAction(context -> centerAndScale())
				.buildAndInstallLocal(componentProvider);

		// create a button to show the view magnify lens
		LensSupport<LensGraphMouse> magnifyViewSupport = createMagnifier();
		ToggleDockingAction lensToggle = new ToggleActionBuilder("View Magnifier", ACTION_OWNER)
				.description("Show View Magnifier")
				.toolBarIcon(DefaultDisplayGraphIcons.VIEW_MAGNIFIER_ICON)
				.onAction(context -> magnifyViewSupport.activate(
					((AbstractButton) context.getSourceObject()).isSelected()))
				.build();
		magnifyViewSupport.addItemListener(
			itemEvent -> lensToggle.setSelected(itemEvent.getStateChange() == ItemEvent.SELECTED));
		componentProvider.addLocalAction(lensToggle);

		// create an action button to show a dialog with generated filters
		new ActionBuilder("Show Filters", ACTION_OWNER).description("Show Graph Filters")
				.toolBarIcon(DefaultDisplayGraphIcons.FILTER_ICON)
				.onAction(context -> showFilterDialog())
				.buildAndInstallLocal(componentProvider);

		// create a menu with graph layout algorithm selections
		List<ActionState<String>> layoutActionStates = getLayoutActionStates();
		new MultiStateActionBuilder<String>("Arrangement", ACTION_OWNER)
				.description("Arrangement: " + layoutActionStates.get(0).getName())
				.toolBarIcon(DefaultDisplayGraphIcons.LAYOUT_ALGORITHM_ICON)
				.fireFirstAction(false)
				.onActionStateChanged((s, t) -> layoutChanged(s.getName()))
				.addStates(layoutActionStates)
				.buildAndInstallLocal(componentProvider);
	}

	private void createPopupActions() {
		new ActionBuilder("Select Vertex", ACTION_OWNER)
				.popupMenuPath("Select Vertex")
				.popupMenuGroup("selection", "1")
				.withContext(VertexGraphActionContext.class)
				.enabledWhen(c -> !isSelected(c.getClickedVertex()))
				.onAction(c -> viewer.getSelectedVertexState().select(c.getClickedVertex()))
				.buildAndInstallLocal(componentProvider);

		new ActionBuilder("Deselect Vertex", ACTION_OWNER)
				.popupMenuPath("Deselect Vertex")
				.popupMenuGroup("selection", "2")
				.withContext(VertexGraphActionContext.class)
				.enabledWhen(c -> isSelected(c.getClickedVertex()))
				.onAction(c -> viewer.getSelectedVertexState().deselect(c.getClickedVertex()))
				.buildAndInstallLocal(componentProvider);

		new ActionBuilder("Select Edge", ACTION_OWNER)
				.popupMenuPath("Select Edge")
				.popupMenuGroup("selection", "1")
				.withContext(EdgeGraphActionContext.class)
				.enabledWhen(c -> !isSelected(c.getClickedEdge()))
				.onAction(c -> selectEdge(c.getClickedEdge()))
				.buildAndInstallLocal(componentProvider);

		new ActionBuilder("Deselect Edge", ACTION_OWNER)
				.popupMenuPath("Deselect Edge")
				.popupMenuGroup("selection", "2")
				.withContext(EdgeGraphActionContext.class)
				.enabledWhen(c -> isSelected(c.getClickedEdge()))
				.onAction(c -> deselectEdge(c.getClickedEdge()))
				.buildAndInstallLocal(componentProvider);

		new ActionBuilder("Edge Source", ACTION_OWNER)
				.popupMenuPath("Go To Edge Source")
				.popupMenuGroup("Go To")
				.withContext(EdgeGraphActionContext.class)
				.onAction(c -> {
					selectEdge(c.getClickedEdge());
					setFocusedVertex(graph.getEdgeSource(c.getClickedEdge()));
				})
				.buildAndInstallLocal(componentProvider);

		new ActionBuilder("Edge Target", ACTION_OWNER)
				.popupMenuPath("Go To Edge Target")
				.popupMenuGroup("Go To")
				.withContext(EdgeGraphActionContext.class)
				.onAction(c -> {
					selectEdge(c.getClickedEdge());
					setFocusedVertex(graph.getEdgeTarget(c.getClickedEdge()));
				})
				.buildAndInstallLocal(componentProvider);

		hideSelectedAction = new ToggleActionBuilder("Hide Selected", ACTION_OWNER)
				.popupMenuPath("Hide Selected")
				.popupMenuGroup("z", "1")
				.description("Toggles whether or not to show selected vertices and edges")
				.onAction(c -> manageVertexDisplay())
				.buildAndInstallLocal(componentProvider);

		hideUnselectedAction = new ToggleActionBuilder("Hide Unselected", ACTION_OWNER)
				.popupMenuPath("Hide Unselected")
				.popupMenuGroup("z", "2")
				.description("Toggles whether or not to show selected vertices and edges")
				.onAction(c -> manageVertexDisplay())
				.buildAndInstallLocal(componentProvider);

		new ActionBuilder("Invert Selection", ACTION_OWNER)
				.popupMenuPath("Invert Selection")
				.popupMenuGroup("z", "3")
				.description("Inverts the current selection")
				.onAction(c -> invertSelection())
				.buildAndInstallLocal(componentProvider);

		new ActionBuilder("Grow Selection To Targets", ACTION_OWNER)
				.popupMenuPath("Grow Selection To Targets")
				.popupMenuGroup("z", "4")
				.description("Extends the current selection by including the target vertex " +
					"of all edges whose source is selected")
				.keyBinding("ctrl O")
				.enabledWhen(c -> !isAllSelected(getTargetVerticesFromSelected()))
				.onAction(c -> growSelection(getTargetVerticesFromSelected()))
				.buildAndInstallLocal(componentProvider);

		new ActionBuilder("Grow Selection From Sources", ACTION_OWNER)
				.popupMenuPath("Grow Selection From Sources")
				.popupMenuGroup("z", "4")
				.description("Extends the current selection by including the target vertex " +
					"of all edges whose source is selected")
				.keyBinding("ctrl I")
				.enabledWhen(c -> !isAllSelected(getSourceVerticesFromSelected()))
				.onAction(c -> growSelection(getSourceVerticesFromSelected()))
				.buildAndInstallLocal(componentProvider);

		new ActionBuilder("Grow Selection To Entire Component", ACTION_OWNER)
				.popupMenuPath("Grow Selection To Entire Component")
				.popupMenuGroup("z", "4")
				.description(
					"Extends the current selection by including the target/source vertices " +
						"of all edges whose source/target is selected")
				.keyBinding("ctrl C")
				.enabledWhen(c -> !isAllSelected(getSourceVerticesFromSelected()) &&
					!isAllSelected(getTargetVerticesFromSelected()))
				.onAction(c -> growSelection(getAllComponentVerticesFromSelected()))
				.buildAndInstallLocal(componentProvider);

		new ActionBuilder("Clear Selection", ACTION_OWNER)
				.popupMenuPath("Clear Selection")
				.popupMenuGroup("z", "5")
				.keyBinding("escape")
				.enabledWhen(c -> hasSelection())
				.onAction(c -> clearSelection(true))
				.buildAndInstallLocal(componentProvider);

		new ActionBuilder("Create Subgraph", ACTION_OWNER)
				.popupMenuPath("Display Selected as New Graph")
				.popupMenuGroup("zz", "5")
				.description("Creates a subgraph from the selected nodes")
				.enabledWhen(c -> !viewer.getSelectedVertices().isEmpty())
				.onAction(c -> createAndDisplaySubGraph())
				.buildAndInstallLocal(componentProvider);

		new ActionBuilder("Collapse Selected", ACTION_OWNER)
				.popupMenuPath("Collapse Selected Vertices")
				.popupMenuGroup("zz", "6")
				.description("Collapses the selected vertices into one collapsed vertex")
				.onAction(c -> groupSelectedVertices())
				.buildAndInstallLocal(componentProvider);

		new ActionBuilder("Expand Selected", ACTION_OWNER)
				.popupMenuPath("Expand Selected Vertices")
				.popupMenuGroup("zz", "6")
				.description("Expands all selected collapsed vertices into their previous form")
				.onAction(c -> ungroupSelectedVertices())
				.buildAndInstallLocal(componentProvider);

		togglePopupsAction = new ToggleActionBuilder("Display Popup Windows", ACTION_OWNER)
				.popupMenuPath("Display Popup Windows")
				.popupMenuGroup("zz", "1")
				.description("Toggles whether or not to show popup windows, such as tool tips")
				.selected(true)
				.onAction(c -> popupRegulator.setPopupsVisible(togglePopupsAction.isSelected()))
				.buildAndInstallLocal(componentProvider);
		popupRegulator.setPopupsVisible(togglePopupsAction.isSelected());

	}

	/**
	 * Group the selected vertices into one vertex that represents them all
	 */
	private void groupSelectedVertices() {
		AttributedVertex vertex = graphCollapser.groupSelectedVertices();
		if (vertex != null) {
			askToNameGroupVertex(vertex);
			focusedVertex = vertex;
			scrollToSelected(vertex);
		}
	}

	private void askToNameGroupVertex(AttributedVertex vertex) {
		String name = vertex.getName();
		String userName = OptionDialog.showInputMultilineDialog(null, "Enter Group Vertex Text",
			"Text", name);

		updateVertexName(vertex, userName != null ? userName : name);
	}

	/**
	 * Ungroup the selected vertices. If the focusedVertex is no longer
	 * in the graph, null it. This will happen if the focusedVertex was
	 * the GroupVertex
	 */
	private void ungroupSelectedVertices() {
		graphCollapser.ungroupSelectedVertices();
		if (!graph.containsVertex(focusedVertex)) {
			focusedVertex = null;
		}
	}

	private void clearSelection(boolean fireEvents) {
		viewer.getSelectedVertexState().clear(fireEvents);
		viewer.getSelectedEdgeState().clear(fireEvents);
	}

	private boolean hasSelection() {
		return !(viewer.getSelectedVertices().isEmpty() &&
			viewer.getSelectedEdges().isEmpty());
	}

	private boolean isSelected(AttributedVertex v) {
		return viewer.getSelectedVertices().contains(v);
	}

	private boolean isSelected(AttributedEdge e) {
		return viewer.getSelectedEdges().contains(e);
	}

	private void createAndDisplaySubGraph() {
		GraphDisplay display = graphDisplayProvider.getGraphDisplay(false, TaskMonitor.DUMMY);
		try {
			display.setGraph(createSubGraph(), title + " - Sub-graph", false, TaskMonitor.DUMMY);
			display.setGraphDisplayListener(listener.cloneWith(display));
			copyActionsToNewGraph((DefaultGraphDisplay) display);
		}
		catch (CancelledException e) {
			// using Dummy, so can't happen
		}
	}

	private AttributedGraph createSubGraph() {
		Set<AttributedVertex> selected = viewer.getSelectedVertices();
		Graph<AttributedVertex, AttributedEdge> subGraph = new AsSubgraph<>(graph, selected);

		AttributedGraph newGraph = new AttributedGraph();
		subGraph.vertexSet().forEach(newGraph::addVertex);
		for (AttributedEdge e : subGraph.edgeSet()) {
			AttributedVertex source = subGraph.getEdgeSource(e);
			AttributedVertex target = subGraph.getEdgeTarget(e);
			newGraph.addEdge(source, target, e);
		}
		return newGraph;
	}

	private void growSelection(Set<AttributedVertex> vertices) {
		viewer.getSelectedVertexState().select(vertices);
	}

	private boolean isAllSelected(Set<AttributedVertex> vertices) {
		return viewer.getSelectedVertices().containsAll(vertices);
	}

	private Set<AttributedVertex> getSourceVerticesFromSelected() {
		Set<AttributedVertex> sources = new HashSet<>();
		Set<AttributedVertex> selectedVertices = getSelectedVertices();
		for (AttributedVertex v : selectedVertices) {
			Set<AttributedEdge> edges = graph.incomingEdgesOf(v);
			edges.forEach(e -> sources.add(graph.getEdgeSource(e)));
		}
		return sources;
	}

	private Set<AttributedVertex> getUnselectedSourceVerticesFromSelected() {
		MutableSelectedState<AttributedVertex> selectedVertexState =
			viewer.getSelectedVertexState();
		return getSourceVerticesFromSelected().stream()
				.filter(v -> !selectedVertexState.isSelected(v))
				.collect(Collectors.toSet());
	}

	private Set<AttributedVertex> getTargetVerticesFromSelected() {
		Set<AttributedVertex> targets = new HashSet<>();
		Set<AttributedVertex> selectedVertices = getSelectedVertices();
		for (AttributedVertex v : selectedVertices) {
			Set<AttributedEdge> edges = graph.outgoingEdgesOf(v);
			edges.forEach(e -> targets.add(graph.getEdgeTarget(e)));
		}
		return targets;
	}

	private Set<AttributedVertex> getUnselectedTargetVerticesFromSelected() {
		MutableSelectedState<AttributedVertex> selectedVertexState =
			viewer.getSelectedVertexState();
		return getTargetVerticesFromSelected().stream()
				.filter(v -> !selectedVertexState.isSelected(v))
				.collect(Collectors.toSet());
	}

	private Set<AttributedVertex> getAllDownstreamVerticesFromSelected() {
		Set<AttributedVertex> downstream = new HashSet<>();
		Set<AttributedVertex> targets = getUnselectedTargetVerticesFromSelected();
		while (!targets.isEmpty()) {
			downstream.addAll(targets);
			growSelection(targets);
			targets = getUnselectedTargetVerticesFromSelected();
		}
		return downstream;
	}

	private Set<AttributedVertex> getAllUpstreamVerticesFromSelected() {
		Set<AttributedVertex> upstream = new HashSet<>();
		Set<AttributedVertex> sources = getUnselectedSourceVerticesFromSelected();
		while (!sources.isEmpty()) {
			growSelection(sources);
			upstream.addAll(sources);
			sources = getUnselectedSourceVerticesFromSelected();
		}
		return upstream;
	}

	public Set<AttributedVertex> getAllComponentVerticesFromSelected() {
		Set<AttributedVertex> componentVertices = getAllDownstreamVerticesFromSelected();
		componentVertices.addAll(getAllUpstreamVerticesFromSelected());
		return componentVertices;
	}

	private void invertSelection() {
		switchableSelectionListener.setEnabled(false);
		try {
			MutableSelectedState<AttributedVertex> selectedVertexState =
				viewer.getSelectedVertexState();
			for (AttributedVertex v : graph.vertexSet()) {
				if (selectedVertexState.isSelected(v)) {
					selectedVertexState.deselect(v);
				}
				else {
					selectedVertexState.select(v);
				}
			}
			Set<AttributedVertex> selected = selectedVertexState.getSelected();
			notifySelectionChanged(selected);
		}
		finally {
			switchableSelectionListener.setEnabled(true);
		}
	}

	/**
	 * get a {@code List} of {@code ActionState} buttons for the
	 * configured layout algorithms
	 * @return a {@code List} of {@code ActionState} buttons
	 */
	private List<ActionState<String>> getLayoutActionStates() {
		String[] names = layoutTransitionManager.getLayoutNames();
		List<ActionState<String>> actionStates = new ArrayList<>();
		for (String layoutName : names) {
			ActionState<String> state = new ActionState<>(layoutName,
				DefaultDisplayGraphIcons.LAYOUT_ALGORITHM_ICON, layoutName);
			state.setHelpLocation(new HelpLocation(ACTION_OWNER, layoutName));
			actionStates.add(state);
		}
		return actionStates;
	}

	/**
	 * respond to a change in the layout name
	 * @param layoutName the name of the layout algorithm to apply
	 */
	private void layoutChanged(String layoutName) {
		if (layoutTransitionManager != null) {
			new TaskLauncher(new SetLayoutTask(viewer, layoutTransitionManager, layoutName), null,
				1000);
		}
	}

	/**
	 * show the dialog with generated filters
	 */
	private void showFilterDialog() {
		if (filterDialog == null) {
			if (vertexFilters == null) {
				Msg.showWarn(this, null, "No Graph", "Can't set filters with no graph present!");
				return;
			}
			filterDialog = new FilterDialog(vertexFilters.getButtons(), edgeFilters.getButtons());
		}
		componentProvider.getTool().showDialog(filterDialog);
	}

	/**
	 * add or remove the satellite viewer
	 * @param context information about the event
	 */
	private void toggleSatellite(ActionContext context) {
		boolean selected = ((AbstractButton) context.getSourceObject()).isSelected();
		graphDisplayProvider.setDefaultSatelliteState(selected);
		if (selected) {
			viewer.getComponent().add(satelliteViewer.getComponent());
			satelliteViewer.scaleToLayout();
		}
		else {
			viewer.getComponent().remove(satelliteViewer.getComponent());
		}
		viewer.repaint();
	}

	private SatelliteVisualizationViewer<AttributedVertex, AttributedEdge> createSatelliteViewer(
			VisualizationViewer<AttributedVertex, AttributedEdge> parentViewer) {
		Dimension viewerSize = parentViewer.getSize();
		Dimension satelliteSize = new Dimension(
			viewerSize.width / 4, viewerSize.height / 4);
		final SatelliteVisualizationViewer<AttributedVertex, AttributedEdge> satellite =
			SatelliteVisualizationViewer.builder(parentViewer)
					.viewSize(satelliteSize)
					.build();

		//
		// JUNGRAPHT CHANGE 3
		//
		satellite.setGraphMouse(new JgtSatelliteGraphMouse());

		satellite.getRenderContext().setEdgeDrawPaintFunction(Colors::getColor);
		satellite.getRenderContext()
				.setEdgeStrokeFunction(ProgramGraphFunctions::getEdgeStroke);
		satellite.getRenderContext()
				.setEdgeDrawPaintFunction(viewer.getRenderContext().getEdgeDrawPaintFunction());
		satellite.getRenderContext()
				.setVertexFillPaintFunction(viewer.getRenderContext().getVertexFillPaintFunction());
		satellite.getRenderContext()
				.setVertexDrawPaintFunction(viewer.getRenderContext().getVertexDrawPaintFunction());

		satellite.scaleToLayout();
		satellite.getRenderContext().setVertexLabelFunction(n -> null);
		// always get the current predicate from the main view and test with it,
		satellite.getRenderContext()
				.setVertexIncludePredicate(
					v -> viewer.getRenderContext().getVertexIncludePredicate().test(v));
		satellite.getRenderContext()
				.setEdgeIncludePredicate(
					e -> viewer.getRenderContext().getEdgeIncludePredicate().test(e));
		satellite.getComponent().setBorder(BorderFactory.createEtchedBorder());
		parentViewer.getComponent().addComponentListener(new ComponentAdapter() {
			@Override
			public void componentResized(ComponentEvent evt) {
				Dimension size = evt.getComponent().getSize();
				Dimension quarterSize = new Dimension(size.width / 4, size.height / 4);
				satellite.getComponent().setSize(quarterSize);
			}
		});
		return satellite;
	}

	@Override
	public void close() {
		graphDisplayProvider.remove(this);
		if (listener != null) {
			listener.graphClosed();
		}
		listener = null;
		componentProvider.closeComponent();
	}

	@Override
	public void setGraphDisplayListener(GraphDisplayListener listener) {
		if (this.listener != null) {
			this.listener.graphClosed();
		}
		this.listener = listener;
	}

	private void deselectEdge(AttributedEdge edge) {
		viewer.getSelectedEdgeState().deselect(edge);
		AttributedVertex source = graph.getEdgeSource(edge);
		AttributedVertex target = graph.getEdgeTarget(edge);
		viewer.getSelectedVertexState().deselect(Set.of(source, target));
	}

	private void selectEdge(AttributedEdge edge) {
		viewer.getSelectedEdgeState().select(edge);
		AttributedVertex source = graph.getEdgeSource(edge);
		AttributedVertex target = graph.getEdgeTarget(edge);
		viewer.getSelectedVertexState().select(Set.of(source, target));
	}

	/**
	 * connect the selection state to to the visualization
	 */
	private void connectSelectionStateListeners() {
		switchableSelectionListener = new SwitchableSelectionItemListener();
		viewer.getSelectedVertexState().addItemListener(switchableSelectionListener);
	}

	public void setFocusedVertex(AttributedVertex vertex) {
		setFocusedVertex(vertex, EventTrigger.API_CALL);
	}

	@Override
	public void setFocusedVertex(AttributedVertex vertex, EventTrigger eventTrigger) {
		boolean changed = this.focusedVertex != vertex;
		this.focusedVertex = graphCollapser.getOutermostVertex(vertex);
		if (focusedVertex != null) {
			if (changed && eventTrigger != EventTrigger.INTERNAL_ONLY) {
				notifyLocationFocusChanged(focusedVertex);
			}
			// make sure the vertex is visible, even if the vertex has not changed
			scrollToSelected(focusedVertex);
		}
		viewer.repaint();
	}

	/**
	 * determines whether the passed layout coordinates are visible in the display
	 * @param x of interest (layout coordinates)
	 * @param y of interest (layout coordinates)
	 * @return {@code true} if the coordinates are visible in the display view
	 */
	private boolean isVisible(double x, double y) {
		if (viewer.getComponent().isVisible() && !viewer.getBounds().isEmpty()) {
			// project the view bounds into the layout coordinate system, test for containing the coordinates
			return viewer.getRenderContext()
					.getMultiLayerTransformer()
					.inverseTransform(viewer.getBounds())
					.getBounds()
					.contains(x, y);
		}
		return true;
	}

	/**
	 * fire an event to notify the selected vertices changed
	 * @param selected the list of selected vertices
	 */
	private void notifySelectionChanged(Set<AttributedVertex> selected) {
		// replace any group vertices with their individual vertices.
		Set<AttributedVertex> flattened = GroupVertex.flatten(selected);
		Swing.runLater(() -> listener.selectionChanged(flattened));
	}

	public static Set<AttributedVertex> flatten(Collection<AttributedVertex> vertices) {
		Set<AttributedVertex> set = new HashSet<>();
		for (AttributedVertex vertex : vertices) {
			if (vertex instanceof GroupVertex) {
				set.addAll(((GroupVertex) vertex).getContainedVertices());
			}
			else {
				set.add(vertex);
			}
		}
		return set;
	}

	/**
	 * fire and event to say the focused vertex changed
	 * @param vertex the new focused vertex
	 */
	private void notifyLocationFocusChanged(AttributedVertex vertex) {
		AttributedVertex focus =
			vertex instanceof GroupVertex ? ((GroupVertex) vertex).getFirst() : vertex;
		Swing.runLater(() -> listener.locationFocusChanged(focus));
	}

	@Override
	public void selectVertices(Set<AttributedVertex> selected, EventTrigger eventTrigger) {
		// if we are not to fire events, turn off the selection listener we provided to the
		// graphing library.
		boolean fireEvents = eventTrigger != EventTrigger.INTERNAL_ONLY;
		switchableSelectionListener.setEnabled(fireEvents);

		try {
			Set<AttributedVertex> vertices = graphCollapser.convertToOutermostVertices(selected);
			MutableSelectedState<AttributedVertex> nodeSelectedState =
				viewer.getSelectedVertexState();
			nodeSelectedState.clear();
			if (!vertices.isEmpty()) {
				nodeSelectedState.select(vertices, fireEvents);
				scrollToSelected(vertices);
			}
			viewer.repaint();
		}
		finally {
			// always turn on the selection listener
			switchableSelectionListener.setEnabled(true);
		}
	}

	/**
	 * set the {@link AttributedGraph} for visualization
	 * @param attributedGraph the {@link AttributedGraph} to visualize
	 */
	private void doSetGraphData(AttributedGraph attributedGraph) {
		clearSelection(false);
		focusedVertex = null;
		graph = attributedGraph;

		configureViewerPreferredSize();

		Swing.runNow(() -> {
			// set the graph but defer the layout algorithm setting
			viewer.getVisualizationModel().setGraph(graph, false);
			configureFilters();
			setInitialLayoutAlgorithm();
		});
		componentProvider.setVisible(true);
	}

	private void setInitialLayoutAlgorithm() {
		if (displayProperties.containsKey(INITIAL_LAYOUT_ALGORITHM)) {
			String layoutAlgorithmName = displayProperties.get(INITIAL_LAYOUT_ALGORITHM);
			layoutTransitionManager.setLayout(layoutAlgorithmName);
		}
		else {
			LayoutAlgorithm<AttributedVertex> initialLayoutAlgorithm =
				layoutTransitionManager.getInitialLayoutAlgorithm();
			initialLayoutAlgorithm.setAfter(() -> centerAndScale());
			viewer.getVisualizationModel().setLayoutAlgorithm(initialLayoutAlgorithm);
		}
	}

	/**
	 * Determines if a vertex is a root.  For our purpose, a root either has no incoming edges
	 * or has at least one outgoing "favored" edge and no incoming "favored" edge
	 * @param vertex the vertex to test if it is a root
	 * @return true if the vertex is a root
	 */
	private boolean isRoot(AttributedVertex vertex) {
		Set<AttributedEdge> incomingEdgesOf = graph.incomingEdgesOf(vertex);
		return incomingEdgesOf.isEmpty();
	}

	/**
	 * configure filters for the graph, based on the vertex and edge attributes
	 */
	private void configureFilters() {
		// close and rebuild filter dialog if exists
		if (filterDialog != null) {
			filterDialog.close();
			filterDialog = null;
		}
		Set<AttributedVertex> vertices = graph.vertexSet();
		Set<AttributedEdge> edges = graph.edgeSet();
		vertexFilters = AttributeFilters.builder()
				.exclude(Set.of("Address", "Code", "Name"))
				.elements(vertices)
				.maxFactor(.05)
				.buttonSupplier(JRadioButton::new)
				.paintFunction(v -> Colors.VERTEX_TYPE_TO_COLOR_MAP.getOrDefault(v, Color.blue))
				.build();

		vertexFilters.addItemListener(item -> {
			@SuppressWarnings("unchecked")
			Set<String> selected = (Set<String>) item.getItem();
			viewer.getRenderContext()
					.setVertexIncludePredicate(
						v -> v.getAttributeMap().values().stream().noneMatch(selected::contains));
			viewer.repaint();

		});

		edgeFilters = AttributeFilters.builder()
				.exclude(Set.of("*ToKey", "*FromKey", "Address", "Name"))
				.elements(edges)
				.maxFactor(.01)
				.buttonSupplier(JRadioButton::new)
				.paintFunction(e -> Colors.EDGE_TYPE_TO_COLOR_MAP.getOrDefault(e, Color.green))
				.build();

		edgeFilters.addItemListener(item -> {
			@SuppressWarnings("unchecked")
			Set<String> selected = (Set<String>) item.getItem();
			viewer.getRenderContext()
					.setEdgeIncludePredicate(
						e -> e.getAttributeMap().values().stream().noneMatch(selected::contains));
			viewer.repaint();
		});
	}

	/**
	 * configure a preferred size based on the size of the graph to display
	 */
	private void configureViewerPreferredSize() {
		int vertexCount = graph.vertexSet().size();
		// attempt to set a reasonable size for the layout based on the number of vertices
		Dimension viewSize = viewer.getPreferredSize();
		if (vertexCount < 100) {
			viewer.getVisualizationModel()
					.getLayoutModel()
					.setPreferredSize(viewSize.width, viewSize.height);
		}
		else {
			int newSize = viewSize.width + 5 * (vertexCount - 100);
			viewer.getVisualizationModel().getLayoutModel().setPreferredSize(newSize, newSize);
		}
	}

	@Override
	public void defineVertexAttribute(String attributeName) {
		log.fine("defineVertexAttribute " + attributeName + " is not implemented");
	}

	@Override
	public void defineEdgeAttribute(String attributeName) {
		log.fine("defineEdgeAttribute " + attributeName + " is not implemented");
	}

	@Override
	public void setVertexLabelAttribute(String attributeName, int alignment, int size,
			boolean monospace,
			int maxLines) {
		log.fine("setVertexLabel " + attributeName);
		this.iconCache.setPreferredVertexLabelAttribute(attributeName);
	}

	/**
	 * consume a {@link Graph} and display it
	 * @param graph the graph to display or consume
	 * @param title a title for the graph
	 * @param append if true, append the new graph to any existing graph.
	 * @param monitor a {@link TaskMonitor} which can be used to cancel the graphing operation
	 */
	@Override
	public void setGraph(AttributedGraph graph, String title, boolean append,
			TaskMonitor monitor) {
		iconCache.clear();

		if (append && Objects.equals(title, this.title) && this.graph != null) {
			graph = mergeGraphs(graph, this.graph);
		}

		this.title = title;
		componentProvider.setTitle(title);
		int count = graph.getVertexCount();
		if (count > MAX_NODES) {
			Msg.showWarn(this, null, "Graph Not Rendered - Too many nodes!",
				"Exceeded limit of " + MAX_NODES + " nodes.\n\n  Graph contained " + count +
					" nodes!");
			graph = new AttributedGraph();
			graph.addVertex("1", "Graph Aborted");
		}
		doSetGraphData(graph);
		graphCollapser = new GhidraGraphCollapser(viewer);

	}

	private AttributedGraph mergeGraphs(AttributedGraph newGraph, AttributedGraph oldGraph) {
		for (AttributedVertex vertex : oldGraph.vertexSet()) {
			newGraph.addVertex(vertex);
		}
		for (AttributedEdge edge : oldGraph.edgeSet()) {
			AttributedVertex from = oldGraph.getEdgeSource(edge);
			AttributedVertex to = oldGraph.getEdgeTarget(edge);
			AttributedEdge newEdge = newGraph.addEdge(from, to);
			Map<String, String> attributeMap = edge.getAttributeMap();
			for (String key : attributeMap.keySet()) {
				newEdge.setAttribute(key, edge.getAttribute(key));
			}
		}
		return newGraph;
	}

	/**
	 * cause the graph to be centered and scaled nicely for the view window
	 */
	public void centerAndScale() {
		viewer.scaleToLayout();
		satelliteViewer.scaleToLayout();
	}

	/**
	 * remove all vertices and edges from the {@link Graph}
	 */
	@Override
	public void clear() {
		this.graph.removeAllEdges(new HashSet<>(graph.edgeSet()));
		this.graph.removeAllVertices(new HashSet<>(graph.vertexSet()));
	}

	/**
	 * scroll the visualization to center the passed vertices
	 * @param vertices the vertices to center
	 */
	void scrollToSelected(Collection<AttributedVertex> vertices) {
		if (ensureVertexIsVisible) {
			jobRunner.finishAllJobs();

			Point2D newCenter = getPointToCenter(vertices);
			if (!isVisible(newCenter.getX(), newCenter.getY())) {
				Point2D existingCenter = viewer.getRenderContext()
						.getMultiLayerTransformer()
						.inverseTransform(viewer.getCenter());
				jobRunner.schedule(new CenterAnimationJob(viewer, existingCenter, newCenter));
			}
		}
	}

	/**
	 * scroll the visualization to center the passed vertex
	 * @param vertex the vertex to center
	 */
	private void scrollToSelected(AttributedVertex vertex) {
		List<AttributedVertex> vertices =
			vertex == null ? Collections.emptyList() : List.of(vertex);
		scrollToSelected(vertices);
	}

	/**
	 * compute the centroid of a group of vertices, or the center of the graph display
	 * @param vertices a collection of vertices from which to compute the centroid from their locations
	 * @return the {@code Point2D} that is the center
	 */
	private Point2D getPointToCenter(Collection<AttributedVertex> vertices) {
		LayoutModel<AttributedVertex> layoutModel = viewer.getVisualizationModel().getLayoutModel();

		Collection<Point> points = vertices.stream().map(layoutModel).collect(Collectors.toList());

		if (points.size() > 0) {
			// center the selected vertices
			Point p = Point.centroidOf(points);
			return new Point2D.Double(p.x, p.y);
		}

		// they did not pick a vertex to center, so just center the graph
		Point2D center = viewer.getCenter();
		Point p = Point.of(center.getX(), center.getY());
		return new Point2D.Double(p.x, p.y);
	}

	/**
	 * process a request to update the name attribute value of the vertex with the
	 * supplied id
	 * @param vertex the vertex to update
	 * @param newName the new name of the vertex
	 */
	@Override
	public void updateVertexName(AttributedVertex vertex, String newName) {
		vertex.setName(newName);
		iconCache.evict(vertex);
		viewer.repaint();
	}

	@Override
	public String getGraphTitle() {
		return title;
	}

	/**
	 * Create and return a {@link VisualizationViewer} to display graphs
	 * @return the new VisualizationViewer
	 */
	protected VisualizationViewer<AttributedVertex, AttributedEdge> createViewer() {
		VisualizationViewer<AttributedVertex, AttributedEdge> vv =
			VisualizationViewer.<AttributedVertex, AttributedEdge> builder()
					.multiSelectionStrategySupplier(
						() -> freeFormSelection ? MultiSelectionStrategy.arbitrary()
								: MultiSelectionStrategy.rectangular())
					.viewSize(PREFERRED_VIEW_SIZE)
					.layoutSize(PREFERRED_LAYOUT_SIZE)
					.build();

		// Add an ancestor listener to scale and center the graph after the component
		// has been initially shown.
		vv.getComponent().addAncestorListener(new AncestorListener() {

			@Override
			public void ancestorAdded(AncestorEvent ancestorEvent) {
				vv.getComponent().removeAncestorListener(this);
				Swing.runLater(() -> {
					centerAndScale();
				});
			}

			@Override
			public void ancestorRemoved(AncestorEvent ancestorEvent) {
				// do nothing
			}

			@Override
			public void ancestorMoved(AncestorEvent ancestorEvent) {
				// do nothing
			}
		});

		// We control tooltips with the PopupRegulator.  Use null values to disable the default 
		// tool tip mechanism
		vv.setVertexToolTipFunction(v -> null);
		vv.setEdgeToolTipFunction(e -> null);
		vv.setToolTipText(null);

		PopupSource<AttributedVertex, AttributedEdge> popupSource = new GraphDisplayPopupSource(vv);
		popupRegulator = new PopupRegulator<>(popupSource);

		this.iconCache = new GhidraIconCache();
		RenderContext<AttributedVertex, AttributedEdge> renderContext = vv.getRenderContext();

		setVertexPreferences(vv);

		// the selectedEdgeState will be controlled by the vertices that are selected.
		// if both endpoints of an edge are selected, select that edge.
		vv.setSelectedEdgeState(
			new VertexEndpointsSelectedEdgeSelectedState<>(vv.getVisualizationModel()::getGraph,
				vv.getSelectedVertexState()));

		// selected edges will be drawn with a wider stroke
		renderContext.setEdgeStrokeFunction(
			e -> isSelected(e) ? new BasicStroke(20.f)
					: ProgramGraphFunctions.getEdgeStroke(e));

		// selected edges will be drawn in red (instead of default)
		Color selectedEdgeColor = getSelectedEdgeColor();
		renderContext.setEdgeDrawPaintFunction(
			e -> isSelected(e) ? selectedEdgeColor : Colors.getColor(e));
		renderContext.setArrowDrawPaintFunction(
			e -> isSelected(e) ? selectedEdgeColor : Colors.getColor(e));
		renderContext.setArrowFillPaintFunction(
			e -> isSelected(e) ? selectedEdgeColor : Colors.getColor(e));

		// assign the shapes to the modal renderer
		ModalRenderer<AttributedVertex, AttributedEdge> modalRenderer = vv.getRenderer();
		// the modal renderer optimizes rendering for large graphs by removing detail

		Renderer.Vertex<AttributedVertex, AttributedEdge> vertexRenderer =
			modalRenderer.getVertexRenderer(LIGHTWEIGHT);

		// cause the lightweight (optimized) renderer to use the vertex shapes instead
		// of using default shapes.

		if (vertexRenderer instanceof LightweightVertexRenderer) {
			Function<AttributedVertex, Shape> vertexShapeFunction =
				renderContext.getVertexShapeFunction();
			LightweightVertexRenderer<AttributedVertex, AttributedEdge> lightweightVertexRenderer =
				(LightweightVertexRenderer<AttributedVertex, AttributedEdge>) vertexRenderer;
			lightweightVertexRenderer.setVertexShapeFunction(vertexShapeFunction);
		}

		renderContext.setVertexLabelRenderer(new JLabelVertexLabelRenderer(Color.black));
		renderContext.setVertexDrawPaintFunction(Colors::getColor);
		renderContext.setVertexFillPaintFunction(Colors::getColor);
		renderContext.setVertexStrokeFunction(n -> new BasicStroke(3.0f));

		renderContext.setEdgeShapeFunction(EdgeShape.line());

		vv.getComponent().requestFocus();
		vv.setBackground(Color.WHITE);
		MouseListener[] mouseListeners = vv.getComponent().getMouseListeners();
		for (MouseListener mouseListener : mouseListeners) {
			vv.getComponent().removeMouseListener(mouseListener);
		}

		graphMouse = new JgtGraphMouse(this);
		vv.setGraphMouse(graphMouse);

		return vv;
	}

	private void setVertexPreferences(VisualizationViewer<AttributedVertex, AttributedEdge> vv) {
		RenderContext<AttributedVertex, AttributedEdge> renderContext = vv.getRenderContext();
		String useIcons =
			displayProperties.getOrDefault(DISPLAY_VERTICES_AS_ICONS, Boolean.TRUE.toString());
		Function<Shape, Rectangle> toRectangle = s -> RectangleUtils.convert(s.getBounds2D());
		if (Boolean.parseBoolean(useIcons)) {
			// set up the shape and color functions
			IconShapeFunction<AttributedVertex> nodeShaper =
				new IconShapeFunction<>(new EllipseShapeFunction<>());

			nodeShaper.setIconFunction(iconCache::get);
			renderContext.setVertexShapeFunction(nodeShaper);
			renderContext.setVertexIconFunction(iconCache::get);

			vv.setInitialDimensionFunction(InitialDimensionFunction
					.builder(nodeShaper.andThen(toRectangle))
					.build());
		}
		else {
			vv.getRenderContext().setVertexShapeFunction(ProgramGraphFunctions::getVertexShape);
			vv.setInitialDimensionFunction(InitialDimensionFunction
					.builder(renderContext.getVertexShapeFunction()
							.andThen(toRectangle))
					.build());
			vv.getRenderContext().setVertexLabelFunction(Object::toString);
			vv.getRenderContext()
					.setVertexLabelPosition(
						VertexLabel.Position.valueOf(
							displayProperties.getOrDefault(VERTEX_LABEL_POSITION, "AUTO")));
		}
	}

	private void copyActionsToNewGraph(DefaultGraphDisplay display) {

		for (DockingActionIf action : addedActions) {
			if (display.containsAction(action)) {
				// ignore actions added by the graph itself and any actions that the end user may
				// accidentally add more than once
				continue;
			}

			display.addAction(new DockingActionProxy(action));
		}

	}

	private boolean containsAction(DockingActionIf action) {

		String name = action.getFullName(); // name and owner
		for (DockingActionIf existingAction : addedActions) {
			if (name.equals(existingAction.getFullName())) {
				return true;
			}
		}
		return false;
	}

	@Override
	public void addAction(DockingActionIf action) {

		if (containsAction(action)) {
			Msg.warn(this, "Action with same name and owner already exixts in graph: " +
				action.getFullName());
			return;
		}

		addedActions.add(action);
		Swing.runLater(() -> componentProvider.addLocalAction(action));
	}

	@Override
	public AttributedVertex getFocusedVertex() {
		return focusedVertex;
	}

	@Override
	public Set<AttributedVertex> getSelectedVertices() {
		return viewer.getSelectedVertices();
	}

	public ActionContext getActionContext(MouseEvent e) {

		AttributedVertex pickedVertex = JgtUtils.getVertex(e, viewer);
		if (pickedVertex != null) {
			return new VertexGraphActionContext(componentProvider, graph, getSelectedVertices(),
				focusedVertex, pickedVertex);
		}

		AttributedEdge pickedEdge = JgtUtils.getEdge(e, viewer);
		if (pickedEdge != null) {
			return new EdgeGraphActionContext(componentProvider, graph, getSelectedVertices(),
				focusedVertex, pickedEdge);
		}

		return new GraphActionContext(componentProvider, graph, getSelectedVertices(),
			focusedVertex);

	}

	/**
	 * Use the hide selected action states to determine what vertices are shown:
	 * <ul>
	 *     <li>unselected vertices only</li>
	 *     <li>selected vertices only</li>
	 *     <li>both selected and unselected vertices are shown</li>
	 *     <li>neither selected nor unselected vertices are shown</li>
	 * </ul>
	 */
	private void manageVertexDisplay() {
		boolean hideSelected = hideSelectedAction.isSelected();
		boolean hideUnselected = hideUnselectedAction.isSelected();
		MutableSelectedState<AttributedVertex> selectedVertexState =
			viewer.getSelectedVertexState();
		if (hideSelected && hideUnselected) {
			viewer.getRenderContext()
					.setVertexIncludePredicate(v -> false);
		}
		else if (hideSelected) {
			viewer.getRenderContext()
					.setVertexIncludePredicate(Predicate.not(selectedVertexState::isSelected));
		}
		else if (hideUnselected) {
			viewer.getRenderContext()
					.setVertexIncludePredicate(selectedVertexState::isSelected);
		}
		else {
			viewer.getRenderContext()
					.setVertexIncludePredicate(v -> true);
		}
		viewer.repaint();
	}

	@Override
	public AttributedGraph getGraph() {
		return graph;
	}

	/**
	 * Removes all externally added actions. This is called before re-using the graph window for a
	 * new graph which may add its own set of actions for that particular graph.
	 */
	void restoreToDefaultSetOfActions() {
		Swing.runLater(() -> {
			// remove all actions
			componentProvider.removeAllLocalActions();
			addedActions.clear();
			// put the standard graph actions back
			createToolbarActions();
			createPopupActions();
		});
	}

//==================================================================================================
// Inner Classes
//==================================================================================================	

	// class passed to the PopupRegulator to help construct info popups for the graph
	private class GraphDisplayPopupSource implements PopupSource<AttributedVertex, AttributedEdge> {

		private VisualizationViewer<AttributedVertex, AttributedEdge> vv;

		public GraphDisplayPopupSource(VisualizationViewer<AttributedVertex, AttributedEdge> vv) {
			this.vv = vv;
		}

		@Override
		public ToolTipInfo<?> getToolTipInfo(MouseEvent event) {

			// check for a vertex hit first, otherwise, we get edge hits when we are hovering 
			// over a vertex, due to how edges are interpreted as existing all the way to the 
			// center point of a vertex
			AttributedVertex vertex = getVertex(event);
			if (vertex != null) {
				return new AttributedToolTipInfo(vertex, event);
			}

			AttributedEdge edge = getEdge(event);
			if (edge != null) {
				return new AttributedToolTipInfo(edge, event);
			}

			// no vertex or edge hit; just create a basic info that is essentially a null-object
			// placeholder to prevent NPEs
			return new AttributedToolTipInfo(vertex, event);
		}

		@Override
		public AttributedVertex getVertex(MouseEvent event) {

			LayoutModel<AttributedVertex> layoutModel =
				vv.getVisualizationModel().getLayoutModel();
			Point2D p = vv.getTransformSupport().inverseTransform(vv, event.getPoint());
			AttributedVertex vertex =
				vv.getPickSupport().getVertex(layoutModel, p.getX(), p.getY());
			return vertex;
		}

		@Override
		public AttributedEdge getEdge(MouseEvent event) {
			LayoutModel<AttributedVertex> layoutModel =
				vv.getVisualizationModel().getLayoutModel();
			Point2D p = vv.getTransformSupport().inverseTransform(vv, event.getPoint());
			AttributedEdge edge = vv.getPickSupport().getEdge(layoutModel, p.getX(), p.getY());
			return edge;
		}

		@Override
		public void addMouseMotionListener(MouseMotionListener l) {
			vv.getComponent().addMouseMotionListener(l);
		}

		@Override
		public void repaint() {
			vv.repaint();
		}

		@Override
		public Window getPopupParent() {
			return WindowUtilities.windowForComponent(vv.getComponent());
		}
	}

	private class AttributedToolTipInfo extends ToolTipInfo<Attributed> {

		AttributedToolTipInfo(Attributed graphObject, MouseEvent event) {
			super(event, graphObject);
		}

		@Override
		public JComponent createToolTipComponent() {
			if (graphObject == null) {
				return null;
			}

			String toolTip = graphObject.getHtmlString();
			if (StringUtils.isBlank(toolTip)) {
				return null;
			}

			JToolTip jToolTip = new JToolTip();
			jToolTip.setTipText(toolTip);
			return jToolTip;
		}

		@Override
		protected void emphasize() {
			// this graph display does not have a notion of emphasizing
		}

		@Override
		protected void deEmphasize() {
			// this graph display does not have a notion of emphasizing
		}
	}

	/**
	 * Item listener for selection changes in the graph with the additional 
	 * capability of being able to disable the listener without removing it. 
	 */
	private class SwitchableSelectionItemListener implements ItemListener {
		boolean enabled = true;

		@Override
		public void itemStateChanged(ItemEvent e) {
			if (enabled) {
				Swing.runLater(() -> run(e));
			}
		}

		private void run(ItemEvent e) {
			// there was a change in the set of selected vertices.
			// if the focused vertex is null, set it from one of the selected
			// vertices
			if (e.getStateChange() == ItemEvent.SELECTED) {
				Set<AttributedVertex> selectedVertices = getSelectedVertices();
				notifySelectionChanged(new HashSet<AttributedVertex>(selectedVertices));

				if (selectedVertices.size() == 1) {
					// if only one vertex was selected, make it the focused vertex
					setFocusedVertex(selectedVertices.stream().findFirst().get());
				}
				else if (DefaultGraphDisplay.this.focusedVertex == null) {
					// if there is currently no focused Vertex, attempt to get
					// one from the selectedVertices
					setFocusedVertex(selectedVertices.stream().findFirst().orElse(null));
				}
			}
			else if (e.getStateChange() == ItemEvent.DESELECTED) {
				Set<AttributedVertex> selectedVertices = getSelectedVertices();
				notifySelectionChanged(selectedVertices);
			}
			viewer.repaint();
		}

		void setEnabled(boolean enabled) {
			this.enabled = enabled;
		}
	}

}<|MERGE_RESOLUTION|>--- conflicted
+++ resolved
@@ -104,13 +104,10 @@
 	private static final String ACTION_OWNER = "GraphServices";
 
 	/*
-<<<<<<< HEAD
 	 	 A handful of properties that can be set via the constructor
-=======
-	 	 jungrapht properties that are used by this graph
->>>>>>> f4defc4a
 	 */
 	private static final String SELECTED_VERTEX_COLOR = "selectedVertexColor";
+	private static final String SELECTED_EDGE_COLOR = "selectedEdgeColor";
 	private static final String INITIAL_LAYOUT_ALGORITHM = "initialLayoutAlgorithm";
 	private static final String DISPLAY_VERTICES_AS_ICONS = "displayVerticesAsIcons";
 	private static final String VERTEX_LABEL_POSITION = "vertexLabelPosition";
@@ -250,14 +247,11 @@
 		return Colors.getHexColor(property);
 	}
 
-<<<<<<< HEAD
 	private Color getSelectedEdgeColor() {
 		String property = displayProperties.getOrDefault(SELECTED_EDGE_COLOR, "0xFF0000");
 		return Colors.getHexColor(property);
 	}
 
-=======
->>>>>>> f4defc4a
 	JComponent getComponent() {
 		JComponent component = viewer.getComponent();
 		component.setFocusable(true);
