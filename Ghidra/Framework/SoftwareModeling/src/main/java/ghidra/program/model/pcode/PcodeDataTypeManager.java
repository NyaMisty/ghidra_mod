/* ###
 * IP: GHIDRA
 *
 * Licensed under the Apache License, Version 2.0 (the "License");
 * you may not use this file except in compliance with the License.
 * You may obtain a copy of the License at
 * 
 *      http://www.apache.org/licenses/LICENSE-2.0
 * 
 * Unless required by applicable law or agreed to in writing, software
 * distributed under the License is distributed on an "AS IS" BASIS,
 * WITHOUT WARRANTIES OR CONDITIONS OF ANY KIND, either express or implied.
 * See the License for the specific language governing permissions and
 * limitations under the License.
 */
package ghidra.program.model.pcode;

import java.util.ArrayList;
import java.util.Arrays;

import ghidra.app.plugin.processors.sleigh.SleighLanguage;
import ghidra.program.model.data.*;
import ghidra.program.model.data.Enum;
import ghidra.program.model.lang.CompilerSpec;
import ghidra.program.model.lang.DecompilerLanguage;
import ghidra.program.model.listing.Program;
import ghidra.util.xml.SpecXmlUtils;
import ghidra.xml.XmlElement;
import ghidra.xml.XmlPullParser;

/**
 *
 * Class for making Ghidra DataTypes suitable for use with pcode
 * 
 * 
 */
public class PcodeDataTypeManager {

	private static class TypeMap {
		public DataType dt;			// Full datatype object
		public String name;			// Name of the datatype on decompiler side
		public String metatype;		// extra decompiler metatype information for the type
		public long id;				// Calculated id for type

		public TypeMap(DecompilerLanguage lang, DataType d, String meta) {
			dt = d;
			if (d instanceof BuiltIn) {
				name = ((BuiltIn) d).getDecompilerDisplayName(lang);
			}
			else {
				name = d.getName();
			}
			metatype = meta;
			id = hashName(name);
		}

		public TypeMap(DataType d, String nm, String meta) {
			dt = d;
			name = nm;
			metatype = meta;
			id = hashName(name);
		}

		/**
		 * Hashing scheme for decompiler core datatypes that are not in the database
		 * Must match Datatype::hashName in the decompiler
		 * @param name is base name of the datatype
		 * @return the hash value
		 */
		public static long hashName(String name) {
			long res = 123;
			for (int i = 0; i < name.length(); ++i) {
				res = (res << 8) | (res >>> 56);
				res += name.charAt(i);
				if ((res & 1) == 0) {
					res ^= 0x00000000feabfeabL; // Some kind of feedback
				}
			}
			res |= 0x8000000000000000L; // Make sure the hash is negative (to distinguish it from database id's)
			return res;
		}
	}

	private Program program;
	private DataTypeManager progDataTypes;		// DataTypes from a particular program
	private DataTypeManager builtInDataTypes = BuiltInDataTypeManager.getDataTypeManager();
	private DataOrganization dataOrganization;
	private DecompilerLanguage displayLanguage;
	private boolean voidInputIsVarargs;			// true if we should consider void parameter lists as varargs
	// Some C header conventions use an empty prototype to mean a
	// varargs function. Locking in void can cause data-flow to get
	// truncated. This boolean controls whether we lock it in or not
	private TypeMap[] coreBuiltin;				// Core decompiler datatypes and how they map to full datatype objects
	private VoidDataType voidDt;
	private int pointerWordSize;				// Wordsize to assign to all pointer datatypes

	public PcodeDataTypeManager(Program prog) {

		program = prog;
		progDataTypes = prog.getDataTypeManager();
		dataOrganization = progDataTypes.getDataOrganization();
		voidInputIsVarargs = true;				// By default, do not lock-in void parameter lists
		displayLanguage = prog.getCompilerSpec().getDecompilerOutputLanguage(prog);
		if (displayLanguage != DecompilerLanguage.C_LANGUAGE) {
			voidInputIsVarargs = false;
		}
		generateCoreTypes();
		sortCoreTypes();
		pointerWordSize = ((SleighLanguage) prog.getLanguage()).getDefaultPointerWordSize();
	}

	public Program getProgram() {
		return program;
	}

	public DataType findUndefined(int size) {
//		if (size==1)
//			return dtMap.get("undefined");
		return Undefined.getUndefinedDataType(size);
	}

	/**
	 * Find a base/built-in data-type with the given name and/or id.  If an id is provided and
	 * a corresponding data-type exists, this data-type is returned. Otherwise the first
	 * built-in data-type with a matching name is returned
	 * @param nm name of data-type
	 * @param idstr is an optional string containing a data-type id number
	 * @return the data-type object or null if no matching data-type exists
	 */
	public DataType findBaseType(String nm, String idstr) {
		long id = 0;
		if (idstr != null) {
			id = SpecXmlUtils.decodeLong(idstr);
			if (id > 0) {
				DataType dt = progDataTypes.getDataType(id);
				if (dt != null) {
					return dt;
				}
			}
			else {
				int index = findTypeById(id);
				if (index >= 0) {
					return coreBuiltin[index].dt;
				}
			}
		}
		// If we don't have a good id, it may be a builtin type that is not yet placed in the program
		ArrayList<DataType> datatypes = new ArrayList<>();
		builtInDataTypes.findDataTypes(nm, datatypes);
		if (datatypes.size() != 0) {
			return datatypes.get(0).clone(progDataTypes);
		}
		if (nm.equals("code")) {		// A special datatype, the decompiler needs
			return DataType.DEFAULT;
		}
		return null;
	}

	/**
<<<<<<< HEAD
	 * Get the data type that corresponds to the given XML element.
	 * @param parser the xml parser
	 * @return the read data type
	 * @throws PcodeXMLException if the data type could be resolved from the 
	 * element 
=======
	 * Read a data-type from the given XML stream. Either a <type>, <typeref>, or <void> tag is
	 * parsed. The described data-type object is either looked up from this DataTypeManager or
	 * minted (from components in this DataTypeManager) and returned.
	 * @param parser is the given XML stream
	 * @return the parse data-type
	 * @throws PcodeXMLException if the data type could be resolved
>>>>>>> 8eae2bc5
	 */
	public DataType readXMLDataType(XmlPullParser parser) throws PcodeXMLException {
		XmlElement el = parser.start("type", "void", "typeref");
		try {
			if (el == null) {
				throw new PcodeXMLException("Bad <type> tag");
			}

			if (el.getName().equals("void")) {
				return voidDt;
			}
			if (el.getName().equals("typeref")) {
				return findBaseType(el.getAttribute("name"), el.getAttribute("id"));
			}
			String name = el.getAttribute("name");
			if (name.length() != 0) {
				return findBaseType(name, el.getAttribute("id"));
			}
			String meta = el.getAttribute("metatype");
			DataType restype = null;
			if (meta.equals("ptr")) {
				int size = SpecXmlUtils.decodeInt(el.getAttribute("size"));
				if (parser.peek().isStart()) {
					DataType dt = readXMLDataType(parser);
					boolean useDefaultSize = (size == dataOrganization.getPointerSize() ||
						size > PointerDataType.MAX_POINTER_SIZE_BYTES);
					restype = new PointerDataType(dt, useDefaultSize ? -1 : size, progDataTypes);
				}
			}
			else if (meta.equals("array")) {
				int arrsize = SpecXmlUtils.decodeInt(el.getAttribute("arraysize"));
				if (parser.peek().isStart()) {
					DataType dt = readXMLDataType(parser);
					if (dt == null || dt.getLength() == 0) {
						dt = DataType.DEFAULT;
					}
					restype = new ArrayDataType(dt, arrsize, dt.getLength(), progDataTypes);
				}
			}
			else if (meta.equals("spacebase")) {				// Typically the type of "the whole stack"
				parser.discardSubTree();  // get rid of unused "addr" element
				return voidDt;
			}
			else if (meta.equals("struct")) {
				// we now can reach here with the decompiler inventing structures, apparently
				// this is a band-aid so that we don't blow up
				// just make an undefined data type of the appropriate size
				int size = SpecXmlUtils.decodeInt(el.getAttribute("size"));
				return Undefined.getUndefinedDataType(size);
				// OLD COMMENT:
				// Structures should always be named so we should never reach here
				// if all the structures are contained in ghidra. I should probably add the
				// parsing here so the decompiler can pass new structures into ghidra
			}
			else if (meta.equals("int")) {
				int size = SpecXmlUtils.decodeInt(el.getAttribute("size"));
				return AbstractIntegerDataType.getSignedDataType(size, progDataTypes);
			}
			else if (meta.equals("uint")) {
				int size = SpecXmlUtils.decodeInt(el.getAttribute("size"));
				return AbstractIntegerDataType.getUnsignedDataType(size, progDataTypes);
			}
			else if (meta.equals("float")) {
				int size = SpecXmlUtils.decodeInt(el.getAttribute("size"));
				return AbstractFloatDataType.getFloatDataType(size, progDataTypes);
			}
			else {	// We typically reach here if the decompiler invents a new type
					// probably an unknown with a non-standard size
				int size = SpecXmlUtils.decodeInt(el.getAttribute("size"));
				return Undefined.getUndefinedDataType(size).clone(progDataTypes);
			}
			if (restype == null) {
				throw new PcodeXMLException("Unable to resolve DataType");
			}
			return restype;
		}
		finally {
			parser.discardSubTree(el);
//	        parser.end(el);
		}
	}

	/**
	 * Generate an XML tag describing the given data-type. Most data-types produce a <type> tag,
	 * fully describing the data-type. Where possible a <typeref> tag is produced, which just gives
	 * the name of the data-type, deferring a full description of the data-type. For certain simple or
	 * nameless data-types, a <type> tag is emitted giving a full description.
	 * @param type is the data-type to be converted
	 * @param size is the size in bytes of the specific instance of the data-type
	 * @return a StringBuilder containing the XML tag
	 */
	public StringBuilder buildTypeRef(DataType type, int size) {
		if (type != null && type.getDataTypeManager() != progDataTypes) {
			type = type.clone(progDataTypes);
		}
		if ((type instanceof VoidDataType) || (type == null)) {
			return buildType(type, size);
		}
		if (type instanceof AbstractIntegerDataType) {
			return buildType(type, size);
		}
		if (type instanceof Pointer) {
			return buildType(type, size);
		}
		if (type instanceof Array) {
			return buildType(type, size);
		}
		if (type instanceof FunctionDefinition) {
			long id = progDataTypes.getID(type);
			if (id <= 0) {
				// Its possible the FunctionDefinition was built on the fly and is not
				// a permanent data-type of the program with an ID.  In this case, we can't
				// construct a <typeref> tag but must build a full <type> tag.
				return buildType(type, size);
			}
		}
		else if (type.getLength() <= 0) {
			return buildType(type, size);
		}
		StringBuilder resBuf = new StringBuilder();
		resBuf.append("<typeref");
		if (type instanceof BuiltIn) {
			SpecXmlUtils.xmlEscapeAttribute(resBuf, "name",
				((BuiltIn) type).getDecompilerDisplayName(displayLanguage));
		}
		else {
			SpecXmlUtils.xmlEscapeAttribute(resBuf, "name", type.getName());
			// Get id of type associated with program, will return -1 if not associated (builtin)
			long id = progDataTypes.getID(type);
			if (id > 0) {
				SpecXmlUtils.encodeUnsignedIntegerAttribute(resBuf, "id", id);
			}
		}
		resBuf.append("/>");
		return resBuf;
	}

	private StringBuilder getCharTypeRef(int size) {
		if (size == dataOrganization.getCharSize()) {
			return new StringBuilder("<typeref name=\"char\"/>"); // could have size 1 or 2
		}
		if (size == dataOrganization.getWideCharSize()) {
			return new StringBuilder("<typeref name=\"wchar_t\"/>");
		}
		if (size == 2) {
			return new StringBuilder("<typeref name=\"wchar16\"/>");
		}
		if (size == 4) {
			return new StringBuilder("<typeref name=\"wchar32\"/>");
		}
		if (size == 1) {
			return new StringBuilder("<typeref name=\"byte\"/>");
		}
		throw new IllegalArgumentException("Unsupported character size");
	}

	private String buildTypeInternal(DataType type, int size) {		// Build all of type except name attribute
		if (type instanceof TypeDef) {
			type = ((TypeDef) type).getBaseDataType();
		}
		StringBuilder resBuf = new StringBuilder();
		if (type instanceof Pointer) {
			SpecXmlUtils.encodeStringAttribute(resBuf, "metatype", "ptr");
			int ptrLen = type.getLength();
			if (ptrLen <= 0) {
				ptrLen = size;
			}
			SpecXmlUtils.encodeSignedIntegerAttribute(resBuf, "size", ptrLen);
			if (pointerWordSize != 1) {
				SpecXmlUtils.encodeSignedIntegerAttribute(resBuf, "wordsize", pointerWordSize);
			}
			resBuf.append('>');
			DataType ptrto = ((Pointer) type).getDataType();

			if (ptrto != null && ptrto.getDataTypeManager() != progDataTypes) {
				ptrto = ptrto.clone(progDataTypes);
			}

			StringBuilder ptrtoTypeRef;
			if (ptrto == null) {
				ptrtoTypeRef = buildTypeRef(DefaultDataType.dataType, 1);
			}
			else if ((ptrto instanceof StringDataType) ||
				(type instanceof TerminatedStringDataType)) {	// Convert pointer to string
				ptrtoTypeRef = getCharTypeRef(dataOrganization.getCharSize()); // to pointer to char
			}
			else if (ptrto instanceof StringUTF8DataType) {	// Convert pointer to string
				// TODO: Need to ensure that UTF8 decoding applies
				ptrtoTypeRef = getCharTypeRef(1); // to pointer to char
			}
			else if (ptrto instanceof FunctionDefinition) {
				// FunctionDefinition may have size of -1, do not translate to undefined
				ptrtoTypeRef = buildTypeRef(ptrto, ptrto.getLength());
			}
			else if ((ptrto instanceof UnicodeDataType) ||
				(ptrto instanceof TerminatedUnicodeDataType)) {
				ptrtoTypeRef = getCharTypeRef(2);
			}
			else if ((ptrto instanceof Unicode32DataType) ||
				(ptrto instanceof TerminatedUnicode32DataType)) {
				ptrtoTypeRef = getCharTypeRef(4);
			}
			else if (ptrto.getLength() < 0 && !(ptrto instanceof FunctionDefinition)) {
				ptrtoTypeRef = buildTypeRef(Undefined1DataType.dataType, 1);
			}
			else {
				ptrtoTypeRef = buildTypeRef(ptrto, ptrto.getLength());
			}
			resBuf.append(ptrtoTypeRef);
		}
		else if (type instanceof Array) {
			int sz = type.getLength();
			if (sz == 0) {
				sz = size;
			}
			SpecXmlUtils.encodeStringAttribute(resBuf, "metatype", "array");
			SpecXmlUtils.encodeSignedIntegerAttribute(resBuf, "size", sz);
			SpecXmlUtils.encodeSignedIntegerAttribute(resBuf, "arraysize",
				((Array) type).getNumElements());
			resBuf.append('>');
			resBuf.append(
				buildTypeRef(((Array) type).getDataType(), ((Array) type).getElementLength()));
		}
		else if (type instanceof Structure) {
			// if size is 0, insert an Undefined4 component
			//
			int sz = type.getLength();
			if (sz == 0) {
				type = new StructureDataType(type.getCategoryPath(), type.getName(), 1);
				sz = type.getLength();
			}
			SpecXmlUtils.encodeStringAttribute(resBuf, "metatype", "struct");
			SpecXmlUtils.encodeSignedIntegerAttribute(resBuf, "size", sz);
			resBuf.append(">\n");
			DataTypeComponent[] comps = ((Structure) type).getDefinedComponents();
			for (DataTypeComponent comp : comps) {
				if (comp.isBitFieldComponent()) {
					// TODO: bitfields are not yet supported by decompiler
					continue;
				}
				resBuf.append("<field");
				String field_name = comp.getFieldName();
				if (field_name == null) {
					field_name = comp.getDefaultFieldName();
				}
				SpecXmlUtils.xmlEscapeAttribute(resBuf, "name", field_name);
				SpecXmlUtils.encodeSignedIntegerAttribute(resBuf, "offset", comp.getOffset());
				resBuf.append('>');
				DataType fieldtype = comp.getDataType();
				resBuf.append(buildTypeRef(fieldtype, comp.getLength()));
				resBuf.append("</field>\n");
			}
			// TODO: trailing flexible array component not yet supported
		}
		else if (type instanceof Enum) {
			Enum enumDt = (Enum) type;
			long[] keys = enumDt.getValues();
			String metatype = "uint";
			for (long key : keys) {
				if (key < 0) {
					metatype = "int";
					break;
				}
			}
			SpecXmlUtils.encodeStringAttribute(resBuf, "metatype", metatype);
			SpecXmlUtils.encodeSignedIntegerAttribute(resBuf, "size", enumDt.getLength());
			SpecXmlUtils.encodeBooleanAttribute(resBuf, "enum", true);
			resBuf.append(">\n");
			for (long key : keys) {
				resBuf.append("<val");
				SpecXmlUtils.xmlEscapeAttribute(resBuf, "name", enumDt.getName(key));
				SpecXmlUtils.encodeSignedIntegerAttribute(resBuf, "value", key);
				resBuf.append("/>");
			}
		}
		else if (type instanceof CharDataType) {
			boolean signed = ((CharDataType) type).isSigned();
			int sz = type.getLength();
			if (sz <= 0) {
				sz = size;
			}
			SpecXmlUtils.encodeStringAttribute(resBuf, "metatype", signed ? "int" : "uint");
			SpecXmlUtils.encodeSignedIntegerAttribute(resBuf, "size", sz);
			if (sz == 1) {
				SpecXmlUtils.encodeBooleanAttribute(resBuf, "char", true);
			}
			else {
				SpecXmlUtils.encodeBooleanAttribute(resBuf, "utf", true);
			}
			resBuf.append('>');
		}
		else if (type instanceof WideCharDataType || type instanceof WideChar16DataType ||
			type instanceof WideChar32DataType) {
			SpecXmlUtils.encodeStringAttribute(resBuf, "metatype", "int");
			SpecXmlUtils.encodeSignedIntegerAttribute(resBuf, "size", type.getLength());
			SpecXmlUtils.encodeBooleanAttribute(resBuf, "utf", true);
			resBuf.append('>');
		}
		else if ((type instanceof StringDataType) || (type instanceof TerminatedStringDataType)) {
			SpecXmlUtils.encodeStringAttribute(resBuf, "metatype", "array");
			SpecXmlUtils.encodeSignedIntegerAttribute(resBuf, "size", size);
			SpecXmlUtils.encodeSignedIntegerAttribute(resBuf, "arraysize", size);
			resBuf.append('>');
			resBuf.append(getCharTypeRef(dataOrganization.getCharSize()));
		}
		else if (type instanceof StringUTF8DataType) {
			SpecXmlUtils.encodeStringAttribute(resBuf, "metatype", "array");
			SpecXmlUtils.encodeSignedIntegerAttribute(resBuf, "size", size);
			SpecXmlUtils.encodeSignedIntegerAttribute(resBuf, "arraysize", size);
			resBuf.append('>');
			resBuf.append(getCharTypeRef(1)); // TODO: Need to ensure that UTF8 decoding applies
		}
		else if ((type instanceof UnicodeDataType) || (type instanceof TerminatedUnicodeDataType)) {
			SpecXmlUtils.encodeStringAttribute(resBuf, "metatype", "array");
			SpecXmlUtils.encodeSignedIntegerAttribute(resBuf, "size", size);
			SpecXmlUtils.encodeSignedIntegerAttribute(resBuf, "arraysize", size / 2);
			resBuf.append('>');
			resBuf.append(getCharTypeRef(2));
		}
		else if ((type instanceof Unicode32DataType) ||
			(type instanceof TerminatedUnicode32DataType)) {
			SpecXmlUtils.encodeStringAttribute(resBuf, "metatype", "array");
			SpecXmlUtils.encodeSignedIntegerAttribute(resBuf, "size", size);
			SpecXmlUtils.encodeSignedIntegerAttribute(resBuf, "arraysize", size / 4);
			resBuf.append('>');
			resBuf.append(getCharTypeRef(4));
		}
		else if (type instanceof FunctionDefinition) {
			if (size <= 0) {
				size = 1;
			}
			SpecXmlUtils.encodeStringAttribute(resBuf, "metatype", "code");
			SpecXmlUtils.encodeSignedIntegerAttribute(resBuf, "size", 1);	// Force size of 1
			resBuf.append('>');
			FunctionDefinition fdef = (FunctionDefinition) type;
			CompilerSpec cspec = program.getCompilerSpec();
			FunctionPrototype fproto = new FunctionPrototype(fdef, cspec, voidInputIsVarargs);
			fproto.buildPrototypeXML(resBuf, this);
		}
		else if (type instanceof BooleanDataType) {
			SpecXmlUtils.encodeStringAttribute(resBuf, "metatype", "bool");
			SpecXmlUtils.encodeSignedIntegerAttribute(resBuf, "size", type.getLength());
			resBuf.append('>');
		}
		else if (type instanceof AbstractIntegerDataType) { // must handle char and bool above
			boolean signed = ((AbstractIntegerDataType) type).isSigned();
			int sz = type.getLength();
			if (sz <= 0) {
				sz = size;
			}
			SpecXmlUtils.encodeStringAttribute(resBuf, "metatype", signed ? "int" : "uint");
			SpecXmlUtils.encodeSignedIntegerAttribute(resBuf, "size", sz);
			resBuf.append('>');
		}
		else if (type instanceof AbstractFloatDataType) {
			SpecXmlUtils.encodeStringAttribute(resBuf, "metatype", "float");
			SpecXmlUtils.encodeSignedIntegerAttribute(resBuf, "size", type.getLength());
			resBuf.append('>');
		}
		else {
			int sz = type.getLength();
			if (sz <= 0) {
				sz = size;
			}
			if (sz < 16) {
				SpecXmlUtils.encodeStringAttribute(resBuf, "metatype", "unknown");
				SpecXmlUtils.encodeSignedIntegerAttribute(resBuf, "size", sz);
				resBuf.append('>');
			}
			else {
				SpecXmlUtils.encodeStringAttribute(resBuf, "metatype", "array");
				SpecXmlUtils.encodeSignedIntegerAttribute(resBuf, "size", sz);
				SpecXmlUtils.encodeSignedIntegerAttribute(resBuf, "arraysize", sz);
				resBuf.append('>');
				resBuf.append(buildTypeRef(new ByteDataType(), 1));
			}
		}
		return resBuf.toString();
	}

	/**
	 * Build an XML document string representing the type information for a data type
	 * 
	 * @param type data type to build XML for
	 * @param size size of the data type
	 * 
	 * @return XML string document
	 */
	public StringBuilder buildType(DataType type, int size) {
		if (type != null && type.getDataTypeManager() != progDataTypes) {
			type = type.clone(progDataTypes);
		}
		StringBuilder resBuf = new StringBuilder();
		if ((type instanceof VoidDataType) || (type == null)) {
			return resBuf.append("<void/>");
		}
		resBuf.append("<type");
		if ((type instanceof Pointer) || (type instanceof Array) ||
			(!(type instanceof FunctionDefinition) && type.getLength() <= 0)) {
			SpecXmlUtils.encodeStringAttribute(resBuf, "name", "");
		}
		else {
			if (type instanceof BuiltIn) {
				SpecXmlUtils.xmlEscapeAttribute(resBuf, "name",
					((BuiltIn) type).getDecompilerDisplayName(displayLanguage));
			}
			else {
				SpecXmlUtils.xmlEscapeAttribute(resBuf, "name", type.getName());
				long id = progDataTypes.getID(type);
				if (id > 0) {
					SpecXmlUtils.encodeUnsignedIntegerAttribute(resBuf, "id", id);
				}
			}
		}
		resBuf.append(buildTypeInternal(type, size));
		resBuf.append("</type>");
		return resBuf;
	}

	/**
	 * Build an XML document string representing the Structure or Typedef to Structure that has
	 *  its size reported as zero.
	 * 
	 * @param type data type to build XML for
	 * 
	 * @return XML string document
	 */
	public StringBuilder buildStructTypeZeroSizeOveride(DataType type) {
		StringBuilder resBuf = new StringBuilder();
		if (!((type instanceof Structure) || ((type instanceof TypeDef) &&
			(((TypeDef) type).getBaseDataType() instanceof Structure)))) {
			return resBuf; //empty.  Could throw AssertException.
		}
		resBuf.append("<type");
		SpecXmlUtils.xmlEscapeAttribute(resBuf, "name", type.getDisplayName());
		resBuf.append(" id=\"0x" + Long.toHexString(progDataTypes.getID(type)) + "\"");
		resBuf.append(" metatype=\"struct\" size=\"0\"></type>");
		return resBuf;
	}

	private void generateCoreTypes() {
		voidDt = new VoidDataType(progDataTypes);
		ArrayList<TypeMap> typeList = new ArrayList<>();
		typeList.add(new TypeMap(DataType.DEFAULT, "undefined", " metatype=\"unknown\""));

		for (DataType dt : Undefined.getUndefinedDataTypes()) {
			typeList.add(new TypeMap(displayLanguage, dt, " metatype=\"unknown\""));
		}
		for (DataType dt : AbstractIntegerDataType.getSignedDataTypes(progDataTypes)) {
			typeList.add(
				new TypeMap(displayLanguage, dt.clone(progDataTypes), " metatype=\"int\""));
		}
		for (DataType dt : AbstractIntegerDataType.getUnsignedDataTypes(progDataTypes)) {
			typeList.add(
				new TypeMap(displayLanguage, dt.clone(progDataTypes), " metatype=\"uint\""));
		}
		for (DataType dt : AbstractFloatDataType.getFloatDataTypes(progDataTypes)) {
			typeList.add(new TypeMap(displayLanguage, dt, " metatype=\"float\""));
		}

		typeList.add(new TypeMap(DataType.DEFAULT, "code", " metatype=\"code\""));

		// Set "char" datatype
		DataType charDataType = new CharDataType(progDataTypes);

		String charMetatype = null;
		if (charDataType instanceof CharDataType && ((CharDataType) charDataType).isSigned()) {
			charMetatype = " metatype=\"int\"";
		}
		else {
			charMetatype = " metatype=\"uint\"";
		}
		if (charDataType.getLength() == 1) {
			charMetatype = charMetatype + " char=\"true\"";
		}
		else {
			charMetatype = charMetatype + " utf=\"true\"";
		}
		typeList.add(new TypeMap(displayLanguage, charDataType, charMetatype));

		// Set up the "wchar_t" datatype
		WideCharDataType wideDataType = new WideCharDataType(progDataTypes);
		typeList.add(new TypeMap(displayLanguage, wideDataType, " metatype=\"int\" utf=\"true\""));

		if (wideDataType.getLength() != 2) {
			typeList.add(new TypeMap(displayLanguage, new WideChar16DataType(progDataTypes),
				" metatype=\"int\" utf=\"true\""));
		}
		if (wideDataType.getLength() != 4) {
			typeList.add(new TypeMap(displayLanguage, new WideChar32DataType(progDataTypes),
				" metatype=\"int\" utf=\"true\""));
		}

		DataType boolDataType = new BooleanDataType(progDataTypes);
		typeList.add(new TypeMap(displayLanguage, boolDataType, " metatype=\"bool\""));

		coreBuiltin = new TypeMap[typeList.size()];
		typeList.toArray(coreBuiltin);
	}

	private void sortCoreTypes() {
		Arrays.sort(coreBuiltin, (o1, o2) -> Long.compare(o1.id, o2.id));
	}

	/**
	 * Search for a core-type by id
	 * @param id to search for
	 * @return the index of the matching TypeMap or -1
	 */
	private int findTypeById(long id) {
		int min = 0;
		int max = coreBuiltin.length - 1;
		while (min <= max) {
			int mid = (min + max) / 2;
			TypeMap typeMap = coreBuiltin[mid];
			if (id == typeMap.id) {
				return mid;
			}
			if (id < typeMap.id) {
				max = mid - 1;
			}
			else {
				min = mid + 1;
			}
		}
		return -1;
	}

	/**
	 * Build the coretypes xml element
	 * @return coretypes xml element
	 */
	public String buildCoreTypes() {

		StringBuilder buf = new StringBuilder();
		buf.append("<coretypes>\n");

		buf.append("<void/>\n");

		for (TypeMap typeMap : coreBuiltin) {
			buf.append("<type name=\"");
			buf.append(typeMap.name);
			buf.append("\" size=\"");
			buf.append(Integer.toString(typeMap.dt.getLength()));
			buf.append('\"');
			buf.append(typeMap.metatype);
			buf.append(" id=\"");					// Encode special id ( <0 for builtins )
			buf.append(Long.toString(typeMap.id));
			buf.append("\"/>\n");
		}

		buf.append("</coretypes>\n");

		return buf.toString();
	}
}<|MERGE_RESOLUTION|>--- conflicted
+++ resolved
@@ -157,20 +157,11 @@
 	}
 
 	/**
-<<<<<<< HEAD
 	 * Get the data type that corresponds to the given XML element.
 	 * @param parser the xml parser
 	 * @return the read data type
 	 * @throws PcodeXMLException if the data type could be resolved from the 
 	 * element 
-=======
-	 * Read a data-type from the given XML stream. Either a <type>, <typeref>, or <void> tag is
-	 * parsed. The described data-type object is either looked up from this DataTypeManager or
-	 * minted (from components in this DataTypeManager) and returned.
-	 * @param parser is the given XML stream
-	 * @return the parse data-type
-	 * @throws PcodeXMLException if the data type could be resolved
->>>>>>> 8eae2bc5
 	 */
 	public DataType readXMLDataType(XmlPullParser parser) throws PcodeXMLException {
 		XmlElement el = parser.start("type", "void", "typeref");
