# Advanced SIMD support / NEON

# WARNING NOTE: Be very careful taking a subpiece or truncating a register with :# or (#)
# The LEBE hybrid language causes endian issues if you do not assign the register to a temp
# variable and then take a subpiece or truncate.
#

@define FPSCR_RMODE "fpscr[22,2]"

@define TMODE_E "TMode=1 & thv_c2831=14"   # check for neon instructions in thumb mode
@define TMODE_F "TMode=1 & thv_c2831=15"
@define TMODE_EorF "TMode=1 & thv_c2931=7"

# The RM field is bits 22 and 23 of FPSCR
@define FPSCR_RMODE "fpscr[21,2]"

zero: "#0"			is c0000 				{ export 0:8; }

@if defined(SIMD)
  
attach variables [ thv_Rm ] [ r0 r1 r2 r3 r4 r5 r6 r7 r8 r9 r10 r11 r12 sp lr pc ];

attach variables [ Qn0 Qd0 Qm0 thv_Qn0 thv_Qd0 thv_Qm0 ] [ q0 _ q1 _ q2 _ q3 _ q4 _ q5 _ q6 _ q7 _ ];
attach variables [ Qn1 Qd1 Qm1 thv_Qn1 thv_Qd1 thv_Qm1 ] [ q8 _ q9 _ q10 _ q11 _ q12 _ q13 _ q14 _ q15 _ ];

Qd: Qd0		is TMode=0 & Qd0 & D22=0	{ export Qd0; }
Qd: Qd1		is TMode=0 & Qd1 & D22=1	{ export Qd1; }
Qd: thv_Qd0	is TMode=1 & thv_Qd0 & thv_D22=0	{ export thv_Qd0; }
Qd: thv_Qd1	is TMode=1 & thv_Qd1 & thv_D22=1	{ export thv_Qd1; }

Qn: Qn0		is TMode=0 & Qn0 & N7=0	{ export Qn0; }
Qn: Qn1		is TMode=0 & Qn1 & N7=1	{ export Qn1; }
Qn: thv_Qn0		is TMode=1 & thv_Qn0 & thv_N7=0	{ export thv_Qn0; }
Qn: thv_Qn1		is TMode=1 & thv_Qn1 & thv_N7=1	{ export thv_Qn1; }

Qm: Qm0		is TMode=0 & Qm0 & M5=0	{ export Qm0; }
Qm: Qm1		is TMode=0 & Qm1 & M5=1	{ export Qm1; }
Qm: thv_Qm0		is TMode=1 & thv_Qm0 & thv_M5=0	{ export thv_Qm0; }
Qm: thv_Qm1		is TMode=1 & thv_Qm1 & thv_M5=1	{ export thv_Qm1; }

@endif # SIMD

@if defined(SIMD) || defined(VFPv3) || defined(VFPv2)
  
attach variables [ Dm_3 thv_Dm_3 ] [ d0 d1 d2 d3 d4 d5 d6 d7 ];

attach variables [ Dn0 Dd0 Dm0 Dm_4 thv_Dn0 thv_Dd0 thv_Dm0 thv_Dm_4 ] [ d0 d1 d2 d3 d4 d5 d6 d7 d8 d9 d10 d11 d12 d13 d14 d15 ];
attach variables [ thv_Dd_1 Dd_1 ] [ d0 d1 d2 d3 d4 d5 d6 d7 d8 d9 d10 d11 d12 d13 d14 d15 ];
attach variables [ thv_Dd_2 Dd_2 ] [ d1 d2 d3 d4 d5 d6 d7 d8 d9 d10 d11 d12 d13 d14 d15 _ ];
attach variables [ thv_Dd_3 Dd_3 ] [ d2 d3 d4 d5 d6 d7 d8 d9 d10 d11 d12 d13 d14 d15 _ _ ];
attach variables [ thv_Dd_4 Dd_4 ] [ d3 d4 d5 d6 d7 d8 d9 d10 d11 d12 d13 d14 d15 _ _ _ ];
attach variables [ thv_Dd_5 Dd_5 ] [ d4 d5 d6 d7 d8 d9 d10 d11 d12 d13 d14 d15 _ _ _ _ ];
attach variables [ thv_Dd_6 Dd_6 ] [ d5 d6 d7 d8 d9 d10 d11 d12 d13 d14 d15 _ _ _ _ _ ];
attach variables [ thv_Dd_7 Dd_7 ] [ d6 d7 d8 d9 d10 d11 d12 d13 d14 d15 _ _ _ _ _ _ ];
attach variables [ thv_Dd_8 Dd_8 ] [ d7 d8 d9 d10 d11 d12 d13 d14 d15 _ _ _ _ _ _ _ ];
attach variables [ thv_Dd_9 Dd_9 ] [ d8 d9 d10 d11 d12 d13 d14 d15 _ _ _ _ _ _ _ _ ];
attach variables [ thv_Dd_10 Dd_10 ] [ d9 d10 d11 d12 d13 d14 d15 _ _ _ _ _ _ _ _ _ ];
attach variables [ thv_Dd_11 Dd_11 ] [ d10 d11 d12 d13 d14 d15 _ _ _ _ _ _ _ _ _ _ ];
attach variables [ thv_Dd_12 Dd_12 ] [ d11 d12 d13 d14 d15 _ _ _ _ _ _ _ _ _ _ _ ];
attach variables [ thv_Dd_13 Dd_13 ] [ d12 d13 d14 d15 _ _ _ _ _ _ _ _ _ _ _ _ ];
attach variables [ thv_Dd_14 Dd_14 ] [ d13 d14 d15 _ _ _ _ _ _ _ _ _ _ _ _ _ ];
attach variables [ thv_Dd_15 Dd_15 ] [ d14 d15 _ _ _ _ _ _ _ _ _ _ _ _ _ _ ];
attach variables [ thv_Dd_16 Dd_16 ] [ d15 _ _ _ _ _ _ _ _ _ _ _ _ _ _ _ ];
  
Dd: Dd0		is TMode=0 & Dd0 & D22=0	{ export Dd0; }
Dn: Dn0		is TMode=0 & Dn0 & N7=0	{ export Dn0; }
Dm: Dm0		is TMode=0 & Dm0 & M5=0	{ export Dm0; }
Dd: thv_Dd0	is TMode=1 & thv_Dd0 & thv_D22=0	{ export thv_Dd0; }
Dn: thv_Dn0	is TMode=1 & thv_Dn0 & thv_N7=0	{ export thv_Dn0; }
Dm: thv_Dm0	is TMode=1 & thv_Dm0 & thv_M5=0	{ export thv_Dm0; }

Dd2: Dd		is Dd			{ export Dd; }

@endif # SIMD || VFPv3 || VFPv2

@if defined(SIMD) || defined(VFPv3)

attach variables [ Dn1 Dd1 Dm1 thv_Dn1 thv_Dd1 thv_Dm1 ] [ d16 d17 d18 d19 d20 d21 d22 d23 d24 d25 d26 d27 d28 d29 d30 d31 ];
  
Dd: Dd1		is TMode=0 & Dd1 & D22=1 { export Dd1; }
Dn: Dn1		is TMode=0 & Dn1 & N7=1	{ export Dn1; }
Dm: Dm1		is TMode=0 & Dm1 & M5=1	{ export Dm1; }
Dd: thv_Dd1	is TMode=1 & thv_Dd1 & thv_D22=1 { export thv_Dd1; }
Dn: thv_Dn1	is TMode=1 & thv_Dn1 & thv_N7=1	{ export thv_Dn1; }
Dm: thv_Dm1	is TMode=1 & thv_Dm1 & thv_M5=1	{ export thv_Dm1; }

attach variables [ Sm0_3 thv_Sm0_3 ][s0 s2 s4 s6 s8 s10 s12 s14];
attach variables [ Sm1_3 thv_Sm1_3][s1 s3 s5 s7 s9 s11 s13 s15];

Sm_3: Sm0_3 is TMode=0 & Sm0_3 & M5=0 { export Sm0_3; }
Sm_3: Sm1_3 is TMode=0 & Sm1_3 & M5=1 { export Sm1_3; }
Sm_3: thv_Sm0_3 is TMode=1 & thv_Sm0_3 & M5=0 { export thv_Sm0_3; }
Sm_3: thv_Sm1_3 is TMode=1 & thv_Sm1_3 & M5=1 { export thv_Sm1_3; }

@endif # SIMD || VFPv3

@if defined(VFPv2) || defined(VFPv3)

attach variables [ Sn0 Sd0 Sm0 thv_Sn0 thv_Sd0 thv_Sm0 ] [ s0 s2 s4 s6 s8 s10 s12 s14 s16 s18 s20 s22 s24 s26 s28 s30 ];
attach variables [ Sn1 Sd1 Sm1 thv_Sn1 thv_Sd1 thv_Sm1 ] [ s1 s3 s5 s7 s9 s11 s13 s15 s17 s19 s21 s23 s25 s27 s29 s31 ];

attach variables [ Sm0next thv_Sm0next ] [ s1 s3 s5 s7 s9 s11 s13 s15 s17 s19 s21 s23 s25 s27 s29 s31 ];
attach variables [ Sm1next thv_Sm1next ] [ s2 s4 s6 s8 s10 s12 s14 s16 s18 s20 s22 s24 s26 s28 s30 _ ];

# We need to create separate constructors for each register rather than attaching
# directly to a context variable
@if defined (VFPv2) || defined(SIMD)
Sreg: s0 is s0 & regNum=0 { export s0; }
Sreg: s1 is s1 & regNum=1 { export s1; }
Sreg: s2 is s2 & regNum=2 { export s2; }
Sreg: s3 is s3 & regNum=3 { export s3; }
Sreg: s4 is s4 & regNum=4 { export s4; }
Sreg: s5 is s5 & regNum=5 { export s5; }
Sreg: s6 is s6 & regNum=6 { export s6; }
Sreg: s7 is s7 & regNum=7 { export s7; }
Sreg: s8 is s8 & regNum=8 { export s8; }
Sreg: s9 is s9 & regNum=9 { export s9; }
Sreg: s10 is s10 & regNum=10 { export s10; }
Sreg: s11 is s11 & regNum=11 { export s11; }
Sreg: s12 is s12 & regNum=12 { export s12; }
Sreg: s13 is s13 & regNum=13 { export s13; }
Sreg: s14 is s14 & regNum=14 { export s14; }
Sreg: s15 is s15 & regNum=15 { export s15; }
Sreg: s16 is s16 & regNum=16 { export s16; }
Sreg: s17 is s17 & regNum=17 { export s17; }
Sreg: s18 is s18 & regNum=18 { export s18; }
Sreg: s19 is s19 & regNum=19 { export s19; }
Sreg: s20 is s20 & regNum=20 { export s20; }
Sreg: s21 is s21 & regNum=21 { export s21; }
Sreg: s22 is s22 & regNum=22 { export s22; }
Sreg: s23 is s23 & regNum=23 { export s23; }
Sreg: s24 is s24 & regNum=24 { export s24; }
Sreg: s25 is s25 & regNum=25 { export s25; }
Sreg: s26 is s26 & regNum=26 { export s26; }
Sreg: s27 is s27 & regNum=27 { export s27; }
Sreg: s28 is s28 & regNum=28 { export s28; }
Sreg: s29 is s29 & regNum=29 { export s29; }
Sreg: s30 is s30 & regNum=30 { export s30; }
Sreg: s31 is s31 & regNum=31 { export s31; }

Sreg2: s0 is s0 & reg2Num=0 { export s0; }
Sreg2: s1 is s1 & reg2Num=1 { export s1; }
Sreg2: s2 is s2 & reg2Num=2 { export s2; }
Sreg2: s3 is s3 & reg2Num=3 { export s3; }
Sreg2: s4 is s4 & reg2Num=4 { export s4; }
Sreg2: s5 is s5 & reg2Num=5 { export s5; }
Sreg2: s6 is s6 & reg2Num=6 { export s6; }
Sreg2: s7 is s7 & reg2Num=7 { export s7; }
Sreg2: s8 is s8 & reg2Num=8 { export s8; }
Sreg2: s9 is s9 & reg2Num=9 { export s9; }
Sreg2: s10 is s10 & reg2Num=10 { export s10; }
Sreg2: s11 is s11 & reg2Num=11 { export s11; }
Sreg2: s12 is s12 & reg2Num=12 { export s12; }
Sreg2: s13 is s13 & reg2Num=13 { export s13; }
Sreg2: s14 is s14 & reg2Num=14 { export s14; }
Sreg2: s15 is s15 & reg2Num=15 { export s15; }
Sreg2: s16 is s16 & reg2Num=16 { export s16; }
Sreg2: s17 is s17 & reg2Num=17 { export s17; }
Sreg2: s18 is s18 & reg2Num=18 { export s18; }
Sreg2: s19 is s19 & reg2Num=19 { export s19; }
Sreg2: s20 is s20 & reg2Num=20 { export s20; }
Sreg2: s21 is s21 & reg2Num=21 { export s21; }
Sreg2: s22 is s22 & reg2Num=22 { export s22; }
Sreg2: s23 is s23 & reg2Num=23 { export s23; }
Sreg2: s24 is s24 & reg2Num=24 { export s24; }
Sreg2: s25 is s25 & reg2Num=25 { export s25; }
Sreg2: s26 is s26 & reg2Num=26 { export s26; }
Sreg2: s27 is s27 & reg2Num=27 { export s27; }
Sreg2: s28 is s28 & reg2Num=28 { export s28; }
Sreg2: s29 is s29 & reg2Num=29 { export s29; }
Sreg2: s30 is s30 & reg2Num=30 { export s30; }
Sreg2: s31 is s31 & reg2Num=31 { export s31; }

Dreg: d0 is d0 & regNum=0 { export d0; }
Dreg: d1 is d1 & regNum=1 { export d1; }
Dreg: d2 is d2 & regNum=2 { export d2; }
Dreg: d3 is d3 & regNum=3 { export d3; }
Dreg: d4 is d4 & regNum=4 { export d4; }
Dreg: d5 is d5 & regNum=5 { export d5; }
Dreg: d6 is d6 & regNum=6 { export d6; }
Dreg: d7 is d7 & regNum=7 { export d7; }
Dreg: d8 is d8 & regNum=8 { export d8; }
Dreg: d9 is d9 & regNum=9 { export d9; }
Dreg: d10 is d10 & regNum=10 { export d10; }
Dreg: d11 is d11 & regNum=11 { export d11; }
Dreg: d12 is d12 & regNum=12 { export d12; }
Dreg: d13 is d13 & regNum=13 { export d13; }
Dreg: d14 is d14 & regNum=14 { export d14; }
Dreg: d15 is d15 & regNum=15 { export d15; }
Dreg2: d0 is d0 & reg2Num=0 { export d0; }
Dreg2: d1 is d1 & reg2Num=1 { export d1; }
Dreg2: d2 is d2 & reg2Num=2 { export d2; }
Dreg2: d3 is d3 & reg2Num=3 { export d3; }
Dreg2: d4 is d4 & reg2Num=4 { export d4; }
Dreg2: d5 is d5 & reg2Num=5 { export d5; }
Dreg2: d6 is d6 & reg2Num=6 { export d6; }
Dreg2: d7 is d7 & reg2Num=7 { export d7; }
Dreg2: d8 is d8 & reg2Num=8 { export d8; }
Dreg2: d9 is d9 & reg2Num=9 { export d9; }
Dreg2: d10 is d10 & reg2Num=10 { export d10; }
Dreg2: d11 is d11 & reg2Num=11 { export d11; }
Dreg2: d12 is d12 & reg2Num=12 { export d12; }
Dreg2: d13 is d13 & reg2Num=13 { export d13; }
Dreg2: d14 is d14 & reg2Num=14 { export d14; }
Dreg2: d15 is d15 & reg2Num=15 { export d15; }
@if defined(SIMD) || defined(VFPv3)
Dreg: d16 is d16 & regNum=16 { export d16; }
Dreg: d17 is d17 & regNum=17 { export d17; }
Dreg: d18 is d18 & regNum=18 { export d18; }
Dreg: d19 is d19 & regNum=19 { export d19; }
Dreg: d20 is d20 & regNum=20 { export d20; }
Dreg: d21 is d21 & regNum=21 { export d21; }
Dreg: d22 is d22 & regNum=22 { export d22; }
Dreg: d23 is d23 & regNum=23 { export d23; }
Dreg: d24 is d24 & regNum=24 { export d24; }
Dreg: d25 is d25 & regNum=25 { export d25; }
Dreg: d26 is d26 & regNum=26 { export d26; }
Dreg: d27 is d27 & regNum=27 { export d27; }
Dreg: d28 is d28 & regNum=28 { export d28; }
Dreg: d29 is d29 & regNum=29 { export d29; }
Dreg: d30 is d30 & regNum=30 { export d30; }
Dreg: d31 is d31 & regNum=31 { export d31; }
Dreg2: d16 is d16 & reg2Num=16 { export d16; }
Dreg2: d17 is d17 & reg2Num=17 { export d17; }
Dreg2: d18 is d18 & reg2Num=18 { export d18; }
Dreg2: d19 is d19 & reg2Num=19 { export d19; }
Dreg2: d20 is d20 & reg2Num=20 { export d20; }
Dreg2: d21 is d21 & reg2Num=21 { export d21; }
Dreg2: d22 is d22 & reg2Num=22 { export d22; }
Dreg2: d23 is d23 & reg2Num=23 { export d23; }
Dreg2: d24 is d24 & reg2Num=24 { export d24; }
Dreg2: d25 is d25 & reg2Num=25 { export d25; }
Dreg2: d26 is d26 & reg2Num=26 { export d26; }
Dreg2: d27 is d27 & reg2Num=27 { export d27; }
Dreg2: d28 is d28 & reg2Num=28 { export d28; }
Dreg2: d29 is d29 & reg2Num=29 { export d29; }
Dreg2: d30 is d30 & reg2Num=30 { export d30; }
Dreg2: d31 is d31 & reg2Num=31 { export d31; }
@else
# this is just a placeholder so the parse patterns will match correctly.
# regNum is 31 when the base pattern matches, and incremented when
# this constructor actually matches
Dreg: d0 is d0 & regNum=31 { export d0; }
Dreg2: d0 is d0 & reg2Num=31 { export d0; }
@endif
@endif

VRm: Rm     is TMode=0 & Rm     { export Rm; }
VRm: thv_Rm is TMode=1 & thv_Rm { export thv_Rm; }

VRn: Rn     is TMode=0 & Rn     { export Rn; }
VRn: thv_Rn is TMode=1 & thv_Rn { export thv_Rn; }

VRd: Rd       is TMode=0 & Rd  { export Rd; }
VRd: thv_Rd   is TMode=1 & thv_Rd { export thv_Rd; }

Sd: Sd0		is TMode=0 & Sd0 & D22=0	{ export Sd0; }
Sd: Sd1		is TMode=0 & Sd1 & D22=1	{ export Sd1; }
Sd: thv_Sd0	is TMode=1 & thv_Sd0 & thv_D22=0	{ export thv_Sd0; }
Sd: thv_Sd1	is TMode=1 & thv_Sd1 & thv_D22=1	{ export thv_Sd1; }

Sn: Sn0		is TMode=0 & Sn0 & N7=0	{ export Sn0; }
Sn: Sn1		is TMode=0 & Sn1 & N7=1	{ export Sn1; }
Sn: thv_Sn0	is TMode=1 & thv_Sn0 & thv_N7=0	{ export thv_Sn0; }
Sn: thv_Sn1	is TMode=1 & thv_Sn1 & thv_N7=1	{ export thv_Sn1; }

Sm: Sm0		is TMode=0 & Sm0 & M5=0	{ export Sm0; }
Sm: Sm1		is TMode=0 & Sm1 & M5=1	{ export Sm1; }
Sm: thv_Sm0	is TMode=1 & thv_Sm0 & thv_M5=0	{ export thv_Sm0; }
Sm: thv_Sm1	is TMode=1 & thv_Sm1 & thv_M5=1	{ export thv_Sm1; }

SmNext: Sm0next		is TMode=0 & Sm0next & M5=0	{ export Sm0next; }
SmNext: Sm1next		is TMode=0 & Sm1next & M5=1	{ export Sm1next; }
SmNext: thv_Sm0next	is TMode=1 & thv_Sm0next & thv_M5=0	{ export thv_Sm0next; }
SmNext: thv_Sm1next	is TMode=1 & thv_Sm1next & thv_M5=1	{ export thv_Sm1next; }

Sd2: Sd		is Sd			{ export Sd; }

@endif # VFPv2 || VFPv3

udt: "s"	is TMode=0 & c2424=0			{ export 0:1; }
udt: "u"	is TMode=0 & c2424=1			{ export 1:1; }
udt: "s"	is TMode=1 & thv_c2828=0		{ export 0:1; }
udt: "u"	is TMode=1 & thv_c2828=1		{ export 1:1; }

udt7: "s"	is TMode=0 & c0707=0			{ export 0:1; }
udt7: "u"	is TMode=0 & c0707=1			{ export 1:1; }
udt7: "s"	is TMode=1 & thv_c0707=0		{ export 0:1; }
udt7: "u"	is TMode=1 & thv_c0707=1		{ export 1:1; }

fdt: "u"	is TMode=0 & c0808=0			{ export 0:1; }
fdt: "f"	is TMode=0 & c0808=1			{ export 1:1; }
fdt: "u"	is TMode=1 & thv_c0808=0		{ export 0:1; }
fdt: "f"	is TMode=1 & thv_c0808=1		{ export 1:1; }

esize2021: "8" 		is TMode=0 & c2021=0		{ export 1:4; }
esize2021: "16" 	is TMode=0 & c2021=1		{ export 2:4; }
esize2021: "32" 	is TMode=0 & c2021=2		{ export 4:4; }
esize2021: "64" 	is TMode=0 & c2021=3		{ export 8:4; }
esize2021: "8" 		is TMode=1 & thv_c2021=0	{ export 1:4; }
esize2021: "16" 	is TMode=1 & thv_c2021=1	{ export 2:4; }
esize2021: "32" 	is TMode=1 & thv_c2021=2	{ export 4:4; }
esize2021: "64" 	is TMode=1 & thv_c2021=3	{ export 8:4; }

esize2021x2: "16" 	is TMode=0 & c2021=0		{ export 2:4; }
esize2021x2: "32" 	is TMode=0 & c2021=1		{ export 4:4; }
esize2021x2: "64" 	is TMode=0 & c2021=2		{ export 8:4; }
esize2021x2: "16" 	is TMode=1 & thv_c2021=0	{ export 2:4; }
esize2021x2: "32" 	is TMode=1 & thv_c2021=1	{ export 4:4; }
esize2021x2: "64" 	is TMode=1 & thv_c2021=2	{ export 8:4; }

esize1819: "8" 		is TMode=0 & c1819=0		{ export 1:4; }
esize1819: "16" 	is TMode=0 & c1819=1		{ export 2:4; }
esize1819: "32" 	is TMode=0 & c1819=2		{ export 4:4; }
esize1819: "64" 	is TMode=0 & c1819=3		{ export 8:4; }
esize1819: "8" 		is TMode=1 & thv_c1819=0	{ export 1:4; }
esize1819: "16" 	is TMode=1 & thv_c1819=1	{ export 2:4; }
esize1819: "32" 	is TMode=1 & thv_c1819=2	{ export 4:4; }
esize1819: "64" 	is TMode=1 & thv_c1819=3	{ export 8:4; }

esize1819x2: "16" 	is TMode=0 & c1819=0		{ export 2:4; }
esize1819x2: "32" 	is TMode=0 & c1819=1		{ export 4:4; }
esize1819x2: "64" 	is TMode=0 & c1819=2		{ export 8:4; }
esize1819x2: "16" 	is TMode=1 & thv_c1819=0	{ export 2:4; }
esize1819x2: "32" 	is TMode=1 & thv_c1819=1	{ export 4:4; }
esize1819x2: "64" 	is TMode=1 & thv_c1819=2	{ export 8:4; }

esize1819x3: "8" 	is TMode=0 & c1819=0		{ export 1:4; }
esize1819x3: "16" 	is TMode=0 & c1819=1		{ export 2:4; }
esize1819x3: "32" 	is TMode=0 & c1819=2		{ export 4:4; }
esize1819x3: "8" 	is TMode=1 & thv_c1819=0	{ export 1:4; }
esize1819x3: "16" 	is TMode=1 & thv_c1819=1	{ export 2:4; }
esize1819x3: "32" 	is TMode=1 & thv_c1819=2	{ export 4:4; }

esize1011: "8" 		is TMode=0 & c1011=0	    { export 1:4; }
esize1011: "16" 	is TMode=0 & c1011=1		{ export 2:4; }
esize1011: "32" 	is TMode=0 & c1011=2		{ export 4:4; }
esize1011: "64" 	is TMode=0 & c1011=3		{ export 8:4; }
esize1011: "8" 		is TMode=1 & thv_c1011=0	{ export 1:4; }
esize1011: "16" 	is TMode=1 & thv_c1011=1	{ export 2:4; }
esize1011: "32" 	is TMode=1 & thv_c1011=2	{ export 4:4; }
esize1011: "64" 	is TMode=1 & thv_c1011=3	{ export 8:4; }

esize0607: "8" 		is TMode=0 & c0607=0	{ export 1:4; }
esize0607: "16" 	is TMode=0 & c0607=1	{ export 2:4; }
esize0607: "32" 	is TMode=0 & c0607=2	{ export 4:4; }
esize0607: "64" 	is TMode=0 & c0607=3	{ export 8:4; } # see VLD4 (single 4-element structure to all lanes)
esize0607: "8" 		is TMode=1 & thv_c0607=0	{ export 1:4; }
esize0607: "16" 	is TMode=1 & thv_c0607=1	{ export 2:4; }
esize0607: "32" 	is TMode=1 & thv_c0607=2	{ export 4:4; }
esize0607: "64" 	is TMode=1 & thv_c0607=3	{ export 8:4; } # see VLD4 (single 4-element structure to all lanes)


fesize2323: "16" 	is TMode=0 & c2323=1		{ export 4:4; }
fesize2323: "32" 	is TMode=0 & c2323=0		{ export 2:4; }
fesize2323: "16" 	is TMode=1 & thv_c2323=1	{ export 4:4; }
fesize2323: "32" 	is TMode=1 & thv_c2323=0	{ export 2:4; }

fesize2020: "16" 	is TMode=0 & c2020=1		{ export 4:4; }
fesize2020: "32" 	is TMode=0 & c2020=0		{ export 2:4; }
fesize2020: "16" 	is TMode=1 & thv_c2020=1	{ export 4:4; }
fesize2020: "32" 	is TMode=1 & thv_c2020=0	{ export 2:4; }

fesize1819: "16" 	is TMode=0 & c1819=1		{ export 4:4; }
fesize1819: "32" 	is TMode=0 & c1819=2		{ export 2:4; }
fesize1819: "16" 	is TMode=1 & thv_c1819=1	{ export 4:4; }
fesize1819: "32" 	is TMode=1 & thv_c1819=2	{ export 2:4; }

roundType: "a" is TMode=0 & c0809=0 { export 0:1; }
roundType: "a" is TMode=1 & thv_c0809=0 { export 0:1; }
roundType: "n" is TMode=0 & c0809=1 { export 1:1; }
roundType: "n" is TMode=1 & thv_c0809=1 { export 1:1; }
roundType: "p" is TMode=0 & c0809=2 { export 2:1; }
roundType: "p" is TMode=1 & thv_c0809=2 { export 2:1; }
roundType: "m" is TMode=0 & c0809=3 { export 3:1; }
roundType: "m" is TMode=1 & thv_c0809=3 { export 3:1; }

define pcodeop VFPExpandImmediate;



# float
vfpExpImm_4: imm		is TMode=0 & c1919 & c1818 & c1617 & c0003 [ imm = (c1919 << 31) | ((c1818 $xor 1) << 30) | ((c1818 * 0x1f) << 25) | (c1617 << 23) | (c0003 << 19); ] 	{
	export *[const]:4 imm; 
}

# float
vfpExpImm_4: imm		is TMode=1 & thv_c1919 & thv_c1818 & thv_c1617 & thv_c0003 [ imm = (thv_c1919 << 31) | ((thv_c1818 $xor 1) << 30) | ((thv_c1818 * 0x1f) << 25) | (thv_c1617 << 23) | (thv_c0003 << 19); ] 	{
	export *[const]:4 imm; 
}


# double 
vfpExpImm_8: imm		is TMode=0 & c1919 & c1818 & c1617 & c0003 [ imm = (c1919 << 63) | ((c1818 $xor 1) << 62) | ((c1818 * 0xff) << 54) | (c1617 << 52) | (c0003 << 48); ] 	{
	export *[const]:8 imm;
}

# double 
vfpExpImm_8: imm		is TMode=1 & thv_c1919 & thv_c1818 & thv_c1617 & thv_c0003 [ imm = (thv_c1919 << 63) | ((thv_c1818 $xor 1) << 62) | ((thv_c1818 * 0xff) << 54) | (thv_c1617 << 52) | (thv_c0003 << 48); ] 	{
	export *[const]:8 imm;
}

define pcodeop SIMDExpandImmediate;

simdExpImm_8: "#0" 	is TMode=0 & c2424=0 & c1618=0 & c0003=0	{
	export 0:8;
}
simdExpImm_8: "simdExpand("^c0505^","^cmode^","^val^")" 	is TMode=0 & c2424 & c1618 & c0505 & c0003 & cmode [ val = (c2424 << 7) | (c1618 << 4) | c0003; ]	{
	imm64:8 = SIMDExpandImmediate(c0505:1, cmode:1, val:1);
	export imm64;
}
simdExpImm_8: "#0" 	is TMode=1 & thv_c2828=0 & thv_c1618=0 & thv_c0003=0	{
	export 0:8;
}
simdExpImm_8: "simdExpand("^thv_c0505^","^thv_cmode^","^val^")" 	is TMode=1 & thv_c2828 & thv_c1618 & thv_c0505 & thv_c0003 & thv_cmode [ val = (thv_c2828 << 7) | (thv_c1618 << 4) | thv_c0003; ]	{
	imm64:8 = SIMDExpandImmediate(thv_c0505:1, thv_cmode:1, val:1);
	export imm64;
}

simdExpImm_16: "#0" 	is TMode=0 & c2424=0 & c1618=0 & c0003=0	{
	tmp:8 = 0; 
	tmp1:16 = zext(tmp); 
	export tmp1;
}
simdExpImm_16: "simdExpand("^c0505^","^cmode^","^val^")" 	is TMode=0 & c2424 & c1618 & c0505 & c0003 & cmode [ val = (c2424 << 7) | (c1618 << 4) | c0003; ]	{
	imm128:16 = SIMDExpandImmediate(c0505:1, cmode:1, val:1);
	export imm128;
}
simdExpImm_16: "#0" 	is TMode=1 & thv_c2828=0 & thv_c1618=0 & thv_c0003=0	{
	tmp:8 = 0; 
	tmp1:16 = zext(tmp); 
	export tmp1;
}
simdExpImm_16: "simdExpand("^thv_c0505^","^thv_cmode^","^val^")" 	is TMode=1 & thv_c2828 & thv_c1618 & thv_c0505 & thv_c0003 & thv_cmode [ val = (thv_c2828 << 7) | (thv_c1618 << 4) | thv_c0003; ]	{
	imm128:16 = SIMDExpandImmediate(thv_c0505:1, thv_cmode:1, val:1);
	export imm128;
}

simdExpImmDT: "i32"	is TMode=0 & c0911=0 { }
simdExpImmDT: "i32"	is TMode=0 & c0911=1 { }
simdExpImmDT: "i32"	is TMode=0 & c0911=2 { }
simdExpImmDT: "i32"	is TMode=0 & c0911=3 { }
simdExpImmDT: "i16"	is TMode=0 & c0911=4 { }
simdExpImmDT: "i16"	is TMode=0 & c0911=5 { }
simdExpImmDT: "i32"	is TMode=0 & c0811=12 { }
simdExpImmDT: "i32"	is TMode=0 & c0811=13 { }
simdExpImmDT: "i8"	is TMode=0 & c0811=14 & c0505=0 { }
simdExpImmDT: "i64"	is TMode=0 & c0811=14 & c0505=1 { }
simdExpImmDT: "f32"	is TMode=0 & c0811=15 & c0505=0 { }

simdExpImmDT: "i32"	is TMode=1 & thv_c0911=0 { }
simdExpImmDT: "i32"	is TMode=1 & thv_c0911=1 { }
simdExpImmDT: "i32"	is TMode=1 & thv_c0911=2 { }
simdExpImmDT: "i32"	is TMode=1 & thv_c0911=3 { }
simdExpImmDT: "i16"	is TMode=1 & thv_c0911=4 { }
simdExpImmDT: "i16"	is TMode=1 & thv_c0911=5 { }
simdExpImmDT: "i32"	is TMode=1 & thv_c0811=12 { }
simdExpImmDT: "i32"	is TMode=1 & thv_c0811=13 { }
simdExpImmDT: "i8"	is TMode=1 & thv_c0811=14 & thv_c0505=0 { }
simdExpImmDT: "i64"	is TMode=1 & thv_c0811=14 & thv_c0505=1 { }
simdExpImmDT: "f32"	is TMode=1 & thv_c0811=15 & thv_c0505=0 { }

macro replicate1to8(bytes, dest) {
	local val:8 = zext(bytes);
	val = val | (val << 8);
	val = val | (val << 16);
	dest = val | (val << 32);
}

macro replicate2to8(bytes, dest) {
	local val:8 = zext(bytes);
	val = val | (val << 16);
	dest = val | (val << 32);
}

macro replicate4to8(bytes, dest) {
	local val:8 = zext(bytes);
	dest = val | (val << 32);
}

define pcodeop VectorAbsoluteDifferenceAndAccumulate;
define pcodeop VectorAbsoluteDifference;
define pcodeop FloatVectorAbsoluteDifference;
define pcodeop VectorAbsolute;
define pcodeop FloatVectorAbsolute;

@if defined(SIMD)
# CryptOp(val)
#	Various crypto algorithms, too numerous for explication at
#	this time

define pcodeop CryptOp;
#######
# AESD single round decryption

define pcodeop AESInvShiftRows;
define pcodeop AESInvSubBytes;
# F6.1.1 p3235 A1/T1
:aesd.8		Qd,Qm
	is ((TMode=0 & ARMcond=0 &     c2831=0b1111 &     c2327=0b00111 &     c2021=0b11 &     c1819=0b00 &     c1617=0b00 &     c0611=0b001101 &     c0404=0)
	|   (TMode=1 & thv_c2831=0b1111 & thv_c2327=0b11111 & thv_c2021=0b11 & thv_c1819=0b00 & thv_c1617=0b00 & thv_c0611=0b001101 & thv_c0404=0))
	& Qd & Qm
{
	local shiftRows:16 = AESInvShiftRows(Qd ^ Qm);
	Qd = AESInvSubBytes(shiftRows);
}

#######
# AESE single round encryption

define pcodeop AESShiftRows;
define pcodeop AESSubBytes;
# F6.1.2 p3237 A1/T1
:aese.8		Qd,Qm
	is ((TMode=0 & ARMcond=0 &     c2831=0b1111 &     c2327=0b00111 &     c2021=0b11 &     c1819=0b00 &     c1617=0b00 &     c0611=0b001100 &     c0404=0)
	|   (TMode=1 & thv_c2831=0b1111 & thv_c2327=0b11111 & thv_c2021=0b11 & thv_c1819=0b00 & thv_c1617=0b00 & thv_c0611=0b001100 & thv_c0404=0))
	& Qd & Qm
{
	local shiftRows:16 = AESInvShiftRows(Qd ^ Qm);
	Qd = AESSubBytes(shiftRows);
}

#######
# AESIMC inverse mix columns

define pcodeop AESInvMixColumns;
# F6.1.3 p3239 A1/T1
:aesimc.8	Qd,Qm
	is ((TMode=0 & ARMcond=0 &     c2831=0b1111 &     c2327=0b00111 &     c2021=0b11 &     c1819=0b00 &     c1617=0b00 &     c0611=0b001111 &     c0404=0)
	|   (TMode=1 & thv_c2831=0b1111 & thv_c2327=0b11111 & thv_c2021=0b11 & thv_c1819=0b00 & thv_c1617=0b00 & thv_c0611=0b001111 & thv_c0404=0))
	& Qd & Qm
{
	Qd = AESInvMixColumns(Qm);
}

#######
# AESMC mix columns

define pcodeop AESMixColumns;
# F6.1.4 p3240 A1/T1
:aesmc.8	Qd,Qm
	is ((TMode=0 & ARMcond=0 &     c2831=0b1111 &     c2327=0b00111 &     c2021=0b11 &     c1819=0b00 &     c1617=0b00 &     c0611=0b001110 &     c0404=0)
	|   (TMode=1 & thv_c2831=0b1111 & thv_c2327=0b11111 & thv_c2021=0b11 & thv_c1819=0b00 & thv_c1617=0b00 & thv_c0611=0b001110 & thv_c0404=0))
	& Qd & Qm
{
	Qd = AESMixColumns(Qm);
}

#######
# SHA1C SHA1 hash update (choose)

define pcodeop SHA1HashUpdateChoose;
# F6.1.7 p3248 A1/T1
:sha1c.32	Qd,Qn,Qm
	is ((TMode=0 & ARMcond=0 &     c2831=0b1111 &     c2327=0b00100 &     c2021=0b00 &     c0811=0b1100 &     c0606=1 &     c0404=0)
	|   (TMode=1 & thv_c2831=0b1110 & thv_c2327=0b11110 & thv_c2021=0b00 & thv_c0811=0b1100 & thv_c0606=1 & thv_c0404=0))
	& Qn & Qd & Qm
{
	local X = Qd;
	local Y = Qn:4;
	local W = Qm;
	Qd = SHA1HashUpdateChoose(X, Y, W);
}

#######
# SHA1H SHA1 fixed rotate

# F6.1.8 p3250 A1/T1
:sha1h.32	Qd,Qm
	is ((TMode=0 & ARMcond=0 &     c2831=0b1111 &     c2327=0b00111 &     c2021=0b11 &     c1819=0b10 &     c1617=0b01 &     c0611=0b001011 &     c0404=0)
	|   (TMode=1 & thv_c2831=0b1111 & thv_c2327=0b11111 & thv_c2021=0b11 & thv_c1819=0b10 & thv_c1617=0b01 & thv_c0611=0b001011 & thv_c0404=0))
	& Qd & Qm
{
	local W:4 = Qm(0);
	Qd = zext(W << 30 | W >> 2);
}

#######
# SHA1M SHA1 hash update (majority)

define pcodeop SHA1HashUpdateMajority;
# F6.1.9 p3251 A1/T1
:sha1m.32	Qd,Qn,Qm
	is ((TMode=0 & ARMcond=0 &     c2831=0b1111 &     c2327=0b00100 &     c2021=0b10 &     c0811=0b1100 &     c0606=1 &     c0404=0)
	|   (TMode=1 & thv_c2831=0b1110 & thv_c2327=0b11110 & thv_c2021=0b10 & thv_c0811=0b1100 & thv_c0606=1 & thv_c0404=0))
	& Qn & Qd & Qm
{
	local X = Qd;
	local Y = Qn:4;
	local W = Qm;
	Qd = SHA1HashUpdateMajority(X, Y, W);
}

#######
# SHA1P SHA1 hash update (parity)

define pcodeop SHA1HashUpdateParity;
# F6.1.10 p3253 A1/T1
:sha1p.32	Qd,Qn,Qm
	is ((TMode=0 & ARMcond=0 &     c2831=0b1111 &     c2327=0b00100 &     c2021=0b01 &     c0811=0b1100 &     c0606=1 &     c0404=0)
	|   (TMode=1 & thv_c2831=0b1110 & thv_c2327=0b11110 & thv_c2021=0b01 & thv_c0811=0b1100 & thv_c0606=1 & thv_c0404=0))
	& Qn & Qd & Qm
{
	local X = Qd;
	local Y = Qn:4;
	local W = Qm;
	Qd = SHA1HashUpdateParity(X, Y, W);
}

#######
# SHA1SU0 SHA1 schedule update 0

# F6.1.11 p3255 A1/T1
:sha1su0.32	Qd,Qn,Qm
	is ((TMode=0 & ARMcond=0 &     c2831=0b1111 &     c2327=0b00100 &     c2021=0b11 &     c0811=0b1100 &     c0606=1 &     c0404=0)
	|   (TMode=1 & thv_c2831=0b1110 & thv_c2327=0b11110 & thv_c2021=0b11 & thv_c0811=0b1100 & thv_c0606=1 & thv_c0404=0))
	& Qn & Qd & Qm
{
	local op1 = Qd;
	local op2 = Qn;
	local op3 = Qm;
	local op2lo:8 = op2(0);
	local op1hi:8 = op1(8);
	op2 = zext(op2lo << 64) | zext(op1hi);
	Qd = op1 ^ op2 ^ op3;
}

#######
# SHA1SU1 SHA1 schedule update 1

# F6.1.12 p3257 A1/T1
:sha1su1.32	Qd,Qm
	is ((TMode=0 & ARMcond=0 &     c2831=0b1111 &     c2327=0b00111 &     c2021=0b11 &     c1819=0b10 &     c1617=0b10 &     c0611=0b001110 &     c0404=0)
	|   (TMode=1 & thv_c2831=0b1111 & thv_c2327=0b11111 & thv_c2021=0b11 & thv_c1819=0b10 & thv_c1617=0b10 & thv_c0611=0b001110 & thv_c0404=0))
	& Qd & Qm
{
	local X = Qd;
	local Y = Qm;
	local Tm = X ^ (Y >> 32);
	local t0:4 = Tm(0);
	local t1:4 = Tm(4);
	local t2:4 = Tm(8);
	local t3:4 = Tm(12);
	local W0:4 = (t0 << 1 | t0 >> 31);
	local W1:4 = (t1 << 1 | t1 >> 31);
	local W2:4 = (t2 << 1 | t2 >> 31);
	local W3:4 = (t3 << 1 | t3 >> 31) ^ (t0 << 2 | t0 >> 30);
	Qd = zext(W3 << 96) | zext(W2 << 64) | zext(W1 << 32) | zext(W0);
}

#######
# SHA256H SHA256 hash update part 1

define pcodeop SHA256hash;
# F6.1.13 p3259 A1/T1
:sha256h.32	Qd,Qn,Qm
	is ((TMode=0 & ARMcond=0 &     c2831=0b1111 &     c2327=0b00110 &     c2021=0b00 &     c0811=0b1100 &     c0606=1 &     c0404=0)
	|   (TMode=1 & thv_c2831=0b1111 & thv_c2327=0b11110 & thv_c2021=0b00 & thv_c0811=0b1100 & thv_c0606=1 & thv_c0404=0))
	& Qn & Qd & Qm
{
	local part1:1 = 1;
	Qd = SHA256hash(Qd,Qn,Qm, part1);
}

#######
# SHA256H2 SHA256 hash update part 2

# F6.1.14 p3260 A1/T1
:sha256h2.32	Qd,Qn,Qm
	is ((TMode=0 & ARMcond=0 &     c2831=0b1111 &     c2327=0b00110 &     c2021=0b01 &     c0811=0b1100 &     c0606=1 &     c0404=0)
	|   (TMode=1 & thv_c2831=0b1111 & thv_c2327=0b11110 & thv_c2021=0b01 & thv_c0811=0b1100 & thv_c0606=1 & thv_c0404=0))
	& Qn & Qd & Qm
{
	local part1:1 = 0;
	Qd = SHA256hash(Qd,Qn,Qm, part1);
}

#######
# SHA256SU0 SHA256 schedule update 0

define pcodeop SHA256ScheduleUpdate0;
# F6.1.15 p3261 A1/T1
:sha256su0.32	Qd,Qm
	is ((TMode=0 & ARMcond=0 &     c2831=0b1111 &     c2327=0b00111 &     c2021=0b11 &     c1819=0b10 &     c1617=0b10 &     c0611=0b001111 &     c0404=0)
	|   (TMode=1 & thv_c2831=0b1111 & thv_c2327=0b11111 & thv_c2021=0b11 & thv_c1819=0b10 & thv_c1617=0b10 & thv_c0611=0b001111 & thv_c0404=0))
	& Qd & Qm
{
	Qd = SHA256ScheduleUpdate0(Qd,Qm);
}

#######
# SHA256SU1 SHA256 schedule update 1

define pcodeop SHA256ScheduleUpdate1;
# F6.1.16 p3263 A1/T1
:sha256su1.32	Qd,Qn,Qm
	is ((TMode=0 & ARMcond=0 &     c2831=0b1111 &     c2327=0b00110 &     c2021=0b10 &     c0811=0b1100 &     c0606=1 &     c0404=0)
	|   (TMode=1 & thv_c2831=0b1111 & thv_c2327=0b11110 & thv_c2021=0b10 & thv_c0811=0b1100 & thv_c0606=1 & thv_c0404=0))
	& Qn & Qd & Qm
{
	Qd = SHA256ScheduleUpdate1(Qd,Qn,Qm);
}

# TODO: watch out for c2021=3

:vaba.^udt^esize2021 Dd,Dn,Dm    is ( ($(AMODE) & ARMcond=0 & cond=15 & c2527=1 & c2323=0 & c2021<3 & c0811=7 & Q6=0 & c0404=1) | 
                                     ($(TMODE_EorF) &     thv_c2327=0x1e &    thv_c2021<3 & thv_c0811=7 & thv_c0606=0 & thv_c0404=1 ) ) & Dm & Dn & Dd & udt & esize2021
{
	Dd = VectorAbsoluteDifferenceAndAccumulate(Dn,Dm,esize2021,udt);
}

:vaba.^udt^esize2021 Qd,Qn,Qm    is ( ($(AMODE) & ARMcond=0 & cond=15 & c2527=1 & c2323=0 & c2021<3 & c0811=7 & Q6=1 & c0404=1) | 
                                     ($(TMODE_EorF) &     thv_c2327=0x1e &    thv_c2021<3 & thv_c0811=7 & thv_c0606=1 & thv_c0404=1 ) ) & Qd & Qn & Qm & udt & esize2021
{
	Qd = VectorAbsoluteDifferenceAndAccumulate(Qn,Qm,esize2021,udt);
}

:vabal.^udt^esize2021 Qd,Dn,Dm    is (($(AMODE) & ARMcond=0 & cond=15 & c2527=1 & c2323=1 & c2021<3 & c0811=5 & Q6=0 & c0404=0) |
                                      ($(TMODE_EorF) &     thv_c2327=0x1f &    thv_c2021<3 & thv_c0811=5 & thv_c0606=0 & thv_c0404=0 ) ) & Qd & Dm & Dn & udt & esize2021
{
	Qd = VectorAbsoluteDifferenceAndAccumulate(Dn,Dm,esize2021,udt);
}

:vabd.^udt^esize2021 Dd,Dn,Dm    is ( ($(AMODE) & ARMcond=0 & cond=15 & c2527=1 & c2323=0 & c2021<3 & c0811=7 & Q6=0 & c0404=0) |
                                      ($(TMODE_EorF) &     thv_c2327=0x1e &    thv_c2021<3 & thv_c0811=7 & thv_c0606=0 & thv_c0404=0 ) ) & Dm & Dn & Dd & udt & esize2021
{
	Dd = VectorAbsoluteDifference(Dn,Dm,esize2021,udt);
}

:vabd.^udt^esize2021 Qd,Qn,Qm    is ( ($(AMODE) & ARMcond=0 & cond=15 & c2527=1 & c2323=0 & c2021<3 & c0811=7 & Q6=1 & c0404=0) |
                                     ($(TMODE_EorF) &     thv_c2327=0x1e &    thv_c2021<3 & thv_c0811=7 & thv_Q6=1 & thv_c0404=0 ) ) & Qd & Qn & Qm & udt & esize2021
{
	Qd = VectorAbsoluteDifference(Qn,Qm,esize2021,udt);
}

:vabdl.^udt^esize2021 Qd,Dn,Dm    is ( ($(AMODE) & ARMcond=0 & cond=15 &    c2527=1 & c2323=1 & c2021<3 &     c0811=7 &        Q6=0 &     c0404=0 ) | 
                                       ($(TMODE_EorF) &     thv_c2327=0x1f &    thv_c2021<3 & thv_c0811=7 & thv_c0606=0 & thv_c0404=0 ) ) & Dm & Dn & Qd & udt & esize2021
{
	Qd = VectorAbsoluteDifference(Dn,Dm,esize2021,udt);
}

:vabd.f^fesize2020 Dd,Dn,Dm    is ( ( $(AMODE) & ARMcond=0 & cond=15 &       c2327=6 &     c0811=13 &        Q6=0 &     c0404=0 ) |
                                   ($(TMODE_F)  &       thv_c2327=0x1e & thv_c0811=13 & thv_c0606=0 & thv_c0404=0 ) ) & fesize2020 & Dd & Dm & Dn
{
	Dd = FloatVectorAbsoluteDifference(Dn,Dm,fesize2020);
}

:vabd.f^fesize2020 Qd,Qn,Qm    is ( ( $(AMODE) & ARMcond=0 & cond=15 &   c2327=6 &     c0811=13 &        Q6=1 &     c0404=0 ) | 
                                  ($(TMODE_F)  &    thv_c2327=0x1e & thv_c0811=13 & thv_c0606=1 & thv_c0404=0 ) ) & fesize2020 & Qd & Qm & Qn
{
	Qd = FloatVectorAbsoluteDifference(Qn,Qm,fesize2020);
}

:vabs.s^esize1819 Dd,Dm    is ( ( $(AMODE) & ARMcond=0 & cond=15 &    c2327=7 &        c2021=3 &     c1819<3 &     c1617=1 &     c0711=6 &        Q6=0 &     c0404=0 ) |
                                 ($(TMODE_F)  &       thv_c2327=0x1f & thv_c2021=3 & thv_c1819<3 & thv_c1617=1 & thv_c0711=6 & thv_c0606=0 & thv_c0404=0 ) ) & Dd & Dm & esize1819
{
	Dd = VectorAbsolute(Dm,esize1819);
}

:vabs.s^esize1819 Qd,Qm    is ( ( $(AMODE) & ARMcond=0 & cond=15 &    c2327=7 &        c2021=3 &     c1819<3 &     c1617=1 &     c0711=6 &        Q6=1 &     c0404=0 ) |
                                 ($(TMODE_F)  &       thv_c2327=0x1f & thv_c2021=3 & thv_c1819<3 & thv_c1617=1 & thv_c0711=6 & thv_c0606=1 & thv_c0404=0 ) ) & Qd & Qm & esize1819
{
	Qd = VectorAbsolute(Qm,esize1819);
}

:vabs.f^esize1819 Dd,Dm    is ( ( $(AMODE) & ARMcond=0 & cond=15 &   c2327=7 &     c2021=3 &     (c1819=1 | c1819=2) &     c1617=1 &     c0711=0xe &        Q6=0 &     c0404=0 ) |
                             ($(TMODE_F)  &      thv_c2327=0x1f & thv_c2021=3 & (thv_c1819=1 | thv_c1819=2) & thv_c1617=1 & thv_c0711=0xe & thv_c0606=0 & thv_c0404=0 ) ) & esize1819 & Dm & Dd
{
	Dd = FloatVectorAbsolute(Dm,esize1819);
}

:vabs.f^esize1819 Qd,Qm    is ( ( $(AMODE) & ARMcond=0 & cond=15 &   c2327=7 &     c2021=3 &     (c1819=1 | c1819=2) &     c1617=1 &     c0711=0xe &        Q6=1 & c0404=0 ) |
                             ($(TMODE_F)  &                   thv_c2327=0x1f & thv_c2021=3 & (thv_c1819=1 | thv_c1819=2) & thv_c1617=1 & thv_c0711=0xe & thv_c0606=1 & thv_c0404=0 ) ) & esize1819 & Qd & Qm
{
	Qd = FloatVectorAbsolute(Qm,esize1819);
}

@endif # SIMD

@if defined(VFPv2) || defined(VFPv3)

:vabs^COND^".f32" Sd,Sm  is ( ( $(AMODE) & ARMcond=1 & c2327=0x1d &     c1621=0x30 &     c0611=0x2b &     c0404=0 ) |
                            ( $(TMODE_E) &         thv_c2327=0x1d & thv_c1621=0x30 & thv_c0611=0x2b & thv_c0404=0 ) ) & COND & Sm & Sd
{
	build COND;
	build Sd;
	build Sm;
	Sd = abs(Sm);
}

:vabs^COND^".f64" Dd,Dm  is ( ( $(AMODE) & ARMcond=1 & c2327=0x1d &     c1621=0x30 &     c0611=0x2f &     c0404=0 ) |
                            ( $(TMODE_E) &         thv_c2327=0x1d & thv_c1621=0x30 & thv_c0611=0x2f & thv_c0404=0 ) ) & COND & Dd & Dm
{
	build COND;
	build Dd;
	build Dm;
	Dd = abs(Dm);
}

@endif # VFPv2 || VFPv3

define pcodeop FloatCompareGE;
define pcodeop FloatCompareGT;
define pcodeop VectorAbs;
define pcodeop VectorAdd;
define pcodeop VectorSub;
define pcodeop FloatVectorAdd;
define pcodeop VectorPairwiseAdd;
define pcodeop VectorPairwiseMin;
define pcodeop VectorPairwiseMax;
define pcodeop FloatVectorPairwiseAdd;
define pcodeop FloatVectorPairwiseMin;
define pcodeop FloatVectorPairwiseMax;
define pcodeop VectorPairwiseAddLong;
define pcodeop VectorPairwiseAddAccumulateLong;
define pcodeop VectorGetElement;

@if defined(SIMD)

:vacge.f^fesize2020 Dd,Dn,Dm  is ( ( $(AMODE) & ARMcond=0 & cond=15 &   c2327=6 &     c2121=0 &     c0811=14 &        Q6=0 &     c0404=1  ) |
                                 ($(TMODE_F)  &      thv_c2327=0x1e & thv_c2121=0 & thv_c0811=14 & thv_c0606=0 & thv_c0404=1 ) ) & fesize2020 & Dn & Dd & Dm
{
	Dd = FloatCompareGE(Dn,Dm,fesize2020);
}

:vacge.f^fesize2020 Qd,Qn,Qm is ( ( $(AMODE) & ARMcond=0 & cond=15 &   c2327=6 &     c2121=0 &     c0811=14 &        Q6=1 &     c0404=1  ) |
                                ($(TMODE_F)  &      thv_c2327=0x1e & thv_c2121=0 & thv_c0811=14 & thv_c0606=1 & thv_c0404=1 ) ) & fesize2020 & Qn & Qd & Qm
{
	Qd = FloatCompareGE(Qn,Qm,fesize2020);
}

:vacgt.f^fesize2020 Dd,Dn,Dm  is ( ( $(AMODE) & ARMcond=0 & cond=15 &   c2327=6 &     c2121=1 &     c0811=14 &        Q6=0 &     c0404=1  ) |
                                 ($(TMODE_F)  &      thv_c2327=0x1e & thv_c2121=1 & thv_c0811=14 & thv_c0606=0 & thv_c0404=1 ) ) & fesize2020 & Dn & Dd & Dm
{
	Dd = FloatCompareGT(Dn,Dm,fesize2020);
}

:vacgt.f^fesize2020 Qd,Qn,Qm  is ( ( $(AMODE) & ARMcond=0 & cond=15 &   c2327=6 &     c2121=1 &     c0811=14 &        Q6=1 &     c0404=1  ) |
                                 ($(TMODE_F)  &      thv_c2327=0x1e & thv_c2121=1 & thv_c0811=14 & thv_c0606=1 & thv_c0404=1 ) ) & fesize2020 & Qn & Qd & Qm
{
	Qd = FloatCompareGT(Qn,Qm,fesize2020);
}

:vadd.i^esize2021 Dd,Dn,Dm  is ( ($(AMODE) & ARMcond=0 & cond=15 & c2327=4 &     c0811=8 &     Q6=0 &     c0404=0) |
                               ($(TMODE_E) &    thv_c2327=0x1e & thv_c0811=8 & thv_Q6=0 & thv_c0404=0)) & esize2021 & Dn & Dd & Dm
{
	Dd = VectorAdd(Dn,Dm,esize2021);
}

:vadd.i^esize2021 Qd,Qn,Qm  is ( ($(AMODE) & ARMcond=0 & cond=15 & c2327=4 &     c0811=8 &     Q6=1 &     c0404=0) |
                               ($(TMODE_E) &    thv_c2327=0x1e & thv_c0811=8 & thv_Q6=1 & thv_c0404=0)) & esize2021 & Qm & Qn & Qd
{
	Qd = VectorAdd(Qn,Qm,esize2021);
}

:vadd.f^fesize2020 Dd,Dn,Dm  is ( ($(AMODE) & ARMcond=0 & cond=15 & c2327=4 &     c2121=0 &     c0811=13 &     Q6=0 &     c0404=0) |
                              ($(TMODE_E) &    thv_c2327=0x1e & thv_c2121=0 & thv_c0811=13 & thv_Q6=0 & thv_c0404=0) ) & fesize2020 & Dm & Dn & Dd 
{
	Dd = FloatVectorAdd(Dn,Dm,fesize2020);
}

:vadd.f^fesize2020 Qd,Qn,Qm  is ( ($(AMODE) & ARMcond=0 & cond=15 & c2327=4 &     c2121=0 &     c0811=13 &     Q6=1 &     c0404=0) |
                              ($(TMODE_E) &    thv_c2327=0x1e & thv_c2121=0 & thv_c0811=13 & thv_Q6=1 & thv_c0404=0) ) & fesize2020 & Qn & Qd & Qm
{
	Qd = FloatVectorAdd(Qn,Qm,fesize2020);
}

:vpadd.i^esize2021 Dd,Dn,Dm  is ( ($(AMODE) & ARMcond=0 & cond=15 & c2327=4 &     c0811=11 &     Q6=0 &     c0404=1) |
                                ($(TMODE_E) &    thv_c2327=0x1e & thv_c0811=11 & thv_Q6=0 & thv_c0404=1)) & esize2021 & Dn & Dd & Dm
{
	Dd = VectorPairwiseAdd(Dn,Dm,esize2021);
}

:vpadd.i^esize2021 Qd,Qn,Qm  is ( ($(AMODE) & ARMcond=0 & cond=15 & c2327=4 &     c2021<3 &     c0811=11 &     Q6=1 &     c0404=1) |
                                ($(TMODE_E) &    thv_c2327=0x1e & thv_c2021<3 & thv_c0811=11 & thv_Q6=1 & thv_c0404=1) ) & esize2021 & Qm & Qn & Qd
{
	Qd = VectorPairwiseAdd(Qn,Qm,esize2021);
}

:vpadd.f^fesize2020 Dd,Dn,Dm is ( ($(AMODE) & ARMcond=0 & cond=15 & c2327=6 &     c2121=0 &     c0811=13 &     Q6=0 &      c0404=0) |
                              ($(TMODE_F)  &   thv_c2327=0x1e & thv_c2121=0 & thv_c0811=13 & thv_Q6=0 & thv_c0404=0) ) & fesize2020 & Dm& Dn & Dd 
{
	Dd = FloatVectorPairwiseAdd(Dn,Dm,fesize2020:1);
}


:vpmax.^udt^esize2021 Dd,Dn,Dm  is ( ($(AMODE) & ARMcond=0 & cond=15 & c2527=1 & c2323=0 & c2021<3  &     c0811=10 &     Q6=0 &     c0404=0) |
                                   ($(TMODE_EorF) & thv_c2327=0x1e &       thv_c2021<3  & thv_c0811=10 & thv_Q6=0 & thv_c0404=0)) & udt & esize2021 & Dn & Dd & Dm
{
	Dd = VectorPairwiseMax(Dn,Dm,esize2021,udt);
}


:vpmax.f^fesize2020 Dd,Dn,Dm  is ( ($(AMODE) & ARMcond=0 & cond=15 & c2327=6 &     c2121=0 &     c0811=15 &     Q6=0 &     c0404=0) |
                                 ($(TMODE_F) &    thv_c2327=0x1e & thv_c2121=0 & thv_c0811=15 & thv_Q6=0 & thv_c0404=0) ) & fesize2020 & Dm & Dn & Dd 
{
	Dd = FloatVectorPairwiseMax(Dn,Dm,fesize2020:1);
}

:vpmin.^udt^esize2021 Dd,Dn,Dm  is ( ($(AMODE) & ARMcond=0 & cond=15 & c2527=1 & c2323=0 & c2021<3  &     c0811=10 &     Q6=0 &     c0404=1) |
                                   ($(TMODE_EorF) &   thv_c2327=0x1e &       thv_c2021<3  & thv_c0811=10 & thv_Q6=0 & thv_c0404=1)) & udt & esize2021 & Dn & Dd & Dm
{
	Dd = VectorPairwiseMin(Dn,Dm,esize2021,udt);
}

:vpmin.f^fesize2020 Dd,Dn,Dm  is ( ($(AMODE) & ARMcond=0 & cond=15 & c2327=6 &     c2121=1 &     c0811=15 &     Q6=0 &     c0404=0) |
                                 ($(TMODE_F) &    thv_c2327=0x1e & thv_c2121=1 & thv_c0811=15 & thv_Q6=0 & thv_c0404=0) ) & fesize2020 & Dm & Dn & Dd 
{
	Dd = FloatVectorPairwiseMin(Dn,Dm,fesize2020);
}

:vpadal.^udt7^esize1819 Dd,Dm  is ( ($(AMODE) & ARMcond=0 & cond=15 & c2327=7 &          c2021=3 &     c1617=0 &     c0811=6 &     Q6=0 &     c0404=0) |
                                  ($(TMODE_F)  &   thv_c2327=0x1f &      thv_c2021=3 & thv_c1617=0 & thv_c0811=6 & thv_Q6=0 & thv_c0404=0)) & udt7 & esize1819 & Dd & Dm
{
	Dd = VectorPairwiseAddAccumulateLong(Dm,esize1819);
}

:vpadal.^udt7^esize1819 Qd,Qm  is ( ($(AMODE) & ARMcond=0 & cond=15 &   c2327=7 &     c2021=3 &     c1617=0 &     c0811=6 &     Q6=1 &     c0404=0) |
                                  ($(TMODE_F) &      thv_c2327=0x1f & thv_c2021=3 & thv_c1617=0 & thv_c0811=6 & thv_Q6=1 & thv_c0404=0)) & udt7 & esize1819 & Qd & Qm
{
	Qd = VectorPairwiseAddAccumulateLong(Qm,esize1819);
}

:vpaddl.^udt7^esize1819 Dd,Dm  is ( ($(AMODE) & ARMcond=0 & cond=15 & c2327=7 &     c2021=3 &     c1617=0 &     c0811=2 &     Q6=0 &     c0404=0) |
                                  ($(TMODE_F) &    thv_c2327=0x1f & thv_c2021=3 & thv_c1617=0 & thv_c0811=2 & thv_Q6=0 & thv_c0404=0)) & udt7 & esize1819 & Dd & Dm
{
	Dd = VectorPairwiseAddLong(Dm,esize1819);
}

:vpaddl.^udt7^esize1819 Qd,Qm  is ( ($(AMODE) & ARMcond=0 & cond=15 &   c2327=7 &     c2021=3 &     c1617=0 &     c0811=2 &     Q6=1 &     c0404=0) |
                                  ($(TMODE_F) &      thv_c2327=0x1f & thv_c2021=3 & thv_c1617=0 & thv_c0811=2 & thv_Q6=1 & thv_c0404=0)) & udt7 & esize1819 & Qd & Qm
{
	Qd = VectorPairwiseAddLong(Qm,esize1819);
}

@endif # SIMD

@if defined(VFPv2) || defined(VFPv3)

:vadd^COND^".f16" Sd,Sn,Sm  is ( ($(AMODE) & ARMcond=1 & c2327=0x1c &     c2021=3 &     c0811=9 &     c0606=0 &     c0404=0) |
                               ($(TMODE_E) &         thv_c2327=0x1c & thv_c2021=3 & thv_c0811=9 & thv_c0606=0 & thv_c0404=0) ) & COND & Sm & Sd & Sn
{
	build COND;
	build Sd;
	build Sm;
	build Sn;
	local result:2 = Sn(0) f+ Sm(0);
	Sd = zext(result);
}

:vadd^COND^".f32" Sd,Sn,Sm  is ( ($(AMODE) & ARMcond=1 & c2327=0x1c &     c2021=3 &     c0811=10 &     c0606=0 &     c0404=0) |
                               ($(TMODE_E) &         thv_c2327=0x1c & thv_c2021=3 & thv_c0811=10 & thv_c0606=0 & thv_c0404=0) ) & COND & Sm & Sd & Sn
{
	build COND;
	build Sd;
	build Sm;
	build Sn;
	Sd = Sn f+ Sm;
}

:vadd^COND^".f64" Dd,Dn,Dm  is ( ( $(AMODE) & ARMcond=1 & c2327=0x1c &     c2021=3 &     c0811=11 &     c0606=0 &     c0404=0) |
                               ($(TMODE_E) &          thv_c2327=0x1c & thv_c2021=3 & thv_c0811=11 & thv_c0606=0 & thv_c0404=0) )  & COND & Dm & Dd & Dn
{
	build COND;
	build Dd;
	build Dm;
	build Dn;
	Dd = Dn f+ Dm;
}

@endif # VFPv2 || VFPv3

define pcodeop VectorAddReturnHigh;
define pcodeop VectorBitwiseInsertIfFalse;
define pcodeop VectorBitwiseInsertIfTrue;
define pcodeop VectorBitwiseSelect;
define pcodeop VectorCompareEqual;
define pcodeop FloatVectorCompareEqual;
define pcodeop VectorCompareGreaterThanOrEqual;
define pcodeop FloatVectorCompareGreaterThanOrEqual;
define pcodeop VectorCompareGreaterThan;
define pcodeop FloatVectorCompareGreaterThan;
define pcodeop VectorCountLeadingSignBits;
define pcodeop VectorCountLeadingZeros;
define pcodeop VectorComplexAdd;
define pcodeop VectorComplexMultiplyAccumulate;
define pcodeop VectorComplexMultiplyAccumulateByElement;

@if defined(SIMD)

:vaddhn.i^esize2021x2 Dd,Qn,Qm  is ( ($(AMODE) & ARMcond=0 & cond=15 & c2327=5 &     c2021<3 &     c0811=4 &     c0606=0 &     c0404=0) |
                                   ($(TMODE_E) &    thv_c2327=0x1f & thv_c2021<3 & thv_c0811=4 & thv_c0606=0 & thv_c0404=0) ) & esize2021x2 & Qn & Dd & Qm
{
	Dd = VectorAddReturnHigh(Qn,Qm,esize2021x2);
}

:vaddl.^udt^esize2021 Qd,Dn,Dm  is ( ($(AMODE) & ARMcond=0 & cond=15 & c2527=1 & c2323=1 &     c2021<3  &    c0811=0 &      c0606=0 &     c0404=0) |
                                   ($(TMODE_EorF) &           thv_c2327=0x1f & thv_c2021<3 & thv_c0811=0  & thv_c0606=0 & thv_c0404=0) ) & esize2021 & udt & Dn & Qd & Dm
{
	Qd = VectorAdd(Dn,Dm,esize2021,udt);
}

:vaddw.^udt^esize2021 Qd,Qn,Dm  is ( ($(AMODE) & ARMcond=0 & cond=15 & c2527=1 & c2323=1 &       c2021<3  &    c0811=1 &      c0606=0 &     c0404=0) |
                                     ($(TMODE_EorF) &         thv_c2327=0x1f &    thv_c2021<3 & thv_c0811=1  & thv_c0606=0 & thv_c0404=0) ) & esize2021 & udt & Qn & Qd & Dm
{
	Qd = VectorAdd(Qn,Dm,esize2021,udt);
}


:vand Dd,Dn,Dm    is ( ($(AMODE) & ARMcond=0 & cond=15 & c2327=4 & c2021=0 &         c0811=1 &     Q6=0 &     c0404=1)  |
                       ($(TMODE_E) &  thv_c2327=0x1e & thv_c2021=0 & thv_c0811=1 & thv_Q6=0 & thv_c0404=1)) & Dn & Dd & Dm
{
	Dd = Dn & Dm;
}

:vand Qd,Qn,Qm    is ( ($(AMODE) & ARMcond=0 & cond=15 & c2327=4 &    c2021=0 &     c0811=1 &     Q6=1 &     c0404=1)  |
                       ($(TMODE_E) & thv_c2327=0x1e & thv_c2021=0 & thv_c0811=1 & thv_Q6=1 & thv_c0404=1)) & Qn & Qd & Qm
{
	Qd = Qn & Qm;
}

:vbic.i32 Dd,simdExpImm_8  is ( ($(AMODE) & ARMcond=0 & cond=15 & c2527=1 & c2323=1 & c1921=0 &     c1111=0 &     c0808=1 &     c0407=3 ) |
                              ($(TMODE_EorF) &  thv_c2327=0x1f &      thv_c1921=0 & thv_c1111=0 & thv_c0808=1 & thv_c0407=3) ) & Dd & simdExpImm_8
{
	Dd = Dd & ~simdExpImm_8;
}

:vbic.i32 Qd,simdExpImm_16  is ( ($(AMODE) & ARMcond=0 & cond=15 & c2527=1 & c2323=1 & c1921=0 &     c1111=0 &     c0808=1 &     c0407=7 ) |
                               ($(TMODE_EorF) & thv_c2327=0x1f &       thv_c1921=0 & thv_c1111=0 & thv_c0808=1 & thv_c0407=7) ) & Qd & simdExpImm_16
{
	Qd = Qd & ~simdExpImm_16;
}

:vbic.i16 Dd,simdExpImm_8	is ( ($(AMODE) & ARMcond=0 & cond=15 & c2527=1 & c2323=1 & c1921=0 &     c1011=2 &     c0808=1 &     c0407=3 ) |
                                 ($(TMODE_EorF) &  thv_c2327=0x1f &    thv_c1921=0 & thv_c1011=2 & thv_c0808=1 & thv_c0407=3) ) & Dd & simdExpImm_8
{
	Dd = Dd & ~simdExpImm_8;
}

:vbic.i16 Qd,simdExpImm_16	is ( ($(AMODE) & ARMcond=0 & cond=15 & c2527=1 & c2323=1 & c1921=0 &     c1011=2 &     c0808=1 &     c0407=7 ) |
                                 ($(TMODE_EorF) &  thv_c2327=0x1f &    thv_c1921=0 & thv_c1011=2 & thv_c0808=1 & thv_c0407=7) ) & Qd & simdExpImm_16
{
	Qd = Qd & ~simdExpImm_16;
}

:vbic Dd,Dn,Dm	is ( ($(AMODE) & ARMcond=0 & cond=15 & c2327=4 &        c2021=1 &     c0811=1 &     Q6=0 &     c0404=1 ) |
                     ($(TMODE_E) &     thv_c2327=0x1e & thv_c2021=1 & thv_c0811=1 & thv_Q6=0 & thv_c0404=1) ) & Dm & Dn & Dd
{
	Dd = Dn & ~Dm;
}

:vbic Qd,Qn,Qm	is ( ($(AMODE) & ARMcond=0 & cond=15 & c2327=4 &        c2021=1 &     c0811=1 &     Q6=1 &     c0404=1 ) |
                     ($(TMODE_E) &     thv_c2327=0x1e & thv_c2021=1 & thv_c0811=1 & thv_Q6=1 & thv_c0404=1) ) & Qm & Qn & Qd
{
	Qd = Qn & ~Qm;
}

:vbif Dd,Dn,Dm	is ( ($(AMODE) & ARMcond=0 & cond=15 & c2327=6 &        c2021=3 &     c0811=1 &     Q6=0 &     c0404=1 ) |
                     ($(TMODE_F)  &    thv_c2327=0x1e & thv_c2021=3 & thv_c0811=1 & thv_Q6=0 & thv_c0404=1) ) & Dm & Dn & Dd
{
	Dd = VectorBitwiseInsertIfFalse(Dd,Dn,Dm);
}

:vbif Qd,Qn,Qm	is ( ($(AMODE) & ARMcond=0 & cond=15 & c2327=6 &        c2021=3 &     c0811=1 &     Q6=1 &     c0404=1 ) |
                      ($(TMODE_F)  &     thv_c2327=0x1e & thv_c2021=3 & thv_c0811=1 & thv_Q6=1 & thv_c0404=1)) & Qm & Qn & Qd
{
	Qd = VectorBitwiseInsertIfFalse(Qd,Qn,Qm);
}

:vbit Dd,Dn,Dm	is ( ($(AMODE) & ARMcond=0 & cond=15 & c2327=6 &        c2021=2 &     c0811=1 &     Q6=0 &     c0404=1 ) |
                     ($(TMODE_F)  &    thv_c2327=0x1e & thv_c2021=2 & thv_c0811=1 & thv_Q6=0 & thv_c0404=1)) & Dm & Dn & Dd
{
	Dd = VectorBitwiseInsertIfTrue(Dd,Dn,Dm);
}

:vbit Qd,Qn,Qm	is ( ($(AMODE) & ARMcond=0 & cond=15 & c2327=6 &        c2021=2 &     c0811=1 &     Q6=1 &     c0404=1 ) |
                     ($(TMODE_F)  &    thv_c2327=0x1e & thv_c2021=2 & thv_c0811=1 & thv_Q6=1 & thv_c0404=1)) & Qm & Qn & Qd
{
	Qd = VectorBitwiseInsertIfTrue(Qd,Qn,Qm);
}

:vbsl Dd,Dn,Dm	is ( ($(AMODE) & ARMcond=0 & cond=15 & c2327=6 &        c2021=1 &     c0811=1 &     Q6=0 &     c0404=1 ) |
                     ($(TMODE_F)  &    thv_c2327=0x1e & thv_c2021=1 & thv_c0811=1 & thv_Q6=0 & thv_c0404=1)) & Dm & Dn & Dd
{
	Dd = VectorBitwiseSelect(Dd,Dn,Dm);
}

:vbsl Qd,Qn,Qm	is ( ($(AMODE) & ARMcond=0 & cond=15 & c2327=6 &        c2021=1 &     c0811=1 &     Q6=1 &     c0404=1 ) |
                     ($(TMODE_F)  &    thv_c2327=0x1e & thv_c2021=1 & thv_c0811=1 & thv_Q6=1 & thv_c0404=1)) & Qm & Qn & Qd
{
	Qd = VectorBitwiseSelect(Qd,Qn,Qm);
}

crot2424: "#"^90  is ($(AMODE) & c2424=0 ) | (TMode=1 & thv_c2424=0) { local tmp:4 = 90;  export tmp; }
crot2424: "#"^270 is ($(AMODE) & c2424=1 ) | (TMode=1 & thv_c2424=1) { local tmp:4 = 270; export tmp; }


:vcadd.f^fesize2020 Dd,Dn,Dm,crot2424  is ( ($(AMODE) & ARMcond=0 & cond=15 & c2527=6 &     c2323=1 &     c2121=0 &     c0811=8 &     Q6=0 &     c0404=1 ) |
                                        ($(TMODE_F) &       thv_c2527=6 & thv_c2323=1 & thv_c2121=0 & thv_c0811=8 & thv_Q6=0 & thv_c0404=1)) & crot2424 & fesize2020 & Dm & Dn & Dd
{
	Dd = VectorComplexAdd(Dd,Dn,Dm,crot2424,fesize2020);
}

:vcadd.f^fesize2020 Qd,Qn,Qm,crot2424  is ( ($(AMODE) & ARMcond=0 & cond=15 & c2527=6 &     c2323=1 &     c2121=0 &     c0811=8 &     Q6=1 &     c0404=1 )|
                                        ($(TMODE_F) &       thv_c2527=6 & thv_c2323=1 & thv_c2021=0 & thv_c0811=8 & thv_Q6=1 & thv_c0404=1)) & crot2424 & fesize2020 & Qm & Qn & Qd
{
	Qd = VectorComplexAdd(Qd,Qn,Qm,crot2424,fesize2020);
}


:vceq.i^esize2021 Dd,Dn,Dm  is ( ($(AMODE) & ARMcond=0 & cond=15 & c2327=6 &     c2021<3 &     c0811=8 &     Q6=0 &     c0404=1) |
                               ($(TMODE_F) &    thv_c2327=0x1e & thv_c2021<3 & thv_c0811=8 & thv_Q6=0 & thv_c0404=1) ) & esize2021 & Dm & Dn & Dd
{
	Dd = VectorCompareEqual(Dn,Dm,esize2021);
}

:vceq.i^esize2021 Qd,Qn,Qm  is ( ($(AMODE) & ARMcond=0 & cond=15 & c2327=6 &     c2021<3 &     c0811=8 &     Q6=1 &     c0404=1) |
                               ($(TMODE_F) &    thv_c2327=0x1e & thv_c2021<3 & thv_c0811=8 & thv_Q6=1 & thv_c0404=1) ) & esize2021 & Qm & Qn & Qd
{
	Qd = VectorCompareEqual(Qn,Qm,esize2021);
}

:vceq.f^fesize2020 Dd,Dn,Dm  is ( ($(AMODE) & ARMcond=0 & cond=15 & c2327=4 &      c0811=14 &     Q6=0 &     c0404=0) |
                              ($(TMODE_E) &    thv_c2327=0x1e &  thv_c0811=14 & thv_Q6=0 & thv_c0404=0) ) & fesize2020 & Dm & Dn & Dd
{
	Dd = FloatVectorCompareEqual(Dn,Dm,fesize2020);
}

:vceq.f^fesize2020 Qd,Qn,Qm  is ( ($(AMODE) & ARMcond=0 & cond=15 & c2327=4 &      c0811=14 &     Q6=1 &     c0404=0) |
                              ($(TMODE_E) &    thv_c2327=0x1e &  thv_c0811=14 & thv_Q6=1 & thv_c0404=0) ) & fesize2020 & Qm & Qn & Qd
{
	Qd = FloatVectorCompareEqual(Qn,Qm,fesize2020);
}

:vceq.i^esize1819 Dd,Dm,zero  is ( ($(AMODE) & ARMcond=0 & cond=15 & c2327=7 &     c2021=3 &     c1819<3 &     c1617=1 &     c0711=2 &     Q6=0 &     c0404=0) |
                                 ($(TMODE_F) &    thv_c2327=0x1f & thv_c2021=3 & thv_c1819<3 & thv_c1617=1 & thv_c0711=2 & thv_Q6=0 & thv_c0404=0) ) & esize1819 & Dm & Dd & zero
{
	Dd = VectorCompareEqual(Dm,zero,esize1819);
}

:vceq.i^esize1819 Qd,Qm,zero  is ( ($(AMODE) & ARMcond=0 & cond=15 & c2327=7 &     c2021=3 &     c1819<3 &     c1617=1 &     c0711=2 &     Q6=1 &     c0404=0) |
                                 ($(TMODE_F) &    thv_c2327=0x1f & thv_c2021=3 & thv_c1819<3 & thv_c1617=1 & thv_c0711=2 & thv_Q6=1 & thv_c0404=0) ) & esize1819 & Qm & Qd & zero
{
	Qd = VectorCompareEqual(Qm,zero,esize1819);
}

:vceq.f^fesize1819 Dd,Dm,zero  is ( ($(AMODE) & ARMcond=0 & cond=15 & c2327=7 &     c2021=3 &         (c1819=1 | c1819=2) &     c1617=1 &     c0711=10 &     Q6=0 &     c0404=0) |
                                ($(TMODE_F) &    thv_c2327=0x1f & thv_c2021=3 & (thv_c1819=1 | thv_c1819=2) & thv_c1617=1 & thv_c0711=10 & thv_Q6=0 & thv_c0404=0) ) & fesize1819 & Dm & Dd & zero
{
	Dd = FloatVectorCompareEqual(Dm,zero,fesize1819);
}

:vceq.f^fesize1819 Qd,Qm,zero  is ( ($(AMODE) & ARMcond=0 & cond=15 & c2327=7 &     c2021=3  &     c1617=1 &     c0711=10 &     Q6=1 &     c0404=0) |
                                ($(TMODE_F) &    thv_c2327=0x1f & thv_c2021=3  & thv_c1617=1 & thv_c0711=10 & thv_Q6=1 & thv_c0404=0) ) & fesize1819 & Qm & Qd & zero
{
	Qd = FloatVectorCompareEqual(Qm,zero,fesize1819);
}

:vcge.^udt^esize2021 Dd,Dn,Dm  is ( ($(AMODE) & ARMcond=0 & cond=15 & c2527=1 & c2323=0 &     c2021<3 &     c0811=3 &     Q6=0 &     c0404=1) |
                                  ($(TMODE_EorF) &           thv_c2327=0x1e & thv_c2021<3 & thv_c0811=3 & thv_Q6=0 & thv_c0404=1) ) & udt & esize2021 & Dm & Dn & Dd
{
	Dd = VectorCompareGreaterThanOrEqual(Dn,Dm,esize2021,udt);
}

:vcge.^udt^esize2021 Qd,Qn,Qm  is ( ($(AMODE) & ARMcond=0 & cond=15 & c2527=1 & c2323=0 &     c2021<3 &     c0811=3 &     Q6=1 &     c0404=1) |
                                  ($(TMODE_EorF) &           thv_c2327=0x1e & thv_c2021<3 & thv_c0811=3 & thv_Q6=1 & thv_c0404=1) ) & udt & esize2021 & Qm & Qn & Qd
{
	Qd = VectorCompareGreaterThanOrEqual(Qn,Qm,esize2021,udt);
}

:vcge.f^fesize2020 Dd,Dn,Dm  is ( ($(AMODE) & ARMcond=0 & cond=15 & c2327=6 &     c2121=0 &     c0811=14 &     Q6=0 &     c0404=0) |
                              ($(TMODE_F) &    thv_c2327=0x1e & thv_c2021=0 & thv_c0811=14 & thv_Q6=0 & thv_c0404=0) ) & fesize2020 & Dm & Dn & Dd
{
	Dd = FloatVectorCompareGreaterThanOrEqual(Dn,Dm,2:1,32:1);
}

:vcge.f^fesize2020 Qd,Qn,Qm  is ( ($(AMODE) & ARMcond=0 & cond=15 & c2327=6 &     c2121=0 &     c0811=14 &     Q6=1 &     c0404=0) |
                              ($(TMODE_F) &    thv_c2327=0x1e & thv_c2021=0 & thv_c0811=14 & thv_Q6=1 & thv_c0404=0) ) & fesize2020 & Qm & Qn & Qd
{
	Qd = FloatVectorCompareGreaterThanOrEqual(Qn,Qm,2:1,32:1);
}

:vcge.s^esize1819 Dd,Dm,zero  is ( ($(AMODE) & ARMcond=0 & cond=15 & c2327=7 &     c2021=3 &     c1819<3 &     c1617=1 &     c0711=1 &     Q6=0 &     c0404=0) |
                                 ($(TMODE_F) &    thv_c2327=0x1f & thv_c2021=3 & thv_c1819<3 & thv_c1617=1 & thv_c0711=1 & thv_Q6=0 & thv_c0404=0) ) & esize1819 & Dm & Dd & zero
{
	Dd = VectorCompareGreaterThanOrEqual(Dm,zero,esize1819);
}

:vcge.s^esize1819 Qd,Qm,zero  is ( ($(AMODE) & ARMcond=0 & cond=15 & c2327=7 &     c2021=3 &     c1819<3 &     c1617=1 &     c0711=1 &     Q6=1 &     c0404=0) |
                                 ($(TMODE_F) &    thv_c2327=0x1f & thv_c2021=3 & thv_c1819<3 & thv_c1617=1 & thv_c0711=1 & thv_Q6=1 & thv_c0404=0) ) & esize1819 & Qm & Qd & zero
{
	Qd = VectorCompareGreaterThanOrEqual(Qm,zero,esize1819);
}

:vcge.f^fesize1819 Dd,Dm,zero  is ( ($(AMODE) & ARMcond=0 & cond=15 & c2327=7 &     c2021=3 &         (c1819=1 | c1819=2) &     c1617=1 &     c0711=9 &     Q6=0 &     c0404=0) |
                                ($(TMODE_F) &    thv_c2327=0x1f & thv_c2021=3 & (thv_c1819=1 | thv_c1819=2) & thv_c1617=1 & thv_c0711=9 & thv_Q6=0 & thv_c0404=0) ) & fesize1819 & Dm & Dd & zero
{
	Dd = FloatVectorCompareGreaterThanOrEqual(Dm,zero,fesize1819);
}

:vcge.f^fesize1819 Qd,Qm,zero  is ( ($(AMODE) & ARMcond=0 & cond=15 & c2327=7 &     c2021=3 &         (c1819=1 | c1819=2) &     c1617=1 &     c0711=9 &     Q6=1 &     c0404=0) |
                                ($(TMODE_F) &    thv_c2327=0x1f & thv_c2021=3 & (thv_c1819=1 | thv_c1819=2) & thv_c1617=1 & thv_c0711=9 & thv_Q6=1 & thv_c0404=0) ) & fesize1819 & Qm & Qd & zero
{
	Qd = FloatVectorCompareGreaterThanOrEqual(Qm,zero,fesize1819);
}

:vcgt.^udt^esize2021 Dd,Dn,Dm  is ( ($(AMODE) & ARMcond=0 & cond=15 & c2527=1 & c2323=0 &     c2021<3 &     c0811=3 &     Q6=0 &     c0404=0) |
                                  ($(TMODE_EorF) &           thv_c2327=0x1e & thv_c2021<3 & thv_c0811=3 & thv_Q6=0 & thv_c0404=0) ) & udt & esize2021 & Dm & Dn & Dd
{
	Dd = VectorCompareGreaterThan(Dn,Dm,esize2021);
}

:vcgt.^udt^esize2021 Qd,Qn,Qm  is ( ($(AMODE) & ARMcond=0 & cond=15 & c2527=1 & c2323=0 &     c2021<3 &     c0811=3 &     Q6=1 &     c0404=0) |
                                  ($(TMODE_EorF) &           thv_c2327=0x1e & thv_c2021<3 & thv_c0811=3 & thv_Q6=1 & thv_c0404=0) ) & udt & esize2021 & Qm & Qn & Qd
{
	Qd = VectorCompareGreaterThan(Qn,Qm,esize2021);
}

:vcgt.f^fesize2020 Dd,Dn,Dm  is ( ($(AMODE) & ARMcond=0 & cond=15 & c2327=6 &     c2121=1 &     c0811=14 &     Q6=0 &     c0404=0) |
                              ($(TMODE_F) &    thv_c2327=0x1e & thv_c2121=1 & thv_c0811=14 & thv_Q6=0 & thv_c0404=0) ) & fesize2020 & Dm & Dn & Dd
{
	Dd = FloatVectorCompareGreaterThan(Dn,Dm,fesize2020);
}

:vcgt.f^fesize2020 Qd,Qn,Qm  is ( ($(AMODE) & ARMcond=0 & cond=15 & c2327=6 &     c2121=1 &     c0811=14 &     Q6=1 &     c0404=0) |
                              ($(TMODE_F) &    thv_c2327=0x1e & thv_c2121=1 & thv_c0811=14 & thv_Q6=1 & thv_c0404=0) ) & fesize2020 & Qm & Qn & Qd
{
	Qd = FloatVectorCompareGreaterThan(Qn,Qm,fesize2020);
}

:vcgt.i^esize1819 Dd,Dm,zero  is ( ($(AMODE) & ARMcond=0 & cond=15 &     c2327=7 &     c2021=3 &     c1819<3 &     c1617=1 &     c0711=0 &     Q6=0 &     c0404=0) |
                                 ($(TMODE_F)  &       thv_c2327=0x1f & thv_c2021=3 & thv_c1819<3 & thv_c1617=1 & thv_c0711=0 & thv_Q6=0 & thv_c0404=0 ) ) & esize1819 & Dd & Dm & zero
{
	Dd = VectorCompareGreaterThan(Dm,zero,esize1819);
}

:vcgt.i^esize1819 Qd,Qm,zero  is ( ($(AMODE) & ARMcond=0 & cond=15 &     c2327=7 &     c2021=3 &     c1819<3 &     c1617=1 &     c0711=0 &     Q6=1 &     c0404=0) |
                                 ($(TMODE_F)  &       thv_c2327=0x1f & thv_c2021=3 & thv_c1819<3 & thv_c1617=1 & thv_c0711=0 & thv_Q6=1 & thv_c0404=0 ) ) & esize1819 & Qd & Qm & zero
{
	Qd = VectorCompareGreaterThan(Qm,zero,esize1819);
}

:vcgt.f^fesize1819 Dd,Dm,zero  is ( ($(AMODE) & ARMcond=0 & cond=15 &      c2327=7 &     c2021=3 &         (c1819=1 | c1819=2) &     c1617=1 &     c0711=8 &     Q6=0 &     c0404=0) |
                                ($(TMODE_F)  &        thv_c2327=0x1f & thv_c2021=3 & (thv_c1819=1 | thv_c1819=2)  & thv_c1617=1 & thv_c0711=8 & thv_Q6=0 & thv_c0404=0 ) ) & fesize1819 & Dd & Dm & zero
{
	Dd = FloatVectorCompareGreaterThan(Dm,zero,fesize1819);
}

:vcgt.f^fesize1819 Qd,Qm,zero  is ( ($(AMODE) & ARMcond=0 & cond=15 &      c2327=7 &     c2021=3 &         (c1819=1 | c1819=2) &     c1617=1 &     c0711=8 &     Q6=1 &     c0404=0) |
                                ($(TMODE_F)  &        thv_c2327=0x1f & thv_c2021=3 & (thv_c1819=1 | thv_c1819=2) & thv_c1617=1 & thv_c0711=8 & thv_Q6=1 & thv_c0404=0 ) ) & fesize1819 & Qd & Qm & zero
{
	Qd = FloatVectorCompareGreaterThan(Qm,zero,fesize1819);
}

:vcle.s^esize1819 Dd,Dm,zero  is ( ($(AMODE) & ARMcond=0 & cond=15 & c2327=7 &     c2021=3 &     c1819<3 &     c1617=1 &     c0711=3 &     Q6=0 &     c0404=0) |
                                 ($(TMODE_F) &    thv_c2327=0x1f & thv_c2021=3 & thv_c1819<3 & thv_c1617=1 & thv_c0711=3 & thv_Q6=0 & thv_c0404=0) ) & esize1819 & Dd & Dm & zero
{
	Dd = VectorCompareGreaterThanOrEqual(zero,Dm,esize1819);
}

:vcle.s^esize1819 Qd,Qm,zero  is ( ($(AMODE) & ARMcond=0 & cond=15 & c2327=7 &     c2021=3 &     c1819<3 &     c1617=1 &     c0711=3 &     Q6=1 &     c0404=0) |
                                 ($(TMODE_F) &    thv_c2327=0x1f & thv_c2021=3 & thv_c1819<3 & thv_c1617=1 & thv_c0711=3 & thv_Q6=1 & thv_c0404=0) ) & esize1819 & Qd & Qm & zero
{
	Qd = VectorCompareGreaterThanOrEqual(zero,Qm,esize1819);
}

:vcle.f^fesize1819 Dd,Dm,zero  is ( ($(AMODE) & ARMcond=0 & cond=15 & c2327=7 &     c2021=3 &         (c1819=1 | c1819=2) &     c1617=1 &     c0711=0xb &     Q6=0 &     c0404=0) |
                                ($(TMODE_F) &    thv_c2327=0x1f & thv_c2021=3 & (thv_c1819=1 | thv_c1819=2) & thv_c1617=1 & thv_c0711=0xb & thv_Q6=0 & thv_c0404=0) ) & fesize1819 & Dd & Dm & zero
{
	Dd = FloatVectorCompareGreaterThanOrEqual(zero,Dm,fesize1819);
}

:vcle.f^fesize1819 Qd,Qm,zero  is ( ($(AMODE) & ARMcond=0 & cond=15 & c2327=7 &     c2021=3 &         (c1819=1 | c1819=2) &     c1617=1 &     c0711=0xb &     Q6=1 &     c0404=0) |
                                ($(TMODE_F) &    thv_c2327=0x1f & thv_c2021=3 & (thv_c1819=1 | thv_c1819=2) & thv_c1617=1 & thv_c0711=0xb & thv_Q6=1 & thv_c0404=0) ) & fesize1819 & Qd & Qm & zero
{
	Qd = FloatVectorCompareGreaterThanOrEqual(zero,Qm,fesize1819);
}

:vcls.s^esize1819 Dd,Dm  is ( ($(AMODE) & ARMcond=0 & cond=15 & c2327=7 &     c2021=3 &     c1819<3 &     c1617=0 &     c0711=8 &     Q6=0 &     c0404=0) |
                            ($(TMODE_F) &    thv_c2327=0x1f & thv_c2021=3 & thv_c1819<3 & thv_c1617=0 & thv_c0711=8 & thv_Q6=0 & thv_c0404=0) ) & esize1819 & Dd & Dm
{
	Dd = VectorCountLeadingSignBits(Dm,esize1819);
}

:vcls.s^esize1819 Qd,Qm  is ( ($(AMODE) & ARMcond=0 & cond=15 & c2327=7 &     c2021=3 &     c1819<3 &     c1617=0 &     c0711=8 &     Q6=1 &     c0404=0) |
                            ($(TMODE_F) &    thv_c2327=0x1f & thv_c2021=3 & thv_c1819<3 & thv_c1617=0 & thv_c0711=8 & thv_Q6=1 & thv_c0404=0) ) & esize1819 & Qd & Qm
{
	Qd = VectorCountLeadingSignBits(Qm,esize1819);
}

:vclt.s^esize1819 Dd,Dm,zero  is ( ( $(AMODE) & ARMcond=0 & cond=15 & c2327=7 &     c2021=3 &     c1819<3 &     c1617=1 &     c0711=4 &     Q6=0 &     c0404=0) |
                                 ( $(TMODE_F) &    thv_c2327=0x1f & thv_c2021=3 & thv_c1819<3 & thv_c1617=1 & thv_c0711=4 & thv_Q6=0 & thv_c0404=0) ) & esize1819 & Dm & Dd & zero
{
	Dd = VectorCompareGreaterThan(zero,Dm,esize1819);
}

:vclt.s^esize1819 Qd,Qm,zero  is ( ( $(AMODE) & ARMcond=0 & cond=15 & c2327=7 &     c2021=3 &     c1819<3 &     c1617=1 &     c0711=4 &     Q6=1 &     c0404=0) |
                                 ( $(TMODE_F) &    thv_c2327=0x1f & thv_c2021=3 & thv_c1819<3 & thv_c1617=1 & thv_c0711=4 & thv_Q6=1 & thv_c0404=0) ) & esize1819 & Qm & Qd & zero
{
	Qd = VectorCompareGreaterThan(zero,Qm,esize1819);
}

:vclt.f^fesize1819 Dd,Dm,zero  is ( ( $(AMODE) & ARMcond=0 & cond=15 & c2327=7 &     c2021=3 &         (c1819=1 | c1819=2) &     c1617=1 &     c0711=12 &     Q6=0 &     c0404=0) |
                                ( $(TMODE_F) &    thv_c2327=0x1f & thv_c2021=3 & (thv_c1819=1 | thv_c1819=2) & thv_c1617=1 & thv_c0711=12 & thv_Q6=0 & thv_c0404=0) ) & fesize1819 & Dm & Dd & zero
{
	Dd = FloatVectorCompareGreaterThan(zero,Dm,fesize1819);
}

:vclt.f^fesize1819 Qd,Qm,zero  is ( ( $(AMODE) & ARMcond=0 & cond=15 & c2327=7 &     c2021=3 &         (c1819=1 | c1819=2) &     c1617=1 &     c0711=12 &     Q6=1 &     c0404=0) |
                                ( $(TMODE_F) &    thv_c2327=0x1f & thv_c2021=3 & (thv_c1819=1 | thv_c1819=2) & thv_c1617=1 & thv_c0711=12 & thv_Q6=1 & thv_c0404=0) ) & fesize1819 & Qm & Qd & zero
{
	Qd = FloatVectorCompareGreaterThan(zero,Qm,fesize1819);
}

:vclz.i^esize1819 Dd,Dm  is ( ($(AMODE) & ARMcond=0 & cond=15 & c2327=7 &     c2021=3 &     c1819<3 &     c1617=0 &     c0711=9 &     Q6=0 & c0404=0) | 
                            ( $(TMODE_F) &   thv_c2327=0x1f & thv_c2021=3 & thv_c1819<3 & thv_c1617=0 & thv_c0711=9 & thv_Q6=0 & thv_c0404=0) ) & esize1819 & Dd & Dm
{
	Dd = VectorCountLeadingZeros(Dm,esize1819);
}

:vclz.i^esize1819 Qd,Qm  is ( ($(AMODE) & ARMcond=0 & cond=15 & c2327=7 &     c2021=3 &     c1819<3 &     c1617=0 &     c0711=9 &     Q6=1 &     c0404=0) | 
                              ( $(TMODE_F) & thv_c2327=0x1f & thv_c2021=3 & thv_c1819<3 & thv_c1617=0 & thv_c0711=9 & thv_Q6=1 & thv_c0404=0) ) & esize1819 & Qd & Qm
{
	Qd = VectorCountLeadingZeros(Qm,esize1819);
}

crot2324: "#"^0  is ($(AMODE) & c2324=0 ) | (TMode=1 & thv_c2324=0) { local tmp:4 = 0;  export tmp; }
crot2324: "#"^90 is ($(AMODE) & c2324=1 ) | (TMode=1 & thv_c2324=1) { local tmp:4 = 90; export tmp; }
crot2324: "#"^180 is ($(AMODE) & c2324=2 ) | (TMode=1 & thv_c2324=2) { local tmp:4 = 180; export tmp; }
crot2324: "#"^270 is ($(AMODE) & c2324=3 ) | (TMode=1 & thv_c2324=3) { local tmp:4 = 270; export tmp; }
crot2021: "#"^0  is ($(AMODE) & c2021=0 ) | (TMode=1 & thv_c2021=0) { local tmp:4 = 0;  export tmp; }
crot2021: "#"^90 is ($(AMODE) & c2021=1 ) | (TMode=1 & thv_c2021=1) { local tmp:4 = 90; export tmp; }
crot2021: "#"^180 is ($(AMODE) & c2021=2 ) | (TMode=1 & thv_c2021=2) { local tmp:4 = 180; export tmp; }
crot2021: "#"^270 is ($(AMODE) & c2021=3 ) | (TMode=1 & thv_c2021=3) { local tmp:4 = 270; export tmp; }

:vcmla.f^fesize2020 Dd,Dn,Dm,crot2324  is ( ($(AMODE) & ARMcond=0 & cond=15 & c2527=6 &     c2121=1 &     c0811=8 &     Q6=0 &     c0404=0 ) |
                                        ($(TMODE_F) &       thv_c2527=6 &               thv_c2121=1 & thv_c0811=8 & thv_Q6=0 & thv_c0404=0)) & crot2324 & fesize2020 & Dm & Dn & Dd
{
	Dd = VectorComplexMultiplyAccumulate(Dd,Dn,Dm,crot2324,fesize2020);
}

:vcmla.f^fesize2020 Qd,Qn,Qm,crot2324  is ( ($(AMODE) & ARMcond=0 & cond=15 & c2527=6 &     c2121=1 &     c0811=8 &     Q6=1 &     c0404=0 )|
                                        ($(TMODE_F) &       thv_c2527=6 &               thv_c2021=1 & thv_c0811=8 & thv_Q6=1 & thv_c0404=0)) & crot2324 & fesize2020 & Qm & Qn & Qd
{
	Qd = VectorComplexMultiplyAccumulate(Qd,Qn,Qm,crot2324,fesize2020);
}

:vcmla.f^fesize2323 Dd,Dn,Dm,crot2021  is ( ($(AMODE) & ARMcond=0 & cond=15 & c2527=7 &     c2424=0 &     c0811=8 &     Q6=0 &     c0404=0 ) |
                                        ($(TMODE_F) &                     thv_c2527=7 & thv_c2424=0 & thv_c0811=8 & thv_Q6=0 & thv_c0404=0)) & crot2021 & fesize2323 & Dm & Dn & Dd
{
	Dd = VectorComplexMultiplyAccumulateByElement(Dd,Dn,Dm,crot2021,fesize2323);
}

:vcmla.f^fesize2323 Qd,Qn,Qm,crot2021  is ( ($(AMODE) & ARMcond=0 & cond=15 & c2527=7 &     c2424=0 &     c0811=8 &     Q6=1 &     c0404=0 )|
                                        ($(TMODE_F) &                     thv_c2527=7 & thv_c2424=0 & thv_c0811=8 & thv_Q6=1 & thv_c0404=0)) & crot2021 & fesize2323 & Qm & Qn & Qd
{
	Qd = VectorComplexMultiplyAccumulateByElement(Qd,Qn,Qm,crot2021,fesize2323);
}

@endif # SIMD

# set float register flags correctly for comparison
macro FloatVectorCompare(op1,op2,nanx) {
	local tNG = op1 f< op2;
	local tZR = op1 f== op2;	
	local tCY = op2 f<= op1;
	tOV:1 = nan(op1) | nan(op2);  # this is really a comparison with NAN and may also raise an exception when NAN
	
	fpscr = (fpscr & 0x0fffffff) | (zext(tNG) << 31) | (zext(tZR) << 30) | (zext(tCY) << 29) | (zext(tOV) << 28);
}

@if defined(VFPv2) || defined(VFPv3)

nanx: "e"	is c0707=1	{ export 1:1; }
nanx: 		is c0707=0	{ export 0:1; }

:vcmp^nanx^COND^".f16" Sd,Sm  is ( ( $(AMODE) & ARMcond=1 & c2327=0x1d & c2021=3 & c1619=4 & c0811=0b1001 & c0606=1 & c0404=0) |
	                             ( $(TMODE_E) & thv_c2327=0x1d & thv_c2021=3 & thv_c1619=4 & thv_c0811=0b1001 & thv_c0606=1 & thv_c0404=0) ) & COND & Sd & nanx & Sm
{
	build COND;
	build Sd;
	build Sm;
	local sm16:2 = Sm(0);
	local sd16:2 = Sd(0);
	
	FloatVectorCompare(sd16,sm16,nanx);
}

:vcmp^nanx^COND^".f32" Sd,Sm  is ( ( $(AMODE) & ARMcond=1 & c2327=0x1d &     c2021=3 &     c1619=4 &     c0811=0b1010 &     c0606=1 &     c0404=0) |
	                             ( $(TMODE_E) &                thv_c2327=0x1d & thv_c2021=3 & thv_c1619=4 & thv_c0811=0b1010 & thv_c0606=1 & thv_c0404=0) ) & COND & Sd & nanx & Sm
{
	build COND;
	build Sd;
	build Sm;

	FloatVectorCompare(Sd,Sm,nanx);
}

:vcmp^nanx^COND^".f64" Dd,Dm  is ( ( $(AMODE) & ARMcond=1 & c2327=0x1d &     c2021=3 &     c1619=4 &     c0811=0b1011 &     c0606=1 &     c0404=0) |
	                             ( $(TMODE_E) &                thv_c2327=0x1d & thv_c2021=3 & thv_c1619=4 & thv_c0811=0b1011 & thv_c0606=1 & thv_c0404=0) ) & COND & Dd & nanx & Dm
{
	build COND;
	build Dd;
	build Dm;
	FloatVectorCompare(Dd,Dm,nanx);
}

:vcmp^nanx^COND^".f16" Sd,zero  is ( ( $(AMODE) & ARMcond=1 & c2327=0x1d &     c2021=3 &     c1619=5 &     c0811=0b1001 &     c0006=0b1000000 ) |
		                           ( $(TMODE_E) &                thv_c2327=0x1d & thv_c2021=3 & thv_c1619=5 & thv_c0811=0b1001 & thv_c0006=0b1000000 ) ) & COND & Sd & nanx & zero
{
	build COND;
	build Sd;
	local Zero:2 = 0;
	local sd16:2 = Sd(0);
	
	FloatVectorCompare(sd16,Zero,nanx);
}

:vcmp^nanx^COND^".f32" Sd,zero  is ( ( $(AMODE) & ARMcond=1 & c2327=0x1d &     c2021=3 &     c1619=5 &     c0811=0b1010 &     c0006=0b1000000 ) |
		                           ( $(TMODE_E) &                thv_c2327=0x1d & thv_c2021=3 & thv_c1619=5 & thv_c0811=0b1010 & thv_c0006=0b1000000 ) ) & COND & Sd & nanx & zero
{
	build COND;
	build Sd;
	local Zero:4 = 0;
	FloatVectorCompare(Sd,Zero,nanx);
}

:vcmp^nanx^COND^".f64" Dd,zero  is ( ( $(AMODE) & ARMcond=1 & c2327=0x1d &     c2021=3 &     c1619=5 &     c0811=0b1011 &     c0006=0b1000000 ) |
		                           ( $(TMODE_E) &                thv_c2327=0x1d & thv_c2021=3 & thv_c1619=5 & thv_c0811=0b1011 & thv_c0006=0b1000000 ) ) & COND & Dd & nanx & zero
{
	build COND;
	build Dd;
	local Zero:8 = 0;
	FloatVectorCompare(Dd,Zero,nanx);
}

@endif # VFPv2 || VFPv3

define pcodeop VectorCountOneBits;


@ifndef VERSION_8
#second arg to conversion function indicates rounding mode (see RMODE bits of FPSCR)
define pcodeop VectorFloatToSigned;
define pcodeop VectorFloatToUnsigned;
define pcodeop VectorSignedToFloat;
define pcodeop VectorUnsignedToFloat;
@endif # VERSION_8

@if defined(SIMD)
#######
# VCVT (between floating-point and integer, Advanced SIMD)
#

:vcnt.8 Dd,Dm   is ( ($(AMODE) & ARMcond=0 & cond=15 & c2327=7 & c2021=3 & c1619=0 & c0711=10 & Q6=0 & c0404=0) |
					 ($(TMODE_F) & thv_c2327=0x1f & thv_c2021=3 & thv_c1619=0 & thv_c0711=10 & thv_c0606=0 & thv_c0404=0) ) & Dd & Dm
{
	Dd = VectorCountOneBits(Dm,8:1,8:1);
}

:vcnt.8 Qd,Qm   is ( ($(AMODE) & ARMcond=0 & cond=15 & c2327=7 & c2021=3 & c1819=0 & c1617=0 & c0711=10 & Q6=1 & c0404=0) |
					 ($(TMODE_F) & thv_c2327=0x1f & thv_c2021=3 & thv_c1619=0 & thv_c0711=10 & thv_c0606=1 & thv_c0404=0) ) & Qd & Qm
{
	Qd = VectorCountOneBits(Qm,8:1,8:1);
}

@ifndef VERSION_8
:vcvt.s16.f16 Dd,Dm  is ( ( $(AMODE) & ARMcond=0 & cond=15 & c2327=7 &     c1621=0x37 &     c0911=3 &     c0708=2 &        Q6=0 &     c0404=0 ) |
                        ( $(TMODE_F) &    thv_c2327=0x1f & thv_c1621=0x37 & thv_c0911=3 & thv_c0708=2 & thv_c0606=0 & thv_c0404=0 ) ) & Dd & Dm

{
	Dd = VectorFloatToSigned(Dm,3:1);
}

:vcvt.u16.f16 Dd,Dm  is ( ( $(AMODE) & ARMcond=0 & cond=15 & c2327=7 &     c1621=0x37 &     c0911=3 &     c0708=3 &        Q6=0 &     c0404=0 ) |
                        ( $(TMODE_F) &    thv_c2327=0x1f & thv_c1621=0x37 & thv_c0911=3 & thv_c0708=3 & thv_c0606=0 & thv_c0404=0 ) ) & Dd & Dm

{
	Dd = VectorFloatToUnsigned(Dm,0:1);
}

:vcvt.f16.s16 Dd,Dm  is ( ( $(AMODE) & ARMcond=0 & cond=15 & c2327=7 &     c1621=0x37 &     c0911=3 &     c0708=0 &        Q6=0 &     c0404=0) |
                        ( $(TMODE_F) &    thv_c2327=0x1f & thv_c1621=0x37 & thv_c0911=3 & thv_c0708=0 & thv_c0606=0 & thv_c0404=0 ) ) & Dd & Dm
{
	Dd = VectorSignedToFloat(Dm,0:1);
}

:vcvt.f16.u16 Dd,Dm  is ( ( $(AMODE) & ARMcond=0 & cond=15 & c2327=7 &     c1621=0x37 &     c0911=3 &     c0708=1 &        Q6=0 &     c0404=0 ) |
                        ( $(TMODE_F) &    thv_c2327=0x1f & thv_c1621=0x37 & thv_c0911=3 & thv_c0708=1 & thv_c0606=0 & thv_c0404=0 ) ) & Dd & Dm

{
	Dd = VectorUnsignedToFloat(Dm,0:1);
}

:vcvt.s32.f32 Dd,Dm  is ( ( $(AMODE) & ARMcond=0 & cond=15 & c2327=7 &     c1621=0x3b &     c0911=3 &     c0708=2 &        Q6=0 &     c0404=0 ) |
                        ( $(TMODE_F) &    thv_c2327=0x1f & thv_c1621=0x3b & thv_c0911=3 & thv_c0708=2 & thv_c0606=0 & thv_c0404=0 ) ) & Dd & Dm

{
	Dd = VectorFloatToSigned(Dm,3:1);
}

:vcvt.u32.f32 Dd,Dm  is ( ( $(AMODE) & ARMcond=0 & cond=15 & c2327=7 &     c1621=0x3b &     c0911=3 &     c0708=3 &        Q6=0 &     c0404=0 ) |
                        ( $(TMODE_F) &    thv_c2327=0x1f & thv_c1621=0x3b & thv_c0911=3 & thv_c0708=3 & thv_c0606=0 & thv_c0404=0 ) ) & Dd & Dm

{
	Dd = VectorFloatToUnsigned(Dm,3:1);
}

:vcvt.f32.s32 Dd,Dm  is ( ( $(AMODE) & ARMcond=0 & cond=15 & c2327=7 &     c1621=0x3b &     c0911=3 &     c0708=0 &        Q6=0 &     c0404=0) |
                        ( $(TMODE_F) &    thv_c2327=0x1f & thv_c1621=0x3b & thv_c0911=3 & thv_c0708=0 & thv_c0606=0 & thv_c0404=0 ) ) & Dd & Dm
{
	Dd = VectorSignedToFloat(Dm,0:1);
}

:vcvt.f32.u32 Dd,Dm  is ( ( $(AMODE) & ARMcond=0 & cond=15 & c2327=7 &   c1621=0x3b &     c0911=3 &     c0708=1 &        Q6=0 &     c0404=0 ) |
                        ( $(TMODE_F) &  thv_c2327=0x1f & thv_c1621=0x3b & thv_c0911=3 & thv_c0708=1 & thv_c0606=0 & thv_c0404=0 ) ) & Dd & Dm

{
	Dd = VectorUnsignedToFloat(Dm,0:1);
}





:vcvt.s16.f16 Qd,Qm  is ( ( $(AMODE) & ARMcond=0 & cond=15 & c2327=7 &     c1621=0x37 &     c0911=3 &     c0708=2 &        Q6=1 &     c0404=0 ) |
                        ( $(TMODE_F) &    thv_c2327=0x1f & thv_c1621=0x37 & thv_c0911=3 & thv_c0708=2 & thv_c0606=1 & thv_c0404=0 ) ) & Qd & Qm

{
	Qd = VectorFloatToSigned(Qm,6:1);
}

:vcvt.u16.f16 Qd,Qm  is ( ( $(AMODE) & ARMcond=0 & cond=15 & c2327=7 &     c1621=0x37 &     c0911=3 &     c0708=3 &        Q6=1 &     c0404=0 ) |
                        ( $(TMODE_F) &    thv_c2327=0x1f & thv_c1621=0x37 & thv_c0911=3 & thv_c0708=3 & thv_c0606=1 & thv_c0404=0 ) ) & Qd & Qm

{
	Qd = VectorFloatToUnsigned(Qm,7:1);
}

:vcvt.f16.s16 Qd,Qm  is ( ( $(AMODE) & ARMcond=0 & cond=15 & c2327=7 &     c1621=0x37 &     c0911=3 &     c0708=0 &        Q6=1 &     c0404=0 ) |
                        ( $(TMODE_F) &    thv_c2327=0x1f & thv_c1621=0x37 & thv_c0911=3 & thv_c0708=0 & thv_c0606=1 & thv_c0404=0 ) ) & Qd & Qm

{
	Qd = VectorSignedToFloat(Qm,4:1);
}

:vcvt.f16.u16 Qd,Qm  is ( ( $(AMODE) & ARMcond=0 & cond=15 & c2327=7 &     c1621=0x37 &     c0911=3 &     c0708=1 &        Q6=1 &     c0404=0 ) |
                        ( $(TMODE_F) &    thv_c2327=0x1f & thv_c1621=0x37 & thv_c0911=3 & thv_c0708=1 & thv_c0606=1 & thv_c0404=0 ) ) & Qd & Qm

{
	Qd = VectorUnsignedToFloat(Qm,5:1);
}

:vcvt.s32.f32 Qd,Qm  is ( ( $(AMODE) & ARMcond=0 & cond=15 & c2327=7 &     c1621=0x3b &     c0911=3 &     c0708=2 &        Q6=1 &     c0404=0 ) |
                        ( $(TMODE_F) &    thv_c2327=0x1f & thv_c1621=0x3b & thv_c0911=3 & thv_c0708=2 & thv_c0606=1 & thv_c0404=0 ) ) & Qd & Qm

{
	Qd = VectorFloatToSigned(Qm,10:1);
}

:vcvt.u32.f32 Qd,Qm  is ( ( $(AMODE) & ARMcond=0 & cond=15 & c2327=7 &     c1621=0x3b &     c0911=3 &     c0708=3 &        Q6=1 &     c0404=0 ) |
                        ( $(TMODE_F) &    thv_c2327=0x1f & thv_c1621=0x3b & thv_c0911=3 & thv_c0708=3 & thv_c0606=1 & thv_c0404=0 ) ) & Qd & Qm

{
	Qd = VectorFloatToUnsigned(Qm,11:1);
}

:vcvt.f32.s32 Qd,Qm  is ( ( $(AMODE) & ARMcond=0 & cond=15 & c2327=7 &     c1621=0x3b &     c0911=3 &     c0708=0 &        Q6=1 &     c0404=0 ) |
                        ( $(TMODE_F) &    thv_c2327=0x1f & thv_c1621=0x3b & thv_c0911=3 & thv_c0708=0 & thv_c0606=1 & thv_c0404=0 ) ) & Qd & Qm

{
	Qd = VectorSignedToFloat(Qm,8:1);
}

:vcvt.f32.u32 Qd,Qm  is ( ( $(AMODE) & ARMcond=0 & cond=15 & c2327=7 &     c1621=0x3b &     c0911=3 &     c0708=1 &        Q6=1 &     c0404=0 ) |
                        ( $(TMODE_F) &    thv_c2327=0x1f & thv_c1621=0x3b & thv_c0911=3 & thv_c0708=1 & thv_c0606=1 & thv_c0404=0 ) ) & Qd & Qm

{
	Qd = VectorUnsignedToFloat(Qm,9:1);
}

@endif # ! VERSION_8
@endif # SIMD

@if defined(VFPv2) || defined(VFPv3)

@ifndef VERSION_8
#######
# VCVT (between floating-point and integer, VFP)
#

roundMode: "r"	is TMode=0 & c0707=0		{ tmp:1 = $(FPSCR_RMODE); export tmp; }
roundMode: 		is TMode=0 & c0707=1		{ export 3:1; } # Round towards zero
roundMode: "r"	is TMode=1 & thv_c0707=0	{ tmp:1 = $(FPSCR_RMODE); export tmp; }
roundMode: 		is TMode=1 & thv_c0707=1	{ export 3:1; } # Round towards zero

:vcvt^roundMode^COND^".s32.f16" Sd,Sm  is ( ($(AMODE) & ARMcond=1 & c2327=0x1d &     c1921=7 &     c1618=5 &     c0911=4 &     c0808=1 &     c0606=1 &     c0404=0) | 
                                          ($(TMODE_E) &         thv_c2327=0x1d & thv_c1921=7 & thv_c1618=5 & thv_c0911=4 & thv_c0808=1 & thv_c0606=1 & thv_c0404=0) ) & COND &  Sd & Sm & roundMode
{
	build COND;
	build Sd;
	build Sm;
	build roundMode;
    local Sm16:2 = Sm(0);
	Sd = trunc(Sm16);#VectorFloatToSigned(Sm16,roundMode);
}

:vcvt^roundMode^COND^".s32.f32" Sd,Sm  is ( ($(AMODE) & ARMcond=1 & c2327=0x1d &     c1921=7 &     c1618=5 &     c0911=5 &     c0808=0 &    c0606=1 &     c0404=0) | 
                                          ($(TMODE_E) &         thv_c2327=0x1d & thv_c1921=7 & thv_c1618=5 & thv_c0911=5 & thv_c0808=0 & thv_c0606=1 & thv_c0404=0) ) & COND & Sd & Sm & roundMode
{
	build COND;
	build Sd;
	build Sm;
	build roundMode;
	Sd = trunc(Sm);#VectorFloatToSigned(Sm16,roundMode);
}

:vcvt^roundMode^COND^".s32.f64" Sd,Dm  is ( ($(AMODE) & ARMcond=1 & c2327=0x1d &     c1921=7 &     c1618=5 &     c0911=5 &     c0808=1 &     c0606=1 &     c0404=0) | 
                                          ($(TMODE_E) &         thv_c2327=0x1d & thv_c1921=7 & thv_c1618=5 & thv_c0911=5 & thv_c0808=1 & thv_c0606=1 & thv_c0404=0) ) & COND & Sd & roundMode & Dm
{
	build COND;
	build Sd;
	build Dm;
	build roundMode;
	Sd = VectorFloatToSigned(Dm,roundMode);
}

:vcvt^roundMode^COND^".u32.f16" Sd,Sm  is ( ($(AMODE) & ARMcond=1 & c2327=0x1d &     c1921=7 &     c1618=4 &     c0911=4 &     c0808=1 &     c0606=1 &     c0404=0) | 
                                          ($(TMODE_E) &         thv_c2327=0x1d & thv_c1921=7 & thv_c1618=4 & thv_c0911=4 & thv_c0808=1 & thv_c0606=1 & thv_c0404=0) ) & COND & roundMode & Sd & Sm
{
	build COND;
	build Sd;
	build Sm;
	build roundMode;
    local Sm16:2 = Sm(0);
	Sd = VectorFloatToUnsigned(Sm16,roundMode);
}

:vcvt^roundMode^COND^".u32.f32" Sd,Sm  is ( ($(AMODE) & ARMcond=1 & c2327=0x1d &     c1921=7 &     c1618=4 &     c0911=5 &     c0808=0 &     c0606=1 &     c0404=0) | 
                                          ($(TMODE_E) &         thv_c2327=0x1d & thv_c1921=7 & thv_c1618=4 & thv_c0911=5 & thv_c0808=0 & thv_c0606=1 & thv_c0404=0) ) & COND & roundMode & Sd & Sm
{
	build COND;
	build Sd;
	build Sm;
	build roundMode;
	Sd = VectorFloatToUnsigned(Sm,roundMode);
}

:vcvt^roundMode^COND^".u32.f64" Sd,Dm  is ( ($(AMODE) & ARMcond=1 & c2327=0x1d &     c1921=7 &     c1618=4 &     c0911=5 &     c0808=1 &     c0606=1 &     c0404=0) | 
                                          ($(TMODE_E) &         thv_c2327=0x1d & thv_c1921=7 & thv_c1618=4 & thv_c0911=5 & thv_c0808=1 & thv_c0606=1 & thv_c0404=0)) & COND & roundMode & Sd & Dm
{
	build COND;
	build Sd;
	build Dm;
	build roundMode;
	Sd = VectorFloatToUnsigned(Dm,roundMode);
}

:vcvt^COND^".f16.s32" Sd,Sm  is ( ($(AMODE) & ARMcond=1 & c2327=0x1d &     c1921=7 &     c1618=0 &     c0911=4 &     c0808=1 &     c0707=1 &     c0606=1 &     c0404=0) |
                                ($(TMODE_E) &         thv_c2327=0x1d & thv_c1921=7 & thv_c1618=0 & thv_c0911=4 & thv_c0808=1 & thv_c0707=1 & thv_c0606=1 & thv_c0404=0) ) & COND & Sd & Sm
{
	build COND;
	build Sd;
	build Sm;
	local mode:1 = $(FPSCR_RMODE);
	local Sm16:2 = Sm(0);
	Sd = VectorSignedToFloat(Sm16,mode);
}

:vcvt^COND^".f16.u32" Sd,Sm  is ( ($(AMODE) & ARMcond=1 & c2327=0x1d &     c1921=7 &     c1618=0 &     c0911=4 &     c0808=1 &     c0707=0 &     c0606=1 &     c0404=0) |
                                ($(TMODE_E) &         thv_c2327=0x1d & thv_c1921=7 & thv_c1618=0 & thv_c0911=4 & thv_c0808=1 & thv_c0707=0 & thv_c0606=1 & thv_c0404=0) ) & COND & Sd & Sm
{
	build COND;
	build Sd;
	build Sm;
	local mode:1 = $(FPSCR_RMODE);
	local Sm16:2 = Sm(0);
	Sd = VectorUnsignedToFloat(Sm16,mode);
}

:vcvt^COND^".f64.s32" Dd,Sm  is ( ($(AMODE) & ARMcond=1 & c2327=0x1d &     c1921=7 &     c1618=0 &     c0911=5 &     c0808=1 &     c0707=1 &     c0606=1 &     c0404=0) |
                                ($(TMODE_E) &         thv_c2327=0x1d & thv_c1921=7 & thv_c1618=0 & thv_c0911=5 & thv_c0808=1 & thv_c0707=1 & thv_c0606=1 & thv_c0404=0) ) & COND & Dd & Sm
{
	build COND;
	build Dd;
	build Sm;
	mode:1 = $(FPSCR_RMODE);
	Dd = VectorSignedToFloat(Sm,mode);
}

:vcvt^COND^".f32.s32" Sd,Sm  is ( ($(AMODE) & ARMcond=1 & c2327=0x1d &     c1921=7 &     c1618=0 &     c0911=5 &     c0808=0 &     c0707=1 &     c0606=1 &     c0404=0) |
                                ($(TMODE_E) &         thv_c2327=0x1d & thv_c1921=7 & thv_c1618=0 & thv_c0911=5 & thv_c0808=0 & thv_c0707=1 & thv_c0606=1 & thv_c0404=0) ) & COND & Sd & Sm
{
	build COND;
	build Sd;
	build Sm;
	mode:1 = $(FPSCR_RMODE);
	Sd = VectorSignedToFloat(Sm,mode);
}

:vcvt^COND^".f32.u32" Sd,Sm  is ( ($(AMODE) & ARMcond=1 & c2327=0x1d &     c1921=7 &     c1618=0 &     c0911=5 &     c0808=0 &     c0707=0 &     c0606=1 &     c0404=0) | 
                                ($(TMODE_E) &         thv_c2327=0x1d & thv_c1921=7 & thv_c1618=0 & thv_c0911=5 & thv_c0808=0 & thv_c0707=0 & thv_c0606=1 & thv_c0404=0) ) & COND & Sd & Sm
{
	build COND;
	build Sd;
	build Sm;
	mode:1 = $(FPSCR_RMODE);
	Sd = VectorUnsignedToFloat(Sm,mode);
}

:vcvt^COND^".f64.u32" Dd,Sm  is  ( ($(AMODE) & ARMcond=1 & c2327=0x1d &     c1921=7 &     c1618=0 &     c0911=5 &     c0808=1 &     c0707=0 &     c0606=1 &     c0404=0) | 
                                 ($(TMODE_E) &         thv_c2327=0x1d & thv_c1921=7 & thv_c1618=0 & thv_c0911=5 & thv_c0808=1 & thv_c0707=0 & thv_c0606=1 & thv_c0404=0) ) & COND & Dd & Sm
{
	build COND;
	build Dd;
	build Sm;
	mode:1 = $(FPSCR_RMODE);
	Dd = VectorUnsignedToFloat(Sm,mode);
}

@endif # ! VERSION_8
@endif # VFPv2 || VFPv3

@if defined(SIMD)
@ifndef VERSION_8
define pcodeop VectorFloatToSignedFixed;
define pcodeop VectorFloatToUnsignedFixed;
define pcodeop VectorSignedFixedToFloat;
define pcodeop VectorUnsignedFixedToFloat;

#######
# VCVT (between floating-point and fixed-point, Advanced SIMD)
#

fbits: "#"val	is TMode=0 & c1621     [ val = 64 - c1621; ]     { tmp:1 = val; export tmp; }
fbits: "#"val	is TMode=1 & thv_c1621 [ val = 64 - thv_c1621; ] { tmp:1 = val; export tmp; }

:vcvt.s16.f16 Dd,Dm,fbits  is  ( ($(AMODE) & ARMcond=0 & cond=15 & c2527=1 & c2424=0 & c2323=1 &     c2121=1 &     c0911=6 &     c0808=1 &     c0707=0 &        Q6=0 &     c0404=1) |
                               ($(TMODE_E) &                        thv_c2327=0x1f & thv_c2121=1 & thv_c0911=6 & thv_c0808=1 & thv_c0707=0 & thv_c0606=0 & thv_c0404=1) ) & fbits & Dd & Dm
{
	Dd = VectorFloatToSignedFixed(Dm,fbits);
}

:vcvt.u16.f16 Dd,Dm,fbits  is  ( ($(AMODE) & ARMcond=0 & cond=15 & c2527=1 & c2424=1 & c2323=1 &     c2121=1 &     c0911=6 &     c0808=1 &     c0707=0 &        Q6=0 &     c0404=1) |
                               ($(TMODE_F) &                        thv_c2327=0x1f & thv_c2121=1 & thv_c0911=6 & thv_c0808=1 & thv_c0707=0 & thv_c0606=0 & thv_c0404=1) ) & fbits & Dd & Dm

{
	Dd = VectorFloatToUnsignedFixed(Dm,fbits);
}

:vcvt.f16.s16 Dd,Dm,fbits  is  ( ($(AMODE) & ARMcond=0 & cond=15 & c2527=1 & c2424=0 & c2323=1 &     c2121=1 &     c0911=6 &     c0808=0 &     c0707=0 &        Q6=0 &     c0404=1) |
                               ($(TMODE_E) &                        thv_c2327=0x1f & thv_c2121=1 & thv_c0911=6 & thv_c0808=0 & thv_c0707=0 & thv_c0606=0 & thv_c0404=1) ) & fbits & Dd & Dm
{
	Dd = VectorSignedFixedToFloat(Dm,fbits);
}

:vcvt.f16.u16 Dd,Dm,fbits  is  ( ($(AMODE) & ARMcond=0 & cond=15 & c2527=1 & c2424=1 & c2323=1 &     c2121=1 &     c0911=6 &     c0808=0 &     c0707=0 &        Q6=0 &     c0404=1) |
                               ($(TMODE_F) &                        thv_c2327=0x1f & thv_c2121=1 & thv_c0911=6 & thv_c0808=0 & thv_c0707=0 & thv_c0606=0 & thv_c0404=1) ) & fbits & Dd & Dm
{
	Dd = VectorUnsignedFixedToFloat(Dm,fbits);
}

:vcvt.s16.f16 Qd,Qm,fbits  is  ( ($(AMODE) & ARMcond=0 & cond=15 & c2527=1 & c2424=0 & c2323=1 &     c2121=1 &     c0911=6 &     c0808=1 &     c0707=0 &        Q6=1 &     c0404=1) |
                               ($(TMODE_E) &                        thv_c2327=0x1f & thv_c2121=1 & thv_c0911=6 & thv_c0808=1 & thv_c0707=0 & thv_c0606=1 & thv_c0404=1) ) & fbits & Qd & Qm
{
	Qd = VectorFloatToSignedFixed(Qm,fbits);
}

:vcvt.u16.f16 Qd,Qm,fbits  is  ( ($(AMODE) & ARMcond=0 & cond=15 & c2527=1 & c2424=1 & c2323=1 &     c2121=1 &     c0911=6 &     c0808=1 &     c0707=0 &        Q6=1 &     c0404=1) |
                               ($(TMODE_F) &                        thv_c2327=0x1f & thv_c2121=1 & thv_c0911=6 & thv_c0808=1 & thv_c0707=0 & thv_c0606=1 & thv_c0404=1) ) & fbits & Qd & Qm
{
	Qd = VectorFloatToUnsignedFixed(Qm,fbits);
}

:vcvt.f16.s16 Qd,Qm,fbits  is  ( ($(AMODE) & ARMcond=0 & cond=15 & c2527=1 & c2424=0 & c2323=1 &     c2121=1 &     c0911=0 &     c0808=0 &     c0707=0 &        Q6=1 &     c0404=1) |
                               ($(TMODE_E) &                        thv_c2327=0x1f & thv_c2121=1 & thv_c0911=0 & thv_c0808=0 & thv_c0707=0 & thv_c0606=1 & thv_c0404=1) ) & fbits & Qd & Qm
{
	Qd = VectorSignedFixedToFloat(Qm,fbits);
}

:vcvt.f16.u16 Qd,Qm,fbits is  ( ($(AMODE) & ARMcond=0 & cond=15 & c2527=1 & c2424=1 & c2323=1 &     c2121=1 &     c0911=0 &     c0808=0 &     c0707=0 &        Q6=1 &     c0404=1) |
                              ($(TMODE_F) &                        thv_c2327=0x1f & thv_c2121=1 & thv_c0911=0 & thv_c0808=0 & thv_c0707=0 & thv_c0606=1 & thv_c0404=1) ) & fbits & Qd & Qm
{
	Qd = VectorUnsignedFixedToFloat(Qm,fbits);
}

:vcvt.f32.s32 Dd,Dm,fbits  is  ( ($(AMODE) & ARMcond=0 & cond=15 & c2527=1 & c2424=0 & c2323=1 &     c2121=1 &     c0911=7 &     c0808=0 &     c0707=0 &        Q6=0 &     c0404=1) |
                               ($(TMODE_E) &                        thv_c2327=0x1f & thv_c2121=1 & thv_c0911=7 & thv_c0808=0 & thv_c0707=0 & thv_c0606=0 & thv_c0404=1) ) & fbits & Dd & Dm
{
	Dd = VectorSignedFixedToFloat(Dm,fbits);
}

:vcvt.f32.u32 Dd,Dm,fbits  is  ( ($(AMODE) & ARMcond=0 & cond=15 & c2527=1 & c2424=1 & c2323=1 &     c2121=1 &     c0911=7 &     c0808=0 &     c0707=0 &        Q6=0 &     c0404=1) |
                               ($(TMODE_F) &                        thv_c2327=0x1f & thv_c2121=1 & thv_c0911=7 & thv_c0808=0 & thv_c0707=0 & thv_c0606=0 & thv_c0404=1) ) & fbits & Dd & Dm
{
	Dd = VectorUnsignedFixedToFloat(Dm,fbits);
}

:vcvt.s32.f32 Qd,Qm,fbits  is  ( ($(AMODE) & ARMcond=0 & cond=15 & c2527=1 & c2424=0 & c2323=1 &     c2121=1 &     c0911=7 &     c0808=1 &     c0707=0 &        Q6=1 &     c0404=1) |
                               ($(TMODE_E) &                        thv_c2327=0x1f & thv_c2121=1 & thv_c0911=7 & thv_c0808=1 & thv_c0707=0 & thv_c0606=1 & thv_c0404=1) ) & fbits & Qd & Qm
{
	Qd = VectorFloatToSignedFixed(Qm,fbits);
}

:vcvt.u32.f32 Qd,Qm,fbits  is  ( ($(AMODE) & ARMcond=0 & cond=15 & c2527=1 & c2424=1 & c2323=1 &     c2121=1 &     c0911=7 &     c0808=1 &     c0707=0 &        Q6=1 &     c0404=1) |
                               ($(TMODE_F) &                        thv_c2327=0x1f & thv_c2121=1 & thv_c0911=7 & thv_c0808=1 & thv_c0707=0 & thv_c0606=1 & thv_c0404=1) ) & fbits & Qd & Qm
{
	Qd = VectorFloatToUnsignedFixed(Qm,fbits);
}

:vcvt.f32.s32 Qd,Qm,fbits  is  ( ($(AMODE) & ARMcond=0 & cond=15 & c2527=1 & c2424=0 & c2323=1 &     c2121=1 &     c0911=7 &     c0808=0 &     c0707=0 &        Q6=1 &     c0404=1) |
                               ($(TMODE_E) &                        thv_c2327=0x1f & thv_c2121=1 & thv_c0911=7 & thv_c0808=0 & thv_c0707=0 & thv_c0606=1 & thv_c0404=1) ) & fbits & Qd & Qm
{
	Qd = VectorSignedFixedToFloat(Qm,fbits);
}

:vcvt.f32.u32 Qd,Qm,fbits is  ( ($(AMODE) & ARMcond=0 & cond=15 & c2527=1 & c2424=1 & c2323=1 &     c2121=1 &     c0911=7 &     c0808=0 &     c0707=0 &        Q6=1 &     c0404=1) |
                              ($(TMODE_F) &                        thv_c2327=0x1f & thv_c2121=1 & thv_c0911=7 & thv_c0808=0 & thv_c0707=0 & thv_c0606=1 & thv_c0404=1) ) & fbits & Qd & Qm
{
	Qd = VectorUnsignedFixedToFloat(Qm,fbits);
}

@endif # ! VERSION_8

@endif # SIMD

@if defined(VFPv3)

@ifndef VERSION_8

#######
# VCVT (between floating-point and fixed-point, VFP)
#

fbits16: "#"^val	is TMode=0 & c0505 & c0003	[ val = 16 - ((c0003 << 1) + c0505); ] { tmp:1 = val; export tmp; }
fbits32: "#"^val	is TMode=0 & c0505 & c0003	[ val = 32 - ((c0003 << 1) + c0505); ] { tmp:1 = val; export tmp; }
fbits16: "#"^val	is TMode=1 & thv_c0505 & thv_c0003	[ val = 16 - ((thv_c0003 << 1) + thv_c0505); ] { tmp:1 = val; export tmp; }
fbits32: "#"^val	is TMode=1 & thv_c0505 & thv_c0003	[ val = 32 - ((thv_c0003 << 1) + thv_c0505); ] { tmp:1 = val; export tmp; }

:vcvt^COND^".s16.f16" Sd,Sd2,fbits16 is ( ($(AMODE) & ARMcond=1 & c2327=0x1d &     c1921=7 &     c1818=1 &     c1717=1 &     c1616=0 &     c1011=2 &     c0809=1 &     c0707=0 &     c0606=1 &     c0404=0) | 
                                        ($(TMODE_E) &         thv_c2327=0x1d & thv_c1921=7 & thv_c1818=1 & thv_c1717=1 & thv_c1616=0 & thv_c1011=2 & thv_c0809=1 & thv_c0707=0 & thv_c0606=1 & thv_c0404=0)) & COND & Sd & Sd2 & fbits16
{
	build COND;
	build Sd;
	build Sd2;
	build fbits16;
	Sd = VectorFloatToSignedFixed(Sd2,16:1,fbits16);
}

:vcvt^COND^".u16.f16" Sd,Sd2,fbits16 is ( ($(AMODE) & ARMcond=1 & c2327=0x1d &     c1921=7 &     c1818=1 &     c1717=1 &     c1616=1 &     c1011=2 &     c0809=1 &     c0707=0 &     c0606=1 &     c0404=0) | 
                                        ($(TMODE_E) &         thv_c2327=0x1d & thv_c1921=7 & thv_c1818=1 & thv_c1717=1 & thv_c1616=1 & thv_c1011=2 & thv_c0809=1 & thv_c0707=0 & thv_c0606=1 & thv_c0404=0) ) & COND & Sd & Sd2 & fbits16
{
	build COND;
	build Sd;
	build Sd2;
	build fbits16;
	Sd = VectorFloatToUnsignedFixed(Sd2,16:1,fbits16);
}

:vcvt^COND^".s32.f16" Sd,Sd2,fbits32 is ( ($(AMODE) & ARMcond=1 & c2327=0x1d &     c1921=7 &     c1818=1 &     c1717=1 &     c1616=0 &     c1011=2 &     c0809=1 &     c0707=1 &     c0606=1 &     c0404=0) | 
                                        ($(TMODE_E) &         thv_c2327=0x1d & thv_c1921=7 & thv_c1818=1 & thv_c1717=1 & thv_c1616=0 & thv_c1011=2 & thv_c0809=1 & thv_c0707=1 & thv_c0606=1 & thv_c0404=0) ) & COND & Sd & Sd2 & fbits32
{
	build COND;
	build Sd;
	build Sd2;
	build fbits32;
	Sd = VectorFloatToSignedFixed(Sd2,32:1,fbits32);
}

:vcvt^COND^".u32.f16" Sd,Sd2,fbits32 is ( ($(AMODE) & ARMcond=1 & c2327=0x1d &     c1921=7 &     c1818=1 &     c1717=1 &     c1616=1 &     c1011=2 &     c0809=1 &     c0707=1 &     c0606=1 &     c0404=0) |
                                        ($(TMODE_E) &         thv_c2327=0x1d & thv_c1921=7 & thv_c1818=1 & thv_c1717=1 & thv_c1616=1 & thv_c1011=2 & thv_c0809=1 & thv_c0707=1 & thv_c0606=1 & thv_c0404=0) ) & COND & Sd & Sd2 & fbits32
{
	build COND;
	build Sd;
	build Sd2;
	build fbits32;
	Sd = VectorFloatToUnsignedFixed(Sd2,32:1,fbits32);
}

:vcvt^COND^".s16.f32" Sd,Sd2,fbits16 is ( ($(AMODE) & ARMcond=1 & c2327=0x1d &     c1921=7 &     c1818=1 &     c1717=1 &     c1616=0 &     c1011=2 &     c0809=2 &     c0707=0 &     c0606=1 &     c0404=0) | 
                                        ($(TMODE_E) &         thv_c2327=0x1d & thv_c1921=7 & thv_c1818=1 & thv_c1717=1 & thv_c1616=0 & thv_c1011=2 & thv_c0809=2 & thv_c0707=0 & thv_c0606=1 & thv_c0404=0)) & COND & Sd & Sd2 & fbits16
{
	build COND;
	build Sd;
	build Sd2;
	build fbits16;
	Sd = VectorFloatToSignedFixed(Sd2,16:1,fbits16);
}

:vcvt^COND^".u16.f32" Sd,Sd2,fbits16 is ( ($(AMODE) & ARMcond=1 & c2327=0x1d &     c1921=7 &     c1818=1 &     c1717=1 &     c1616=1 &     c1011=2 &     c0809=2 &     c0707=0 &     c0606=1 &     c0404=0) | 
                                        ($(TMODE_E) &         thv_c2327=0x1d & thv_c1921=7 & thv_c1818=1 & thv_c1717=1 & thv_c1616=1 & thv_c1011=2 & thv_c0809=2 & thv_c0707=0 & thv_c0606=1 & thv_c0404=0) ) & COND & Sd & Sd2 & fbits16
{
	build COND;
	build Sd;
	build Sd2;
	build fbits16;
	Sd = VectorFloatToUnsignedFixed(Sd2,16:1,fbits16);
}

:vcvt^COND^".s32.f32" Sd,Sd2,fbits32 is ( ($(AMODE) & ARMcond=1 & c2327=0x1d &     c1921=7 &     c1818=1 &     c1717=1 &     c1616=0 &     c1011=2 &     c0809=2 &     c0707=1 &     c0606=1 &     c0404=0) | 
                                        ($(TMODE_E) &         thv_c2327=0x1d & thv_c1921=7 & thv_c1818=1 & thv_c1717=1 & thv_c1616=0 & thv_c1011=2 & thv_c0809=2 & thv_c0707=1 & thv_c0606=1 & thv_c0404=0) ) & COND & Sd & Sd2 & fbits32
{
	build COND;
	build Sd;
	build Sd2;
	build fbits32;
	Sd = VectorFloatToSignedFixed(Sd2,32:1,fbits32);
}

:vcvt^COND^".u32.f32" Sd,Sd2,fbits32 is ( ($(AMODE) & ARMcond=1 & c2327=0x1d &     c1921=7 &     c1818=1 &     c1717=1 &     c1616=1 &     c1011=2 &     c0809=2 &     c0707=1 &     c0606=1 &     c0404=0) |
                                        ($(TMODE_E) &         thv_c2327=0x1d & thv_c1921=7 & thv_c1818=1 & thv_c1717=1 & thv_c1616=1 & thv_c1011=2 & thv_c0809=2 & thv_c0707=1 & thv_c0606=1 & thv_c0404=0) ) & COND & Sd & Sd2 & fbits32
{
	build COND;
	build Sd;
	build Sd2;
	build fbits32;
	Sd = VectorFloatToUnsignedFixed(Sd2,32:1,fbits32);
}

:vcvt^COND^".s16.f64" Dd,Dd2,fbits16 is ( ($(AMODE) & ARMcond=1 & c2327=0x1d &     c1921=7 &     c1818=1 &     c1717=1 &     c1616=0 &     c1011=2 &     c0809=3 &     c0707=0 &     c0606=1 &     c0404=0) |
                                        ($(TMODE_E) &         thv_c2327=0x1d & thv_c1921=7 & thv_c1818=1 & thv_c1717=1 & thv_c1616=0 & thv_c1011=2 & thv_c0809=3 & thv_c0707=0 & thv_c0606=1 & thv_c0404=0) ) & COND & Dd & Dd2 & fbits16
{
	build COND;
	build Dd;
	build Dd2;
	build fbits16;
	Dd = VectorFloatToSignedFixed(Dd2,16:1,fbits16);
}

:vcvt^COND^".u16.f64" Dd,Dd2,fbits16 is ( ($(AMODE) & ARMcond=1 & c2327=0x1d &     c1921=7 &     c1818=1 &     c1717=1 &     c1616=1 &     c1011=2 &     c0809=3 &     c0707=0 &     c0606=1 &     c0404=0) | 
                                        ($(TMODE_E) &         thv_c2327=0x1d & thv_c1921=7 & thv_c1818=1 & thv_c1717=1 & thv_c1616=1 & thv_c1011=2 & thv_c0809=3 & thv_c0707=0 & thv_c0606=1 & thv_c0404=0) ) & COND & Dd & Dd2 & fbits16
{
	build COND;
	build Dd;
	build Dd2;
	build fbits16;
	Dd = VectorFloatToUnsignedFixed(Dd2,16:1,fbits16);
}

:vcvt^COND^".s32.f64" Dd,Dd2,fbits32 is ( ($(AMODE) & ARMcond=1 & c2327=0x1d &     c1921=7 &     c1818=1 &     c1717=1 &     c1616=0 &     c1011=2 &     c0809=3 &     c0707=1 &     c0606=1 &     c0404=0) |
                                        ($(TMODE_E) &         thv_c2327=0x1d & thv_c1921=7 & thv_c1818=1 & thv_c1717=1 & thv_c1616=0 & thv_c1011=2 & thv_c0809=3 & thv_c0707=1 & thv_c0606=1 & thv_c0404=0) ) & COND & Dd & Dd2 & fbits32
{
	build COND;
	build Dd;
	build Dd2;
	build fbits32;
	Dd = VectorFloatToSignedFixed(Dd2,32:1,fbits32);
}

:vcvt^COND^".u32.f64" Dd,Dd2,fbits32 is ( ($(AMODE) & ARMcond=1 & c2327=0x1d &     c1921=7 &     c1818=1 &     c1717=1 &     c1616=1 &     c1011=2 &     c0809=3 &     c0707=1 &     c0606=1 &     c0404=0) |
                                        ($(TMODE_E) &         thv_c2327=0x1d & thv_c1921=7 & thv_c1818=1 & thv_c1717=1 & thv_c1616=1 & thv_c1011=2 & thv_c0809=3 & thv_c0707=1 & thv_c0606=1 & thv_c0404=0) ) & COND & Dd & Dd2 & fbits32
{
	build COND;
	build Dd;
	build Dd2;
	build fbits32;
	Dd = VectorFloatToUnsignedFixed(Dd2,32:1,fbits32);
}

:vcvt^COND^".f16.s16" Sd,Sd2,fbits16 is ( ($(AMODE) & ARMcond=1 & c2327=0x1d &     c1921=7 &     c1818=0 &     c1717=1 &     c1616=0 &     c1011=2 &     c0809=1 &     c0707=0 &     c0606=1 &     c0404=0) | 
                                        ($(TMODE_E) &         thv_c2327=0x1d & thv_c1921=7 & thv_c1818=0 & thv_c1717=1 & thv_c1616=0 & thv_c1011=2 & thv_c0809=1 & thv_c0707=0 & thv_c0606=1 & thv_c0404=0)) & COND & Sd & Sd2 & fbits16
{
	build COND;
	build Sd;
	build Sd2;
	build fbits16;
	Sd = VectorSignedFixedToFloat(Sd2,16:1,fbits16);
}

:vcvt^COND^".f16.u16" Sd,Sd2,fbits16 is ( ($(AMODE) & ARMcond=1 & c2327=0x1d &     c1921=7 &     c1818=0 &     c1717=1 &     c1616=1 &     c1011=2 &     c0809=1 &     c0707=0 &     c0606=1 &     c0404=0) | 
                                        ($(TMODE_E) &         thv_c2327=0x1d & thv_c1921=7 & thv_c1818=0 & thv_c1717=1 & thv_c1616=1 & thv_c1011=2 & thv_c0809=1 & thv_c0707=0 & thv_c0606=1 & thv_c0404=0) ) & COND & Sd & Sd2 & fbits16
{
	build COND;
	build Sd;
	build Sd2;
	build fbits16;
	Sd = VectorFloatToUnsignedFixed(Sd2,16:1,fbits16);
}

:vcvt^COND^".f16.s32" Sd,Sd2,fbits32 is ( ($(AMODE) & ARMcond=1 & c2327=0x1d &     c1921=7 &     c1818=0 &     c1717=1 &     c1616=0 &     c1011=2 &     c0809=1 &     c0707=1 &     c0606=1 &     c0404=0) | 
                                        ($(TMODE_E) &         thv_c2327=0x1d & thv_c1921=7 & thv_c1818=0 & thv_c1717=1 & thv_c1616=0 & thv_c1011=2 & thv_c0809=1 & thv_c0707=1 & thv_c0606=1 & thv_c0404=0) ) & COND & Sd & Sd2 & fbits32
{
	build COND;
	build Sd;
	build Sd2;
	build fbits32;
	Sd = VectorSignedFixedToFloat(Sd2,32:1,fbits32);
}

:vcvt^COND^".f16.u32" Sd,Sd2,fbits32 is ( ($(AMODE) & ARMcond=1 & c2327=0x1d &     c1921=7 &     c1818=0 &     c1717=1 &     c1616=1 &     c1011=2 &     c0809=1 &     c0707=1 &     c0606=1 &     c0404=0) |
                                        ($(TMODE_E) &         thv_c2327=0x1d & thv_c1921=7 & thv_c1818=0 & thv_c1717=1 & thv_c1616=1 & thv_c1011=2 & thv_c0809=1 & thv_c0707=1 & thv_c0606=1 & thv_c0404=0) ) & COND & Sd & Sd2 & fbits32
{
	build COND;
	build Sd;
	build Sd2;
	build fbits32;
	Sd = VectorFloatToUnsignedFixed(Sd2,32:1,fbits32);
}

:vcvt^COND^".f32.s16" Sd,Sd2,fbits16 is ( ($(AMODE) & ARMcond=1 & c2327=0x1d &     c1921=7 &     c1818=0 &     c1717=1 &     c1616=0 &     c1011=2 &     c0809=2 &     c0707=0 &     c0606=1 &     c0404=0) | 
                                        ($(TMODE_E) &         thv_c2327=0x1d & thv_c1921=7 & thv_c1818=0 & thv_c1717=1 & thv_c1616=0 & thv_c1011=2 & thv_c0809=2 & thv_c0707=0 & thv_c0606=1 & thv_c0404=0)) & COND & Sd & Sd2 & fbits16
{
	build COND;
	build Sd;
	build Sd2;
	build fbits16;
	Sd = VectorSignedFixedToFloat(Sd2,16:1,fbits16);
}

:vcvt^COND^".f32.u16" Sd,Sd2,fbits16 is ( ($(AMODE) & ARMcond=1 & c2327=0x1d &     c1921=7 &     c1818=0 &     c1717=1 &     c1616=1 &     c1011=2 &     c0809=2 &     c0707=0 &     c0606=1 &     c0404=0) | 
                                        ($(TMODE_E) &         thv_c2327=0x1d & thv_c1921=7 & thv_c1818=0 & thv_c1717=1 & thv_c1616=1 & thv_c1011=2 & thv_c0809=2 & thv_c0707=0 & thv_c0606=1 & thv_c0404=0) ) & COND & Sd & Sd2 & fbits16
{
	build COND;
	build Sd;
	build Sd2;
	build fbits16;
	Sd = VectorFloatToUnsignedFixed(Sd2,16:1,fbits16);
}

:vcvt^COND^".f32.s32" Sd,Sd2,fbits32 is ( ($(AMODE) & ARMcond=1 & c2327=0x1d &     c1921=7 &     c1818=0 &     c1717=1 &     c1616=0 &     c1011=2 &     c0809=2 &     c0707=1 &     c0606=1 &     c0404=0) | 
                                        ($(TMODE_E) &         thv_c2327=0x1d & thv_c1921=7 & thv_c1818=0 & thv_c1717=1 & thv_c1616=0 & thv_c1011=2 & thv_c0809=2 & thv_c0707=1 & thv_c0606=1 & thv_c0404=0) ) & COND & Sd & Sd2 & fbits32
{
	build COND;
	build Sd;
	build Sd2;
	build fbits32;
	Sd = VectorSignedFixedToFloat(Sd2,32:1,fbits32);
}

:vcvt^COND^".f32.u32" Sd,Sd2,fbits32 is ( ($(AMODE) & ARMcond=1 & c2327=0x1d &     c1921=7 &     c1818=0 &     c1717=1 &     c1616=1 &     c1011=2 &     c0809=2 &     c0707=1 &     c0606=1 &     c0404=0) |
                                        ($(TMODE_E) &         thv_c2327=0x1d & thv_c1921=7 & thv_c1818=0 & thv_c1717=1 & thv_c1616=1 & thv_c1011=2 & thv_c0809=2 & thv_c0707=1 & thv_c0606=1 & thv_c0404=0) ) & COND & Sd & Sd2 & fbits32
{
	build COND;
	build Sd;
	build Sd2;
	build fbits32;
	Sd = VectorFloatToUnsignedFixed(Sd2,32:1,fbits32);
}

:vcvt^COND^".f64.s16" Dd,Dd2,fbits16 is ( ($(AMODE) & ARMcond=1 & c2327=0x1d &     c1921=7 &     c1818=0 &     c1717=1 &     c1616=0 &     c1011=2 &     c0809=3 &     c0707=0 &     c0606=1 &     c0404=0) |
                                        ($(TMODE_E) &         thv_c2327=0x1d & thv_c1921=7 & thv_c1818=0 & thv_c1717=1 & thv_c1616=0 & thv_c1011=2 & thv_c0809=3 & thv_c0707=0 & thv_c0606=1 & thv_c0404=0) ) & COND & Dd & Dd2 & fbits16
{
	build COND;
	build Dd;
	build Dd2;
	build fbits16;
	Dd = VectorSignedFixedToFloat(Dd2,16:1,fbits16);
}

:vcvt^COND^".f64.u16" Dd,Dd2,fbits16 is ( ($(AMODE) & ARMcond=1 & c2327=0x1d &     c1921=7 &     c1818=0 &     c1717=1 &     c1616=1 &     c1011=2 &     c0809=3 &     c0707=0 &     c0606=1 &     c0404=0) | 
                                        ($(TMODE_E) &         thv_c2327=0x1d & thv_c1921=7 & thv_c1818=0 & thv_c1717=1 & thv_c1616=1 & thv_c1011=2 & thv_c0809=3 & thv_c0707=0 & thv_c0606=1 & thv_c0404=0) ) & COND & Dd & Dd2 & fbits16
{
	build COND;
	build Dd;
	build Dd2;
	build fbits16;
	Dd = VectorFloatToUnsignedFixed(Dd2,16:1,fbits16);
}

:vcvt^COND^".f64.s32" Dd,Dd2,fbits32 is ( ($(AMODE) & ARMcond=1 & c2327=0x1d &     c1921=7 &     c1818=0 &     c1717=1 &     c1616=0 &     c1011=2 &     c0809=3 &     c0707=1 &     c0606=1 &     c0404=0) |
                                        ($(TMODE_E) &         thv_c2327=0x1d & thv_c1921=7 & thv_c1818=0 & thv_c1717=1 & thv_c1616=0 & thv_c1011=2 & thv_c0809=3 & thv_c0707=1 & thv_c0606=1 & thv_c0404=0) ) & COND & Dd & Dd2 & fbits32
{
	build COND;
	build Dd;
	build Dd2;
	build fbits32;
	Dd = VectorSignedFixedToFloat(Dd2,32:1,fbits32);
}

:vcvt^COND^".f64.u32" Dd,Dd2,fbits32 is ( ($(AMODE) & ARMcond=1 & c2327=0x1d &     c1921=7 &     c1818=0 &     c1717=1 &     c1616=1 &     c1011=2 &     c0809=3 &     c0707=1 &     c0606=1 &     c0404=0) |
                                        ($(TMODE_E) &         thv_c2327=0x1d & thv_c1921=7 & thv_c1818=0 & thv_c1717=1 & thv_c1616=1 & thv_c1011=2 & thv_c0809=3 & thv_c0707=1 & thv_c0606=1 & thv_c0404=0) ) & COND & Dd & Dd2 & fbits32
{
	build COND;
	build Dd;
	build Dd2;
	build fbits32;
	Dd = VectorFloatToUnsignedFixed(Dd2,32:1,fbits32);
}

@endif # ! VERSION_8

@endif # VFPv3

define pcodeop VectorFloatDoubleToSingle;
define pcodeop VectorFloatSingleToDouble;

@if defined(VFPv2) || defined(VFPv3)

@ifndef VERSION_8
#######
# VCVT (between double-precision and single-precision)
#

:vcvt^COND^".f32.f64" Sd,Dm  is ( ( $(AMODE) & ARMcond=1 & c2327=0x1d &     c1621=0x37 &     c0911=5 &     c0808=1 &     c0607=3 &    c0404=0 ) |
                                ($(TMODE_E) &          thv_c2327=0x1d & thv_c1621=0x36 & thv_c0911=5 & thv_c0808=1 & thv_c0607=3 & thv_c0404=0 ) ) & COND & Sd & Dm
{
	build COND;
	build Sd;
	build Dm;
	Sd = float2float(Dm);
}

:vcvt^COND^".f64.f32" Dd,Sm  is ( ( $(AMODE) & ARMcond=1 & c2327=0x1d &     c1621=0x37 &     c0911=5 &     c0808=0 &     c0607=3 &    c0404=0 ) |
                                ($(TMODE_E) &          thv_c2327=0x1d & thv_c1621=0x36 & thv_c0911=5 & thv_c0808=0 & thv_c0607=3 & thv_c0404=0 ) ) & COND & Dd & Sm
{
	build COND;
	build Dd;
	build Sm;
	Dd = float2float(Sm);
}

@endif # ! VERSION_8
@endif # VFPv2 || VFPv3

@if defined(SIMD)

@ifndef VERSION_8

define pcodeop VectorFloatSingleToBFloat16;
define pcodeop FloatSingleToBFloat16;

#######
# VCVT (between single-precision and BFloat16)
#

:vcvt.bf16.f32 Dd,Qm  is ( ( $(AMODE) & ARMcond=0 & cond=15 & c2327=7 &     c1621=0x36 &     c0911=3 &     c0808=0 &     c0607=1 &     c0404=0 ) |
                         ( $(TMODE_F) &    thv_c2327=0x1f & thv_c1621=0x36 & thv_c0911=3 & thv_c0808=0 & thv_c0607=1 & thv_c0404=0 ) ) & Dd & Qm

{
	Dd = VectorFloatSingleToBFloat16(Qm, 4:1, 16:1);
}

# VCVTB Convert Single-precision to BFloat16 in Bottom
:vcvtb^COND^".bf16.f32" Sd,Sm  is ( ( $(AMODE) & ARMcond=1 & c2327=0x1d &     c1621=0x33 &     c0611=0x25 &     c0404=0 ) |
	                              ( $(TMODE_E) &         thv_c2327=0x1d & thv_c1621=0x33 & thv_c0611=0x25 & thv_c0404=0 ) ) & COND & Sd & Sm
{
	build COND;
	build Sd;
	build Sm;
	local w:2 = FloatSingleToBFloat16(Sm);
	Sd[0,16] = w;
}


# VCVTT Convert Single-precision to BFloat16 in Top
:vcvtt^COND^".bf16.f32" Sd,Sm  is ( ( $(AMODE) & ARMcond=1 & c2327=0x1d &     c1621=0x33 &     c0611=0x27 &     c0404=0 ) |
	                              ( $(TMODE_E) &         thv_c2327=0x1d & thv_c1621=0x33 & thv_c0611=0x27 & thv_c0404=0 ) ) & COND & Sd & Sm
{
	build COND;
	build Sd;
	build Sm;
	w:2 = FloatSingleToBFloat16(Sm);
	Sd[16,16] = w;
}

define pcodeop VectorFloatSingleToHalf;
define pcodeop VectorFloatHalfToSingle;

#######
# VCVT (between half-precision and single-precision)
#
:vcvt.f16.f32 Dd,Qm  is ( ( $(AMODE) & ARMcond=0 & cond=15 & c2327=7 &     c1621=0x36 &     c0911=3 &     c0808=0 &     c0607=0 &     c0404=0 ) |
                        ( $(TMODE_F) &    thv_c2327=0x1f & thv_c1621=0x36 & thv_c0911=3 & thv_c0808=0 & thv_c0607=0 & thv_c0404=0 ) ) & Dd & Qm

{
	Dd = VectorFloatSingleToHalf(Qm, 4:1, 16:1);
}

:vcvt.f16.f32 Qd,Dm  is ( ( $(AMODE) & ARMcond=0 & cond=15 & c2327=7 &     c1621=0x36 &     c0911=3 &     c0808=1 &     c0607=0 &     c0404=0 ) |
                        ( $(TMODE_F) &    thv_c2327=0x1f & thv_c1621=0x36 & thv_c0911=3 & thv_c0808=1 & thv_c0607=0 & thv_c0404=0 ) ) & Qd & Dm

{
	Qd = VectorFloatHalfToSingle(Dm, 4:1, 16:1);
}


define pcodeop VectorFloatToSignedRound;
define pcodeop VectorFloatToUnsignedRound;

# VCVTA/M/N/P Vector convert floating-point to integer with Rounding
:vcvt^roundType^".s16.f16" Dd,Dm  is ( ( $(AMODE) & ARMcond=0 & cond=15 &    c2327=7 &     c1821=0xb &     c1011=0 &     c0707=0 &        Q6=0 &     c0404=0 ) |
                                     ( $(TMODE_F) &       thv_c2327=0x1f & thv_c1821=0xb & thv_c1011=0 & thv_c0707=0 & thv_c0606=0 & thv_c0404=0 ) ) & roundType & Dd & Dm
{
	Dd = VectorFloatToSignedRound(Dm, 0:1, roundType);
}

:vcvt^roundType^".u16.f16" Dd,Dm  is ( ( $(AMODE) & ARMcond=0 & cond=15 &    c2327=7 &     c1821=0xb &     c1011=0 &     c0707=1 &        Q6=0 &     c0404=0 ) |
                                     ( $(TMODE_F) &       thv_c2327=0x1f & thv_c1821=0xb & thv_c1011=0 & thv_c0707=1 & thv_c0606=0 & thv_c0404=0 ) ) & roundType & Dd & Dm
{
	Dd = VectorFloatToUnsignedRound(Dm, 0:1, roundType);
}

:vcvt^roundType^".s32.f32" Dd,Dm  is ( ( $(AMODE) & ARMcond=0 & cond=15 &    c2327=7 &     c1821=0xc &     c1011=0 &     c0707=0 &        Q6=0 &     c0404=0 ) |
                                     ( $(TMODE_F) &       thv_c2327=0x1f & thv_c1821=0xc & thv_c1011=0 & thv_c0707=0 & thv_c0606=0 & thv_c0404=0 ) ) & roundType & Dd & Dm
{
	Dd = VectorFloatToSignedRound(Dm, 1:1, roundType);
}

:vcvt^roundType^".u32.f32" Dd,Dm  is ( ( $(AMODE) & ARMcond=0 & cond=15 &    c2327=7 &     c1821=0xc &     c1011=0 &     c0707=1 &        Q6=0 &     c0404=0 ) |
                                     ( $(TMODE_F) &       thv_c2327=0x1f & thv_c1821=0xc & thv_c1011=0 & thv_c0707=1 & thv_c0606=0 & thv_c0404=0 ) ) & roundType & Dd & Dm
{
	Dd = VectorFloatToUnsignedRound(Dm, 1:1, roundType);
}

:vcvt^roundType^".s16.f16" Qd,Qm  is ( ( $(AMODE) & ARMcond=0 & cond=15 &    c2327=7 &     c1821=0xb &     c1011=0 &     c0707=0 &        Q6=1 &     c0404=0 ) |
                                     ( $(TMODE_F) &       thv_c2327=0x1f & thv_c1821=0xb & thv_c1011=0 & thv_c0707=0 & thv_c0606=1 & thv_c0404=0 ) ) & roundType & Qd & Qm
{
	Qd = VectorFloatToSignedRound(Qm, 0:1, roundType);
}

:vcvt^roundType^".u16.f16" Qd,Qm  is ( ( $(AMODE) & ARMcond=0 & cond=15 &    c2327=7 &     c1821=0xb &     c1011=0 &     c0707=1 &        Q6=1 &     c0404=0 ) |
                                     ( $(TMODE_F) &       thv_c2327=0x1f & thv_c1821=0xb & thv_c1011=0 & thv_c0707=1 & thv_c0606=1 & thv_c0404=0 ) ) & roundType & Qd & Qm
{
	Qd = VectorFloatToUnsignedRound(Qm, 0:1, roundType);
}

:vcvt^roundType^".s32.f32" Qd,Qm  is ( ( $(AMODE) & ARMcond=0 & cond=15 &    c2327=7 &     c1821=0xc &     c1011=0 &     c0707=0 &        Q6=1 &     c0404=0 ) |
                                     ( $(TMODE_F) &       thv_c2327=0x1f & thv_c1821=0xc & thv_c1011=0 & thv_c0707=0 & thv_c0606=1 & thv_c0404=0 ) ) & roundType & Qd & Qm
{
	Qd = VectorFloatToSignedRound(Qm, 1:1, roundType);
}

:vcvt^roundType^".u32.f32" Qd,Qm  is ( ( $(AMODE) & ARMcond=0 & cond=15 &    c2327=7 &     c1821=0xc &     c1011=0 &     c0707=1 &        Q6=1 &     c0404=0 ) |
                                     ( $(TMODE_F) &       thv_c2327=0x1f & thv_c1821=0xc & thv_c1011=0 & thv_c0707=1 & thv_c0606=1 & thv_c0404=0 ) ) & roundType & Qd & Qm
{
	Qd = VectorFloatToUnsignedRound(Qm, 1:1, roundType);
}
@endif # ! VERSION_8
@endif # SIMD

@if defined(VFPv3)

@ifndef VERSION_8

define pcodeop FloatToSignedRound;
define pcodeop FloatToUnsignedRound;

# VCVTA/M/N/P Float convert floating-point to integer with Rounding

:vcvt^roundType^".s32.f16" Sd,Sm  is ( ( $(AMODE) & ARMcond=0 & cond=15 & c2327=0x1d &     c1821=0xf &     c0911=4 &     c0808=1 &     c0607=0 &     c0404=0 ) |
                                     ( $(TMODE_F) &       thv_c2327=0x1d & thv_c1821=0xf & thv_c0911=4 & thv_c0808=1 & thv_c0607=0 & thv_c0404=0 ) ) & roundType & Sd & Sm
{
	local sm16:2 = Sm(0);
	Sd = FloatToSignedRound(sm16, roundType);
}

:vcvt^roundType^".u32.f16" Sd,Sm  is ( ( $(AMODE) & ARMcond=0 & cond=15 & c2327=0x1d &     c1821=0xf &     c0911=4 &     c0808=1 &     c0607=1 &     c0404=0 ) |
                                     ( $(TMODE_F) &       thv_c2327=0x1d & thv_c1821=0xf & thv_c0911=4 & thv_c0808=1 & thv_c0607=1 & thv_c0404=0 ) ) & roundType & Sd & Sm
{
	local sm16:2 = Sm(0);
	Sd = FloatToUnsignedRound(sm16, roundType);
}

:vcvt^roundType^".s32.f32" Sd,Sm  is ( ( $(AMODE) & ARMcond=0 & cond=15 & c2327=0x1d &     c1821=0xf &     c0911=4 &     c0808=0 &     c0607=0 &     c0404=0 ) |
                                     ( $(TMODE_F) &       thv_c2327=0x1d & thv_c1821=0xf & thv_c0911=4 & thv_c0808=0 & thv_c0607=0 & thv_c0404=0 ) ) & roundType & Sd & Sm
{
	Sd = FloatToSignedRound(Sm, roundType);
}
:vcvt^roundType^".u32.f32" Sd,Sm  is ( ( $(AMODE) & ARMcond=0 & cond=15 & c2327=0x1d &     c1821=0xf &     c0911=4 &     c0808=0 &     c0607=1 &     c0404=0 ) |
                                     ( $(TMODE_F) &       thv_c2327=0x1d & thv_c1821=0xf & thv_c0911=4 & thv_c0808=0 & thv_c0607=1 & thv_c0404=0 ) ) & roundType & Sd & Sm
{
	Sd = FloatToUnsignedRound(Sm, roundType);
}

:vcvt^roundType^".s32.f64" Sd,Dm  is ( ( $(AMODE) & ARMcond=0 & cond=15 & c2327=0x1d &     c1821=0xf &     c0911=5 &     c0808=1 &     c0607=0 &     c0404=0 ) |
                                     ( $(TMODE_F) &       thv_c2327=0x1d & thv_c1821=0xf & thv_c0911=5 & thv_c0808=1 & thv_c0607=0 & thv_c0404=0 ) ) & roundType & Sd & Dm
{
		Sd = FloatToSignedRound(Dm, roundType);
}
:vcvt^roundType^".u32.f64" Sd,Dm  is ( ( $(AMODE) & ARMcond=0 & cond=15 & c2327=0x1d &     c1821=0xf &     c0911=5 &     c0808=1 &     c0607=1 &     c0404=0 ) |
                                     ( $(TMODE_F) &       thv_c2327=0x1d & thv_c1821=0xf & thv_c0911=5 & thv_c0808=1 & thv_c0607=1 & thv_c0404=0 ) ) & roundType & Sd & Dm
{
		Sd = FloatToUnsignedRound(Dm, roundType);
}

# VCVTB Convert Half-precision in Bottom to Single-precision

:vcvtb^COND^".f32.f16" Sd,Sm  is ( ( $(AMODE) & ARMcond=1 & c2327=0x1d &     c1621=0x32 &     c0611=0x29 &     c0404=0 ) |
	                             ( $(TMODE_E) &         thv_c2327=0x1d & thv_c1621=0x32 & thv_c0611=0x29 & thv_c0404=0 ) ) & COND & Sd & Sm
{
	build COND;
	build Sd;
	build Sm;
	Sd = float2float(Sm:2);
}

:vcvtb^COND^".f16.f32" Sd,Sm  is ( ( $(AMODE) & ARMcond=1 & c2327=0x1d &     c1621=0x33 &     c0611=0x29 &     c0404=0 ) |
	                             ( $(TMODE_E) &         thv_c2327=0x1d & thv_c1621=0x33 & thv_c0611=0x29 & thv_c0404=0 ) ) & COND & Sd & Sm
{
	build COND;
	build Sd;
	build Sm;
	local w:2 = float2float(Sm);
	Sd[0,16] = w;
}

:vcvtb^COND^".f64.f16" Dd,Sm  is ( ( $(AMODE) & ARMcond=1 & c2327=0x1d &     c1621=0x32 &     c0611=0x2d &     c0404=0 ) |
	                             ( $(TMODE_E) &         thv_c2327=0x1d & thv_c1621=0x32 & thv_c0611=0x2d & thv_c0404=0 ) ) & COND & Dd & Sm
{
	build COND;
	build Dd;
	build Sm;
	Dd = float2float(Sm:2);
}

:vcvtb^COND^".f16.f64" Sd,Dm  is ( ( $(AMODE) & ARMcond=1 & c2327=0x1d &     c1621=0x33 &     c0611=0x2d &     c0404=0 ) |
	                             ( $(TMODE_E) &         thv_c2327=0x1d & thv_c1621=0x33 & thv_c0611=0x2d & thv_c0404=0 ) ) & COND & Sd & Dm
{
	build COND;
	build Sd;
	build Dm;
	local w:2 = float2float(Dm);
	Sd[0,16] = w;
}

# VCVTT Convert Half-precision in Top to Single-precision

:vcvtt^COND^".f32.f16" Sd,Sm  is ( ( $(AMODE) & ARMcond=1 & c2327=0x1d &     c1621=0x32 &     c0611=0x2b &     c0404=0 ) |
	                             ( $(TMODE_E) &         thv_c2327=0x1d & thv_c1621=0x32 & thv_c0611=0x2b & thv_c0404=0 ) ) & COND & Sd & Sm
{
	build COND;
	build Sd;
	build Sm;
	w:2 = Sm(2);
	Sd = float2float(w);
}

:vcvtt^COND^".f16.f32" Sd,Sm  is ( ( $(AMODE) & ARMcond=1 & c2327=0x1d &     c1621=0x33 &     c0611=0x2b &     c0404=0 ) |
	                             ( $(TMODE_E) &         thv_c2327=0x1d & thv_c1621=0x33 & thv_c0611=0x2b & thv_c0404=0 ) ) & COND & Sd & Sm
{
	build COND;
	build Sd;
	build Sm;
	w:2 = float2float(Sm);
	Sd[16,16] = w;
}

:vcvtt^COND^".f64.f16" Dd,Sm  is ( ( $(AMODE) & ARMcond=1 & c2327=0x1d &     c1621=0x32 &     c0611=0x2f &     c0404=0 ) |
	                             ( $(TMODE_E) &         thv_c2327=0x1d & thv_c1621=0x32 & thv_c0611=0x2f & thv_c0404=0 ) ) & COND & Dd & Sm
{
	build COND;
	build Dd;
	build Sm;
	w:2 = Sm(2);
	Dd = float2float(w);
}

:vcvtt^COND^".f16.f64" Sd,Dm  is ( ( $(AMODE) & ARMcond=1 & c2327=0x1d &     c1621=0x33 &     c0611=0x2f &     c0404=0 ) |
	                             ( $(TMODE_E) &         thv_c2327=0x1d & thv_c1621=0x33 & thv_c0611=0x2f & thv_c0404=0 ) ) & COND & Sd & Dm
{
	build COND;
	build Sd;
	build Dm;
	w:2 = float2float(Dm);
	Sd[16,16] = w;
}

@endif # ! VERSION_8

@endif # VFPv3

@if defined(VFPv2) || defined(VFPv3)

:vdiv^COND^".f16" Sd,Sn,Sm  is ( ($(AMODE) & ARMcond=1 & c2327=0x1d &     c2021=0 &     c0811=9 &     c0606=0 &     c0404=0 ) |
                               ($(TMODE_E) &         thv_c2327=0x1d & thv_c2021=0 & thv_c0811=9 & thv_c0606=0 & thv_c0404=0 ) ) & COND & Sn & Sd & Sm
{
	build COND;
	build Sd;
	build Sm;
	build Sn;
	local sm16:2 = Sm(0);
	local sn16:2 = Sn(0);
	Sd = zext(sn16 f/ sm16);
}

:vdiv^COND^".f32" Sd,Sn,Sm  is ( ($(AMODE) & ARMcond=1 & c2327=0x1d &     c2021=0 &     c0811=10 &     c0606=0 &     c0404=0 ) |
                               ($(TMODE_E) &         thv_c2327=0x1d & thv_c2021=0 & thv_c0811=10 & thv_c0606=0 & thv_c0404=0 ) ) & COND & Sn & Sd & Sm
{
	build COND;
	build Sd;
	build Sm;
	build Sn;
	Sd = Sn f/ Sm;
}

:vdiv^COND^".f64" Dd,Dn,Dm  is ( ($(AMODE) & ARMcond=1 & c2327=0x1d &     c2021=0 &     c0811=11 &     c0606=0 &     c0404=0 ) |
                               ($(TMODE_E) &         thv_c2327=0x1d & thv_c2021=0 & thv_c0811=11 & thv_c0606=0 & thv_c0404=0 ) ) & COND & Dn & Dd & Dm
{
	build COND;
	build Dd;
	build Dm;
	build Dn;
	Dd = Dn f/ Dm;
}

@endif # VFPv2 || VFPv3

define pcodeop VectorHalvingAdd;
define pcodeop VectorHalvingSubtract;
define pcodeop VectorRoundHalvingAdd;
define pcodeop VectorRoundAddAndNarrow;
define pcodeop VectorDotProduct;
define pcodeop vectorFusedMultiplyAccumulate;
define pcodeop BfloatMultiplyAccumulate;
define pcodeop VectorMultiplyAddLongVector;
define pcodeop VectorMultiplyAddLongScalar;


@if defined(SIMD)

# F6.1.79 VDOT (vector) page F6-8052 line 467006
# xfc000d00/mask=xffb00f10 NOT MATCHED BY ANY CONSTRUCTOR
# b_0031=111111000.00........1101...0....

:vdot.bf16 Dd, Dn, Dm  is ( ( $(AMODE) & ARMcond=0 & cond=15 & c2327=0x18 &     c2021=0 &     c0811=0xd &     Q6=0 &     c0404=0 ) |
                          ( $(TMODE_F) &       thv_c2327=0x18 & thv_c2021=0 & thv_c0811=0xd & thv_Q6=0 & thv_c0404=0 )  ) & Dm & Dn & Dd
{
	Dd = VectorDotProduct(Dn,Dm);
}

:vdot.bf16 Qd, Qn, Qm  is ( ( $(AMODE) & ARMcond=0 & cond=15 & c2327=0x18 &     c2021=0 &     c0811=0xd &     Q6=1 &     c0404=0 ) |
                          ( $(TMODE_F) &       thv_c2327=0x18 & thv_c2021=0 & thv_c0811=0xd & thv_Q6=1 & thv_c0404=0 )  ) & Qm & Qn & Qd
{
	Qd = VectorDotProduct(Qn,Qm);
}

Mindex: "["^M5^"]" is     TMode=0 & M5 { local idx:1 = M5:1; export idx; }
Mindex: "["^thv_M5^"]" is TMode=1 & thv_M5 { local idx:1 = thv_M5:1; export idx; }

:vdot.bf16 Dd, Dn, Dm0^Mindex  is ( ( $(AMODE) & ARMcond=0 & cond=15 & c2327=0x1c &     c2021=0 &     c0811=0xd &     Q6=0 &     c0404=0 ) |
                                  ( $(TMODE_F) &       thv_c2327=0x1c & thv_c2021=0 & thv_c0811=0xd & thv_Q6=0 & thv_c0404=0 )  ) & Dm0 & Mindex & Dn & Dd
{
	Dd = VectorDotProduct(Dn,Dm0,Mindex);
}

:vdot.bf16 Qd, Qn, Qm0^Mindex  is ( ( $(AMODE) & ARMcond=0 & cond=15 & c2327=0x1c &     c2021=0 &     c0811=0xd &     Q6=1 &     c0404=0 ) |
                                  ( $(TMODE_F) &       thv_c2327=0x1c & thv_c2021=0 & thv_c0811=0xd & thv_Q6=1 & thv_c0404=0 )  ) & Qm0 & Mindex & Qn & Qd
{
	Qd = VectorDotProduct(Qn,Qm0,Mindex);
}

#######
# VDUP (scalar)
#

vdupIndex: c1719	is TMode=0 & c1616=1 & c1719	{ tmp:4 = c1719; export tmp; }
vdupIndex: c1819	is TMode=0 & c1617=2 & c1819	{ tmp:4 = c1819; export tmp; }
vdupIndex: c1919	is TMode=0 & c1618=4 & c1919	{ tmp:4 = c1919; export tmp; }

vdupIndex: thv_c1719	is TMode=1 & thv_c1616=1 & thv_c1719	{ tmp:4 = thv_c1719; export tmp; }
vdupIndex: thv_c1819	is TMode=1 & thv_c1617=2 & thv_c1819	{ tmp:4 = thv_c1819; export tmp; }
vdupIndex: thv_c1919	is TMode=1 & thv_c1618=4 & thv_c1919	{ tmp:4 = thv_c1919; export tmp; }

vdupSize: 8			is TMode=0 & c1616=1 		{ }
vdupSize: 16		is TMode=0 & c1617=2 		{ }
vdupSize: 32		is TMode=0 & c1618=4 		{ }
vdupSize: 8			is TMode=1 & thv_c1616=1 		{ }
vdupSize: 16		is TMode=1 & thv_c1617=2 		{ }
vdupSize: 32		is TMode=1 & thv_c1618=4 		{ }

vdupDm: Dm^"["^vdupIndex^"]"	is Dm & vdupIndex & ((TMode=0 & c1616=1) | (TMode=1 & thv_c1616=1))
{
	ptr:4 = &Dm + vdupIndex;
	val:8 = 0;
	replicate1to8(*[register]:1 ptr, val);
	export val;
}
vdupDm: Dm^"["^vdupIndex^"]"	is Dm & vdupIndex & ((TMode=0 & c1617=2) | (TMode=1 & thv_c1617=2))
{
	ptr:4 = &Dm + (2 * vdupIndex);
	val:8 = 0;
	replicate2to8(*[register]:2 ptr, val);
	export val;
}
vdupDm: Dm^"["^vdupIndex^"]"	is Dm & vdupIndex & ((TMode=0 & c1618=4) | (TMode=1 & thv_c1618=4))
{
	ptr:4 = &Dm + (4 * vdupIndex);
	val:8 = 0;
	replicate4to8(*[register]:4 ptr, val);
	export val;
}

vdupDm16: vdupDm	is vdupDm	
{ 
	val:16 = zext(vdupDm); 
	val = val & (val << 64); 
	export val; 
}

:vdup.^vdupSize Dd,vdupDm	is ( ($(AMODE) & ARMcond=0 & cond=15 & c2327=7 & c2021=3 & vdupSize & c0711=0x18 & Q6=0 & c0404=0 ) |
                                 ($(TMODE_F)  &thv_c2327=0x1f & thv_c2021=3 & thv_c0711=0x18 & thv_Q6=0 & thv_c0404=0 ) ) & Dd & vdupDm
{
	Dd = vdupDm;
}

:vdup.^vdupSize Qd,vdupDm16	is ( ($(AMODE) & ARMcond=0 & cond=15 & c2327=7 & c2021=3 & vdupSize & c0711=0x18 & Q6=1 & c0404=0  ) |
                                 ($(TMODE_F)  &thv_c2327=0x1f & thv_c2021=3 & thv_c0711=0x18 & thv_Q6=1 & thv_c0404=0) ) & Qd & vdupDm16
{
	Qd = vdupDm16;
}

#######
# VDUP (ARM core register)
#

vdupSize2: 8	is c2222=1 & c0505=0	{ }
vdupSize2: 16	is c2222=0 & c0505=1	{ }
vdupSize2: 32	is c2222=0 & c0505=0	{ }

vdupRd8: Rd	is Rd & c2222=1 & c0505=0
{
	val:8 = 0;
	local tmpRd = Rd;
	replicate1to8(tmpRd:1, val);
	export val;
}
vdupRd8: Rd	is Rd & c2222=0 & c0505=1
{
	val:8 = 0;
	local tmpRd = Rd;
	replicate2to8(tmpRd:2, val);
	export val;
}
vdupRd8: Rd	is Rd & c2222=0 & c0505=0
{
	val:8 = 0;
	local tmpRd = Rd;
	replicate4to8(tmpRd:4, val);
	export val;
}

vdupRd16: vdupRd8	is vdupRd8	
{ 
	val:16 = zext(vdupRd8); 
	val = val & (val << 64); 
	export val; 
}

:vdup^COND^"."^vdupSize2 Dn,vdupRd8  is (( $(AMODE) & ARMcond=1 & c2327=0x1d &     c2021=0 &     c0811=11 &     c0606=0 &     c0004=0x10) |
                                        ($(TMODE_E) &         thv_c2327=0x1d & thv_c2021=0 & thv_c0811=11 & thv_c0606=0 & thv_c0004=0x10 ) ) & COND & Dn & vdupSize2 & vdupRd8
{
	build COND;
	build vdupRd8;
	build Dn;
	Dn = vdupRd8;
}

:vdup^COND^"."^vdupSize2 Qn,vdupRd16  is (( $(AMODE) & ARMcond=1 & c2327=0x1d &     c2021=2 &     c0811=11 &     c0606=0 &     c0004=0x10) |
                                         ($(TMODE_E) &         thv_c2327=0x1d & thv_c2021=2 & thv_c0811=11 & thv_c0606=0 & thv_c0004=0x10 ) ) & COND & Qn & vdupSize2 & vdupRd16
{
	build COND;
	build vdupRd16;
	build Qn;
	Qn = vdupRd16;
}

:veor Dd,Dn,Dm	is ( ($(AMODE) & ARMcond=0 & cond=15 & c2327=0x6 &  c2021=0 &     c0811=1 &     Q6=0 &     c0404=1) |
                     ($(TMODE_F)  &thv_c2327=0x1e & thv_c2021=0 & thv_c0811=1 & thv_Q6=0 & thv_c0404=1)) & Dn & Dd & Dm

{
	Dd = Dn ^ Dm;
}

:veor Qd,Qn,Qm	is ( ($(AMODE) & ARMcond=0 & cond=15 & c2327=0x6 &  c2021=0 &     c0811=1 &     Q6=1 &     c0404=1) |
                     ($(TMODE_F)  &thv_c2327=0x1e & thv_c2021=0 & thv_c0811=1 & thv_Q6=1 & thv_c0404=1)) & Qd & Qn & Qm
{
	Qd = Qn ^ Qm;
}

extImm: "#"^c0811	    is TMode=0 & c0811		{ tmp:1 = c0811; export tmp; }
extImm: "#"^thv_c0811	is TMode=1 & thv_c0811	{ tmp:1 = thv_c0811; export tmp; }

:vext.8 Dd,Dn,Dm,extImm  is ( ( $(AMODE) & ARMcond=0 & cond=15 & c2327=5 &     c2021=3 &     c0606=0  &     c0404=0 ) |
                            ($(TMODE_E) &     thv_c2327=0x1f & thv_c2021=3 & thv_c0606=0  & thv_c0404=0) ) & Dd & Dn & Dm & extImm
{
	val:16 = (zext(Dm) << 64) | zext(Dn);
	local shift = extImm * 8;
	val = val >> shift;
	Dd = val:8;
}

:vext.8 Qd,Qn,Qm,extImm  is ( ( $(AMODE) & ARMcond=0 & cond=15 & c2327=5 &     c2021=3 &     c0606=1 &     c0404=0 ) |
                            ($(TMODE_E) &     thv_c2327=0x1f & thv_c2021=3 & thv_c0606=1 & thv_c0404=0) ) & Qd & Qn & Qm & extImm
{
	val:32 = (zext(Qm) << 128) | zext(Qn);
	local shift = extImm * 8;
	val = val >> shift;
	Qd = val:16;
}

:vfma.f^fesize2020 Dd,Dn,Dm  is ( ( $(AMODE) & ARMcond=0 & cond=15 & c2327=4 &     c2121=0 &     c0811=0xc &     c0606=0  &     c0404=1 ) |
                                ($(TMODE_E) &     thv_c2327=0x1e & thv_c2121=0 & thv_c0811=0xc & thv_c0606=0  & thv_c0404=1) ) & fesize2020 & Dd & Dn & Dm
{
	Dd = vectorFusedMultiplyAccumulate(Dn, Dm, fesize2020);
}

:vfma.f^fesize2020 Qd,Qn,Qm  is ( ( $(AMODE) & ARMcond=0 & cond=15 & c2327=4 &     c2121=0 &     c0811=0xc &     c0606=1  &     c0404=1 ) |
                                ($(TMODE_E) &     thv_c2327=0x1e & thv_c2121=0 & thv_c0811=0xc & thv_c0606=1  & thv_c0404=1) ) & fesize2020 & Qd & Qn & Qm
{
	Qd = vectorFusedMultiplyAccumulate(Qn, Qm, fesize2020);
}


# Floating-point Multiply-Accumulate BFloat (vector)
:vfmab.BF16 Qd,Qn,Qm  is ( ($(AMODE) & ARMcond=0 & cond=15 & c2327=0x18 &     c2021=0x3 &     c0811=8 &     c0606=0  &     c0404=1 ) |
                         ($(TMODE_F) &       thv_c2327=0x18 & thv_c2021=0x3 & thv_c0811=8 & thv_c0606=0  & thv_c0404=1) ) & Qd & Qn & Qm
{
	Qd = BfloatMultiplyAccumulate(Qn, Qm, 0:1);
}

:vfmat.BF16 Qd,Qn,Qm  is ( ($(AMODE) & ARMcond=0 & cond=15 & c2327=0x18 &     c2021=0x3 &     c0811=8 &     c0606=1  &     c0404=1 ) |
                         ($(TMODE_F) &       thv_c2327=0x18 & thv_c2021=0x3 & thv_c0811=8 & thv_c0606=1  & thv_c0404=1) ) & Qd & Qn & Qm
{
	Qd = BfloatMultiplyAccumulate(Qn, Qm, 1:1);
}

vmfDm: Dm_3^"["^index^"]"		is TMode=0 &     Dm_3 &     M5 &     c0303 [ index = (M5 << 1) + c0303; ]			{ el:4 = VectorGetElement(Dm_3, index:1, 2:1, 0:1); export el; }
vmfDm: thv_Dm_3^"["^index^"]"	is TMode=1 & thv_Dm_3 & thv_M5 & thv_c0303 [ index = (thv_M5 << 1) + thv_c0303; ]	{ el:4 = VectorGetElement(thv_Dm_3, index:1, 2:1, 0:1); export el; }
vmfSm: Sm_3^"["^c0303^"]"		is TMode=0 &     c0404=1 & Sm_3 &     M5 & c0303	{ el:4 = VectorGetElement(Sm_3, M5:1, 4:1, 0:1); export el; }
vmfSm: Sm_3^"["^c0303^"]"		is TMode=1 & thv_c0404=1 & Sm_3 & thv_M5 & c0303	{ el:4 = VectorGetElement(Sm_3, thv_M5:1, 4:1, 0:1); export el; }

:vfmab.BF16 Qd,Qn,vmfDm  is ( ($(AMODE) & ARMcond=0 & cond=15 & c2327=0x1c &     c2021=0x3 &     c0811=8 &     c0606=0  &     c0404=1 ) |
                            ($(TMODE_F) &       thv_c2327=0x1c & thv_c2021=0x3 & thv_c0811=8 & thv_c0606=0  & thv_c0404=1) ) & Qd & Qn & vmfDm
{
	Qd = BfloatMultiplyAccumulate(Qn, vmfDm, 0:1);
}

:vfmat.BF16 Qd,Qn,vmfDm  is ( ($(AMODE) & ARMcond=0 & cond=15 & c2327=0x1c &     c2021=0x3 &     c0811=8 &     c0606=1  &     c0404=1 ) |
                            ($(TMODE_F) &       thv_c2327=0x1c & thv_c2021=0x3 & thv_c0811=8 & thv_c0606=1  & thv_c0404=1) ) & Qd & Qn & vmfDm
{
	Qd = BfloatMultiplyAccumulate(Qn, vmfDm, 1:1);
}

:vfmal.F16 Dd,Sn,Sm  is ( ($(AMODE) & ARMcond=0 & cond=15 & c2327=0x18 &     c2021=0x2 &     c0811=0x8 &     c0606=0  &     c0404=1 ) |
                        ($(TMODE_F) &       thv_c2327=0x18 & thv_c2021=0x2 & thv_c0811=0x8 & thv_c0606=0  & thv_c0404=1) ) & Dd & Sn & Sm
{
	Dd = VectorMultiplyAddLongVector(Sn, Sm, 0:1);
}

:vfmal.F16 Qd,Dn,Dm  is ( ($(AMODE) & ARMcond=0 & cond=15 & c2327=0x18 &     c2021=0x2 &     c0811=0x8 &     c0606=1  &     c0404=1 ) |
                        ($(TMODE_F) &       thv_c2327=0x18 & thv_c2021=0x2 & thv_c0811=0x8 & thv_c0606=1  & thv_c0404=1) ) & Qd & Dn & Dm
{
	Qd = VectorMultiplyAddLongVector(Dn, Dm, 1:1);
}

:vfmal.F16 Dd,Sn,vmfSm  is ( ($(AMODE) & ARMcond=0 & cond=15 & c2327=0x1c &     c2021=0x2 &     c0811=8 &     c0606=0  &     c0404=1 ) |
                           ($(TMODE_F) &       thv_c2327=0x1c & thv_c2021=0x2 & thv_c0811=8 & thv_c0606=0  & thv_c0404=1) ) & Dd & Sn & vmfSm
{
	Dd = VectorMultiplyAddLongScalar(Sn, vmfSm, 0:1);
}

:vfmal.F16 Qd,Dn,vmfDm  is ( ($(AMODE) & ARMcond=0 & cond=15 & c2327=0x1c &     c2021=0x2 &     c0811=8 &     c0606=1  &     c0404=1 ) |
                           ($(TMODE_F) &       thv_c2327=0x1c & thv_c2021=0x2 & thv_c0811=8 & thv_c0606=1  & thv_c0404=1) ) & Qd & Dn & vmfDm
{
	Qd = VectorMultiplyAddLongScalar(Dn, vmfDm, 1:1);
}




:vhadd.^udt^esize2021 Dd,Dn,Dm    is ( ( $(AMODE) & ARMcond=0 & cond=15 & c2527=1 & c2323=0 & c2021<3 & c0811=0 & Q6=0 & c0404=0) |
                                      ($(TMODE_EorF) &    thv_c2327=0x1e & thv_c2021<3  & thv_c0811=0 & thv_Q6=0 & thv_c0404=0) ) & udt & Dm & esize2021 & Dn & Dd
{
	Dd = VectorHalvingAdd(Dn,Dm,esize2021,udt);
}

:vhadd.^udt^esize2021 Qd,Qn,Qm    is ( ( $(AMODE) & ARMcond=0 & cond=15 & c2527=1 & c2323=0 & c2021<3 & c0811=0 & Q6=1 & c0404=0) |
                                      ($(TMODE_EorF) &    thv_c2327=0x1e & thv_c2021<3  & thv_c0811=0 & thv_Q6=1 & thv_c0404=0) ) & udt & Qm & esize2021 & Qn & Qd
{
	Qd = VectorHalvingAdd(Qn,Qm,esize2021,udt);
}


:vraddhn.i^esize2021x2 Dd,Qn,Qm    is (($(AMODE) & ARMcond=0 & cond=15 & c2527=1 & c2323=1 & c2021<3  & c0811=4 & Q6=0 & c0404=0) |
	                                   ($(TMODE_F) & thv_c2327=0x1f & thv_c2021<3  & thv_c0811=4 & thv_Q6=0 & thv_c0404=0) ) & Qm & esize2021x2 & Qn & Dd
{
	Dd = VectorRoundAddAndNarrow(Qn,Qm,esize2021x2);
}

:vrhadd.^udt^esize2021 Dd,Dn,Dm    is (($(AMODE) & ARMcond=0 & cond=15 & c2527=1 & c2323=0 & c2021<3  & c0811=1 & Q6=0 & c0404=0) |
	                                   ($(TMODE_EorF) &    thv_c2327=0x1e & thv_c2021<3  & thv_c0811=1 & thv_Q6=0 & thv_c0404=0) ) & udt & Dm & esize2021 & Dn & Dd
{
	Dd = VectorRoundHalvingAdd(Dn,Dm,esize2021,udt);
}

:vrhadd.^udt^esize2021 Qd,Qn,Qm    is (($(AMODE) & ARMcond=0 & cond=15 & c2527=1 & c2323=0 & c2021<3  & c0811=1 & Q6=1 & c0404=0) |
	                                   ($(TMODE_EorF) &    thv_c2327=0x1e & thv_c2021<3  & thv_c0811=1 & thv_Q6=1 & thv_c0404=0) ) & udt & Qm & esize2021 & Qn & Qd
{
	Qd = VectorRoundHalvingAdd(Qn,Qm,esize2021,udt);
}

:vhsub.^udt^esize2021 Dd,Dn,Dm    is ( ($(AMODE) & ARMcond=0 & cond=15 & c2527=1 & c2323=0 & c2021<3 & c0811=2 & Q6=0 & c0404=0) |
	                                   ($(TMODE_EorF) & thv_c2327=0x1e & thv_c2021<3  & thv_c0811=2 & thv_Q6=0 & thv_c0404=0) ) & udt & esize2021 & Dn & Dd & Dm
{
	Dd = VectorHalvingSubtract(Dn,Dm,esize2021,udt);
}

:vhsub.^udt^esize2021 Qd,Qn,Qm    is ( ($(AMODE) & ARMcond=0 & cond=15 & c2527=1 & c2323=0 & c2021<3 & c0811=2 & Q6=1 & c0404=0) |
	                                   ($(TMODE_EorF) & thv_c2327=0x1e & thv_c2021<3  & thv_c0811=2 & thv_Q6=1 & thv_c0404=0) ) & udt & Qm & esize2021 & Qn & Qd
{
	Qd = VectorHalvingSubtract(Qn,Qm,esize2021,udt);
}

#######
# VFMA VFMS VFNMA and VFNMS
#

@if defined(VFPv4)

:vfma^COND^".f16" Sd,Sn,Sm	is ( ( $(AMODE) & ARMcond=1 & COND & c2327=0x1d & c2021=2 & c1011=2 & c0809=1 & c0606=0 & c0404=0 ) |
						           ($(TMODE_E) & thv_c2327=0x1d & thv_c2021=2 & thv_c1011=2 & thv_c0809=1 & thv_c0606=0 & thv_c0404=0)) & Sm & Sn & Sd
{
	Sd = zext(Sd:2 f+ (Sn:2 f* Sm:2));
}

:vfma^COND^".f32" Sd,Sn,Sm	is ( ( $(AMODE) & ARMcond=1 & COND & c2327=0x1d & c2021=2 & c1011=2 & c0809=2 & c0606=0 & c0404=0 ) |
						           ($(TMODE_E) & thv_c2327=0x1d & thv_c2021=2 & thv_c1011=2 & thv_c0809=2 & thv_c0606=0 & thv_c0404=0)) & Sm & Sn & Sd
{
	Sd = Sd f+ (Sn f* Sm);
}

:vfma^COND^".f64" Dd,Dn,Dm	is ( ( $(AMODE) & ARMcond=1 & COND & c2327=0x1d & c2021=2 & c1011=2 & c0809=3 & c0606=0 & c0404=0) |
						           ($(TMODE_E) & thv_c2327=0x1d & thv_c2021=2 & thv_c1011=2 & thv_c0809=3 & thv_c0606=0 & thv_c0404=0)) & Dm & Dn & Dd
{
	Dd = Dd f+ (Dn f* Dm);
}

:vfms^COND^".f16" Sd,Sn,Sm	is ( ( $(AMODE) & ARMcond=1 & COND & c2327=0x1d & c2021=2 & c1011=2 & c0809=1 & c0606=1 & c0404=0) |
						           ($(TMODE_E) & thv_c2327=0x1d & thv_c2021=2 & thv_c1011=2 & thv_c0809=1 & thv_c0606=1 & thv_c0404=0)) & Sm & Sn & Sd
{
	Sd = zext(Sd:2 f+ ((f- Sn:2) f* Sm:2));
}

:vfms^COND^".f32" Sd,Sn,Sm	is ( ( $(AMODE) & ARMcond=1 & COND & c2327=0x1d & c2021=2 & c1011=2 & c0809=2 & c0606=1 & c0404=0) |
						           ($(TMODE_E) & thv_c2327=0x1d & thv_c2021=2 & thv_c1011=2 & thv_c0809=2 & thv_c0606=1 & thv_c0404=0)) & Sm & Sn & Sd
{
	Sd = Sd f+ ((f- Sn) f* Sm);
}

:vfms^COND^".f64" Dd,Dn,Dm  is ( ( $(AMODE) & ARMcond=1 & COND & c2327=0x1d & c2021=2 & c1011=2 & c0809=3 & c0606=1 & c0404=0 ) |
						           ($(TMODE_E) & thv_c2327=0x1d & thv_c2021=2 & thv_c1011=2 & thv_c0809=3 & thv_c0606=1 & thv_c0404=0)) & Dm & Dn & Dd
{
	Dd = Dd f+ ((f- Dn) f* Dm);
}

:vfnma^COND^".f16" Sd,Sn,Sm is ( ( $(AMODE) & ARMcond=1 & COND & c2327=0x1d & c2021=1 & c1011=2 & c0809=1 & c0606=1 & c0404=0 ) |
						           ($(TMODE_E) & thv_c2327=0x1d & thv_c2021=1 & thv_c1011=2 & thv_c0809=1 & thv_c0606=1 & thv_c0404=0)) & Sm & Sn & Sd
{
	Sd = zext((f- Sd:2) f+ ((f- Sn:2) f* Sm:2));
}

:vfnma^COND^".f32" Sd,Sn,Sm is ( ( $(AMODE) & ARMcond=1 & COND & c2327=0x1d & c2021=1 & c1011=2 & c0809=2 & c0606=1 & c0404=0 ) |
						           ($(TMODE_E) & thv_c2327=0x1d & thv_c2021=1 & thv_c1011=2 & thv_c0809=2 & thv_c0606=1 & thv_c0404=0)) & Sm & Sn & Sd
{
	Sd = (f- Sd) f+ ((f- Sn) f* Sm);
}

:vfnma^COND^".f64" Dd,Dn,Dm	is ( ( $(AMODE) & ARMcond=1 & COND & c2327=0x1d & c2021=1 & c1011=2 & c0809=3 & c0606=1 & c0404=0) |
						           ($(TMODE_E) & thv_c2327=0x1d & thv_c2021=1 & thv_c1011=2 & thv_c0809=3 & thv_c0606=1 & thv_c0404=0)) & Dm & Dn & Dd
{
	Dd = (f- Dd) f+ ((f- Dn) f* Dm);
}

:vfnms^COND^".f16" Sd,Sn,Sm	is ( ( $(AMODE) & ARMcond=1 & COND & c2327=0x1d & c2021=1 & c1011=2 & c0809=1 & c0606=0 & c0404=0 ) |
						           ($(TMODE_E) & thv_c2327=0x1d & thv_c2021=1 & thv_c1011=2 & thv_c0809=1 & thv_c0606=0 & thv_c0404=0)) & Sm & Sn & Sd
{
	Sd = zext((f- Sd:2) f+ (Sn:2 f* Sm:2));
}

:vfnms^COND^".f32" Sd,Sn,Sm	is ( ( $(AMODE) & ARMcond=1 & COND & c2327=0x1d & c2021=1 & c1011=2 & c0809=2 & c0606=0 & c0404=0 ) |
						           ($(TMODE_E) & thv_c2327=0x1d & thv_c2021=1 & thv_c1011=2 & thv_c0809=2 & thv_c0606=0 & thv_c0404=0)) & Sm & Sn & Sd
{
	Sd = (f- Sd) f+ (Sn f* Sm);
}

:vfnms^COND^".f64" Dd,Dn,Dm	is ( ( $(AMODE) & ARMcond=1 & COND & c2327=0x1d & c2021=1 & c1011=2 & c0809=3 & c0606=0 & c0404=0 ) |
						           ($(TMODE_E) & thv_c2327=0x1d & thv_c2021=1 & thv_c1011=2 & thv_c0809=3 & thv_c0606=0 & thv_c0404=0)) & Dm & Dn & Dd
{
	Dd = (f- Dd) f+ (Dn f* Dm);
}

@endif # VFPv4

#######
# VLD1 (multiple single elements)
#

buildVld1DdList: Dreg					is Dreg & counter=1 					[ counter=0; regNum=regNum+1; ]
{
	Dreg = * mult_addr;
}
buildVld1DdList: Dreg,buildVld1DdList	is Dreg & buildVld1DdList               [ counter=counter-1; regNum=regNum+1; ]
{
	Dreg = * mult_addr;
	mult_addr = mult_addr + 8;
	build buildVld1DdList;
}

vld1DdList: "{"^buildVld1DdList^"}"	is TMode=0 & c0811=7 & D22 & c1215 & buildVld1DdList [ regNum=(D22<<4)+c1215-1; counter=1; ] { export 1:4; }
vld1DdList: "{"^buildVld1DdList^"}"	is TMode=0 & c0811=10 & D22 & c1215 & buildVld1DdList [ regNum=(D22<<4)+c1215-1; counter=2; ] { export 2:4; }
vld1DdList: "{"^buildVld1DdList^"}"	is TMode=0 & c0811=6 & D22 & c1215 & buildVld1DdList [ regNum=(D22<<4)+c1215-1; counter=3; ] { export 3:4; }
vld1DdList: "{"^buildVld1DdList^"}"	is TMode=0 & c0811=2 & D22 & c1215 & buildVld1DdList [ regNum=(D22<<4)+c1215-1; counter=4; ] { export 4:4; }
vld1DdList: "{"^buildVld1DdList^"}"	is TMode=1 & thv_c0811=7 & thv_D22 & thv_c1215 & buildVld1DdList [ regNum=(thv_D22<<4)+thv_c1215-1; counter=1; ] { export 1:4; }
vld1DdList: "{"^buildVld1DdList^"}"	is TMode=1 & thv_c0811=10 & thv_D22 & thv_c1215 & buildVld1DdList [ regNum=(thv_D22<<4)+thv_c1215-1; counter=2; ] { export 2:4; }
vld1DdList: "{"^buildVld1DdList^"}"	is TMode=1 & thv_c0811=6 & thv_D22 & thv_c1215 & buildVld1DdList [ regNum=(thv_D22<<4)+thv_c1215-1; counter=3; ] { export 3:4; }
vld1DdList: "{"^buildVld1DdList^"}"	is TMode=1 & thv_c0811=2 & thv_D22 & thv_c1215 & buildVld1DdList [ regNum=(thv_D22<<4)+thv_c1215-1; counter=4; ] { export 4:4; }

@define Vld1DdList "(c0811=2 | c0811=6 | c0811=7 | c0811=10)"
@define thv_Vld1DdList "(thv_c0811=2 | thv_c0811=6 | thv_c0811=7 | thv_c0811=10)"

vldAlign45:			is TMode=0 & c0405=0  		{ }
vldAlign45: "@64"	is TMode=0 & c0405=1		{ }
vldAlign45: "@128"	is TMode=0 & c0405=2		{ }
vldAlign45: "@256"	is TMode=0 & c0405=3		{ }
vldAlign45:			is TMode=1 & thv_c0405=0  	{ }
vldAlign45: "@64"	is TMode=1 & thv_c0405=1	{ }
vldAlign45: "@128"	is TMode=1 & thv_c0405=2	{ }
vldAlign45: "@256"	is TMode=1 & thv_c0405=3	{ }

RnAligned45: "["^VRn^vldAlign45^"]" 	is TMode=0 & VRn & vldAlign45	{ export VRn; }
RnAligned45: "["^VRn^vldAlign45^"]" 	is TMode=1 & VRn & vldAlign45	{ export VRn; }


:vld1.^esize0607 vld1DdList,RnAligned45		is ( ($(AMODE) & ARMcond=0 & cond=15 & c2327=8    &     c2021=2 &     c0003=15 & $(Vld1DdList)) |
                                                 ($(TMODE_F)  &    thv_c2327=0x12 & thv_c2021=2 & thv_c0003=15 & $(thv_Vld1DdList)) ) & esize0607 & RnAligned45 & vld1DdList
{
 	mult_addr = RnAligned45;
 	build vld1DdList;
}

:vld1.^esize0607 vld1DdList,RnAligned45^"!"	is ( ($(AMODE) & ARMcond=0 & cond=15 & c2327=8    &     c2021=2 &     c0003=13 & $(Vld1DdList)) |
                                                 ($(TMODE_F)  &    thv_c2327=0x12 & thv_c2021=2 & thv_c0003=13 & $(thv_Vld1DdList)) ) & esize0607 & RnAligned45 & vld1DdList
{
	mult_addr = RnAligned45;
	build vld1DdList;
	RnAligned45 = RnAligned45 + (8 * vld1DdList);
}

:vld1.^esize0607 vld1DdList,RnAligned45,VRm	is ( ($(AMODE) & ARMcond=0 & cond=15 & c2327=8    &     c2021=2 & $(Vld1DdList)) |
                                                 ($(TMODE_F)  &    thv_c2327=0x12 & thv_c2021=2 & $(thv_Vld1DdList)) ) & VRm & esize0607 & RnAligned45 & vld1DdList
{
	mult_addr = RnAligned45;
	build vld1DdList;
	RnAligned45 = RnAligned45 + VRm;
}


#######
# VLD1 (single element to one lane)
#

vld1Index: val	is TMode=0 & c0507 & c1011	        [ val = c0507 >> c1011; ]           { tmp:4 = val; export tmp; }
vld1Index: val	is TMode=1 & thv_c0507 & thv_c1011	[ val = thv_c0507 >> thv_c1011; ]   { tmp:4 = val; export tmp; }

vld1DdElement2: Dd^"["^vld1Index^"]"	is Dd & vld1Index & ((TMode=0 & c1011=0) | (TMode=1 & thv_c1011=0))
{
	ptr:4 = &Dd + vld1Index;
	*[register]:1 ptr = *:1 mult_addr;
}
vld1DdElement2: Dd^"["^vld1Index^"]"	is Dd & vld1Index & ((TMode=0 & c1011=1) | (TMode=1 & thv_c1011=1))
{
	ptr:4 = &Dd + (2 * vld1Index);
	*[register]:2 ptr = *:2 mult_addr;
}
vld1DdElement2: Dd^"["^vld1Index^"]"	is Dd & vld1Index & ((TMode=0 & c1011=2) | (TMode=1 & thv_c1011=2))
{
	ptr:4 = &Dd + (4 * vld1Index);
	*[register]:4 ptr = *:4 mult_addr;
}

@define Vld1DdElement2 "((c1011=0 & c0404=0) | (c1011=1 &  c0505=0) | (c1011=2 &  (c0406=0 | c0406=3)))"
@define T_Vld1DdElement2 "((thv_c1011=0 & thv_c0404=0) | (thv_c1011=1 &  thv_c0505=0) | (thv_c1011=2 &  (thv_c0406=0 | thv_c0406=3)))"


vld1Align2: 		is TMode=0 & c0404=0				{ }
vld1Align2: "@16"	is TMode=0 & c1011=1 & c0404=1	{ }
vld1Align2: "@32"	is TMode=0 & c1011=2 & c0404=1	{ }
vld1Align2: 		is TMode=1 & thv_c0404=0				{ }
vld1Align2: "@16"	is TMode=1 & thv_c1011=1 & thv_c0404=1	{ }
vld1Align2: "@32"	is TMode=1 & thv_c1011=2 & thv_c0404=1	{ }

RnAligned2: "["^VRn^vld1Align2^"]" 	is VRn & vld1Align2	{ export VRn; }

:vld1.^esize1011 vld1DdElement2,RnAligned2		is ( ($(AMODE) & ARMcond=0 & cond=15 & c2327=9     & c2021=2     & c0809=0     & c0003=15 & $(Vld1DdElement2) ) |
												   ($(TMODE_F)  &         thv_c2327=0x13 & thv_c2021=2 & thv_c0809=0 & thv_c0003=15 & $(T_Vld1DdElement2) ) ) & RnAligned2 & esize1011  & vld1DdElement2
{
 	mult_addr = RnAligned2;
	build vld1DdElement2;
}

:vld1.^esize1011 vld1DdElement2,RnAligned2^"!"	is ( ($(AMODE) & ARMcond=0 & cond=15 & c2327=9     & c2021=2     & c0809=0     & c0003=13 & $(Vld1DdElement2) ) |
												   ($(TMODE_F)  &         thv_c2327=0x13 & thv_c2021=2 & thv_c0809=0 & thv_c0003=13 & $(T_Vld1DdElement2) ) ) & RnAligned2 & esize1011  & vld1DdElement2
{
	mult_addr = RnAligned2;
	build vld1DdElement2;
	RnAligned2 = RnAligned2 + esize1011;
}

:vld1.^esize1011 vld1DdElement2,RnAligned2,VRm	is ( ($(AMODE) & ARMcond=0 & cond=15 & c2327=9     & c2021=2     & c0809=0       & $(Vld1DdElement2) ) |
												   ($(TMODE_F)  &         thv_c2327=0x13 & thv_c2021=2 & thv_c0809=0 & $(T_Vld1DdElement2) ) ) & VRm & RnAligned2 & esize1011  & vld1DdElement2
{
	mult_addr = RnAligned2;
	build vld1DdElement2;
	RnAligned2 = RnAligned2 + VRm;
}


#######
# VLD1 (single element to all lanes)
#

vld1RnReplicate:	is Rn & c0607=0
{
	val:8 = 0;
	replicate1to8(*:1 Rn, val);
	export val;
}
vld1RnReplicate:	is Rn & c0607=1
{
	val:8 = 0;
	replicate2to8(*:2 Rn, val);
	export val;
}
vld1RnReplicate:	is Rn & c0607=2
{
	val:8 = 0;
	replicate4to8(*:4 Rn, val);
	export val;
}

vld1Dd3: Dreg^"[]"		is Dreg		{ export Dreg; }

buildVld1DdList3:					is counter=0			{ }
buildVld1DdList3: vld1Dd3			is counter=1	& vld1Dd3		[ counter=0; regNum=regNum+1; ] 
{ 
	vld1Dd3 = mult_dat8;
}
buildVld1DdList3: vld1Dd3,buildVld1DdList3		is vld1Dd3 & buildVld1DdList3	[ counter=counter-1; regNum=regNum+1; ] 
{
	vld1Dd3 = mult_dat8;
	build buildVld1DdList3;
}

vld1DdList3: "{"^buildVld1DdList3^"}"	is c0505=0 & D22 & c1215 & buildVld1DdList3 [ regNum=(D22<<4)+c1215-1; counter=1; ] { export 1:4; }
vld1DdList3: "{"^buildVld1DdList3^"}"	is c0505=1 & D22 & c1215 & buildVld1DdList3 [ regNum=(D22<<4)+c1215-1; counter=2; ] { export 2:4; }

vld1Align3:			is c0404=0				{ }
vld1Align3: "@16" 	is c0404=1 & c0607=1	{ }
vld1Align3: "@32" 	is c0404=1 & c0607=2	{ }

RnAligned3: "["^Rn^vld1Align3^"]" 	is Rn & vld1Align3	{ export Rn; }

@define vld1Constrain "((c0607=0 & c0404=0) | c0607=1 | c0607=2)"

:vld1.^esize0607 vld1DdList3,RnAligned3		is $(AMODE) & ARMcond=0 & cond=15 & c2327=9 & c2021=2 & RnAligned3 & vld1RnReplicate & vld1DdList3 & c0811=12 & esize0607 & c0003=15 & $(vld1Constrain)
{
	mult_dat8 = vld1RnReplicate;
 	build vld1DdList3;
}

:vld1.^esize0607 vld1DdList3,RnAligned3^"!"	is $(AMODE) & ARMcond=0 & cond=15 & c2327=9 & c2021=2 & RnAligned3 & vld1RnReplicate & vld1DdList3 & c0811=12 & esize0607 & c0003=13 & $(vld1Constrain)
{
	mult_dat8 = vld1RnReplicate;
	build vld1DdList3;
	RnAligned3 = RnAligned3 + vld1DdList3;
}

:vld1.^esize0607 vld1DdList3,RnAligned3,VRm	is $(AMODE) & ARMcond=0 & cond=15 & c2327=9 & c2021=2 & RnAligned3 & vld1RnReplicate & vld1DdList3 & c0811=12 & esize0607 & VRm & $(vld1Constrain)
{
	mult_dat8 = vld1RnReplicate;
	build vld1DdList3;
	RnAligned3 = RnAligned3 + VRm;
}

thv_vld1RnReplicate:	is VRn & thv_c0607=0
{
	val:8 = 0;
	replicate1to8(*:1 VRn, val);
	export val;
}
thv_vld1RnReplicate:	is VRn & thv_c0607=1
{
	val:8 = 0;
	replicate2to8(*:2 VRn, val);
	export val;
}
thv_vld1RnReplicate:	is VRn & thv_c0607=2
{
	val:8 = 0;
	replicate4to8(*:4 VRn, val);
	export val;
}

thv_vld1DdList3: "{"^buildVld1DdList3^"}"	is thv_c0505=0 & thv_D22 & thv_c1215 & buildVld1DdList3 [ regNum=(thv_D22<<4)+thv_c1215-1; counter=1; ] { export 1:4; }
thv_vld1DdList3: "{"^buildVld1DdList3^"}"	is thv_c0505=1 & thv_D22 & thv_c1215 & buildVld1DdList3 [ regNum=(thv_D22<<4)+thv_c1215-1; counter=2; ] { export 2:4; }

thv_vld1Align3:			is thv_c0404=0					{ }
thv_vld1Align3: "@16" 	is thv_c0404=1 & thv_c0607=1	{ }
thv_vld1Align3: "@32" 	is thv_c0404=1 & thv_c0607=2	{ }

VRnAligned3: "["^VRn^thv_vld1Align3^"]" 	is VRn & thv_vld1Align3	{ export VRn; }

@define T_vld1Constrain "((thv_c0607=0 & thv_c0404=0) | thv_c0607=1 | thv_c0607=2)"

:vld1.^esize0607 thv_vld1DdList3,VRnAligned3		is $(TMODE_F)  &thv_c2327=19 & thv_c2021=2 & VRnAligned3 & thv_vld1RnReplicate & thv_vld1DdList3 & thv_c0811=12 & esize0607 & thv_c0003=15 & $(T_vld1Constrain)
{
	mult_dat8 = thv_vld1RnReplicate;
 	build thv_vld1DdList3;
}

:vld1.^esize0607 thv_vld1DdList3,VRnAligned3^"!"	is $(TMODE_F)  &thv_c2327=19 & thv_c2021=2 & VRnAligned3 & thv_vld1RnReplicate & thv_vld1DdList3 & thv_c0811=12 & esize0607 & thv_c0003=13 & $(T_vld1Constrain)
{
	mult_dat8 = thv_vld1RnReplicate;
	build thv_vld1DdList3;
	VRnAligned3 = VRnAligned3 + thv_vld1DdList3;
}

:vld1.^esize0607 thv_vld1DdList3,VRnAligned3,VRm	is $(TMODE_F)  &thv_c2327=19 & thv_c2021=2 & VRnAligned3 & thv_vld1RnReplicate & thv_vld1DdList3 & thv_c0811=12 & esize0607 & VRm & $(T_vld1Constrain)
{
	mult_dat8 = thv_vld1RnReplicate;
	build thv_vld1DdList3;
	VRnAligned3 = VRnAligned3 + VRm;
}

#######
# VLD2 (multiple 2-element structures)
#

vld2Dd: Dreg		is (($(AMODE) & c0607=0) | ($(TMODE_F) & thv_c0607=0)) & Dreg & regInc
{
	ptr1:4 = &Dreg;
@if ENDIAN == "little"
  	ptr2:4 = &Dreg + (regInc * 8);
@else # ENDIAN == "big"
  	ptr2:4 = &Dreg - (regInc * 8);
@endif # ENDIAN = "big"
	mult_dat8 = 8;
<loop>
	*[register]:1 ptr1 = *:1 mult_addr;
	mult_addr = mult_addr + 1;
	*[register]:1 ptr2 = *:1 mult_addr;
	mult_addr = mult_addr + 1;
	mult_dat8 = mult_dat8 - 1;
	if(mult_dat8 == 0) goto <loop_end>;
	ptr1 = ptr1 + 1;
	ptr2 = ptr2 + 1;
	goto <loop>;
<loop_end>
}
vld2Dd: Dreg		is (($(AMODE) & c0607=1) | ($(TMODE_F) & thv_c0607=1)) & Dreg & regInc
{
	ptr1:4 = &Dreg;
@if ENDIAN == "little"
  	ptr2:4 = &Dreg + (regInc * 8);
@else # ENDIAN == "big"
  	ptr2:4 = &Dreg - (regInc * 8);
@endif # ENDIAN = "big"
	mult_dat8 = 4;
<loop>
	*[register]:2 ptr1 = *:2 mult_addr;
	mult_addr = mult_addr + 2;
	*[register]:2 ptr2 = *:2 mult_addr;
	mult_addr = mult_addr + 2;
	mult_dat8 = mult_dat8 - 1;
	if(mult_dat8 == 0) goto <loop_end>;
	ptr1 = ptr1 + 2;
	ptr2 = ptr2 + 2;
	goto <loop>;
<loop_end>	
}
vld2Dd: Dreg		is (($(AMODE) & c0607=2) | ($(TMODE_F) & thv_c0607=2)) & Dreg & regInc
{
	ptr1:4 = &Dreg;
@if ENDIAN == "little"
  	ptr2:4 = &Dreg + (regInc * 8);
@else # ENDIAN == "big"
  	ptr2:4 = &Dreg - (regInc * 8);
@endif # ENDIAN = "big"
	mult_dat8 = 2;
<loop>
	*[register]:4 ptr1 = *:4 mult_addr;
	mult_addr = mult_addr + 4;
	*[register]:4 ptr2 = *:4 mult_addr;
	mult_addr = mult_addr + 4;
	mult_dat8 = mult_dat8 - 1;
	if(mult_dat8 == 0) goto <loop_end>;
	ptr1 = ptr1 + 4;
	ptr2 = ptr2 + 4;
	goto <loop>;
<loop_end>	
}

buildVld2DdListA:							is counter=0								{ }
buildVld2DdListA: vld2Dd,buildVld2DdListA	is vld2Dd & buildVld2DdListA & esize0607	[ counter=counter-1; regNum=regNum+1; ] 
{
	build vld2Dd;
	build buildVld2DdListA;
}

buildVld2DdListB:							is counter2=0								{ }
buildVld2DdListB: Dreg2						is Dreg2 & counter2=1 & esize0607			[ counter2=0; reg2Num=reg2Num+1; ] { }
buildVld2DdListB: Dreg2,buildVld2DdListB	is Dreg2 & buildVld2DdListB & esize0607		[ counter2=counter2-1; reg2Num=reg2Num+1; ] { }

vld2DdList: "{"^buildVld2DdListA^buildVld2DdListB^"}"	is TMode=0 & c0811=8 & D22 & c1215 & buildVld2DdListA & buildVld2DdListB [ regNum=(D22<<4)+c1215-1; regInc=1; reg2Num=regNum+1; counter=1; counter2=1; ] { build buildVld2DdListA; build buildVld2DdListB; export 2:4; }
vld2DdList: "{"^buildVld2DdListA^buildVld2DdListB^"}"	is TMode=0 & c0811=9 & D22 & c1215 & buildVld2DdListA & buildVld2DdListB [ regNum=(D22<<4)+c1215-1; regInc=2; reg2Num=regNum+2; counter=1; counter2=1; ] { build buildVld2DdListA; build buildVld2DdListB; export 2:4; }
vld2DdList: "{"^buildVld2DdListA^buildVld2DdListB^"}"	is TMode=0 & c0811=3 & D22 & c1215 & buildVld2DdListA & buildVld2DdListB [ regNum=(D22<<4)+c1215-1; regInc=2; reg2Num=regNum+2; counter=2; counter2=2; ] { build buildVld2DdListA; build buildVld2DdListB; export 4:4; }
vld2DdList: "{"^buildVld2DdListA^buildVld2DdListB^"}"	is TMode=1 & thv_c0811=8 & thv_D22 & thv_c1215 & buildVld2DdListA & buildVld2DdListB [ regNum=(thv_D22<<4)+thv_c1215-1; regInc=1; reg2Num=regNum+1; counter=1; counter2=1; ] { build buildVld2DdListA; build buildVld2DdListB; export 2:4; }
vld2DdList: "{"^buildVld2DdListA^buildVld2DdListB^"}"	is TMode=1 & thv_c0811=9 & thv_D22 & thv_c1215 & buildVld2DdListA & buildVld2DdListB [ regNum=(thv_D22<<4)+thv_c1215-1; regInc=2; reg2Num=regNum+2; counter=1; counter2=1; ] { build buildVld2DdListA; build buildVld2DdListB; export 2:4; }
vld2DdList: "{"^buildVld2DdListA^buildVld2DdListB^"}"	is TMode=1 & thv_c0811=3 & thv_D22 & thv_c1215 & buildVld2DdListA & buildVld2DdListB [ regNum=(thv_D22<<4)+thv_c1215-1; regInc=2; reg2Num=regNum+2; counter=2; counter2=2; ] { build buildVld2DdListA; build buildVld2DdListB; export 4:4; }

@define Vld2DdList "(c0811=3 | c0811=8 | c0811=9)"
@define thv_Vld2DdList "(thv_c0811=3 | thv_c0811=8 | thv_c0811=9)"

:vld2.^esize0607 vld2DdList,RnAligned45	is ( ($(AMODE) & ARMcond=0 & cond=15 & c2327=8 & c2021=2  & c0607<3 & c0003=15 & $(Vld2DdList) ) |
	                                         ($(TMODE_F) & thv_c2327=0x12 & thv_c2021=2  & thv_c0607<3 & thv_c0003=15 & $(thv_Vld2DdList) ) ) & RnAligned45 & esize0607 & vld2DdList
{
 	mult_addr = RnAligned45;
 	build vld2DdList;
}

:vld2.^esize0607 vld2DdList,RnAligned45^"!"	is ( ($(AMODE) & ARMcond=0 & cond=15 & c2327=8 & c2021=2  & c0607<3 & c0003=13 & $(Vld2DdList) ) |
	                                         ($(TMODE_F) & thv_c2327=0x12 & thv_c2021=2  & thv_c0607<3 & thv_c0003=13 & $(thv_Vld2DdList) ) ) & RnAligned45 & esize0607 & vld2DdList
{
	mult_addr = RnAligned45;
	build vld2DdList;
	RnAligned45 = RnAligned45 + (8 * vld2DdList);
}

:vld2.^esize0607 vld2DdList,RnAligned45,VRm	is ( ($(AMODE) & ARMcond=0 & cond=15 & c2327=8 & c2021=2  & c0607<3 & c0003 & $(Vld2DdList) ) |
	                                         ($(TMODE_F) & thv_c2327=0x12 & thv_c2021=2  & thv_c0607<3 & thv_c0003 & $(thv_Vld2DdList) ) ) & VRm & RnAligned45 & esize0607 & vld2DdList
{
	mult_addr = RnAligned45;
	build vld2DdList;
	RnAligned45 = RnAligned45 + VRm;
}

#######
# VLD2 (single 2-element structure to one lane)
#

vld2Index: val	is TMode=0 & c0507 & c1011	[ val = c0507 >> c1011; ]	{ tmp:4 = val; export tmp; }
vld2Index: val	is TMode=1 & thv_c0507 & thv_c1011	[ val = thv_c0507 >> thv_c1011; ]	{ tmp:4 = val; export tmp; }

vld2DdElement2: Dreg^"["^vld2Index^"]"	is Dreg & vld2Index
{
}

vld2Align2: 		is TMode=0 & c0404=0 & (c1111=0 | c0505=0)	{ }
vld2Align2: "@16"	is TMode=0 & c1011=0 & c0404=1				{ }
vld2Align2: "@32"	is TMode=0 & c1011=1 & c0404=1				{ }
vld2Align2: "@64"	is TMode=0 & c1011=2 & c0405=1				{ }
vld2Align2: 		is TMode=1 & thv_c0404=0 & (thv_c1111=0 | thv_c0505=0)	{ }
vld2Align2: "@16"	is TMode=1 & thv_c1011=0 & thv_c0404=1				{ }
vld2Align2: "@32"	is TMode=1 & thv_c1011=1 & thv_c0404=1				{ }
vld2Align2: "@64"	is TMode=1 & thv_c1011=2 & thv_c0405=1				{ }

vld2RnAligned2: "["^VRn^vld2Align2^"]" 	is VRn & vld2Align2	{ export VRn; }

buildVld2DdList2:					is counter=0			{ }
buildVld2DdList2: vld2DdElement2	is counter=1 & vld2DdElement2		[ counter=0; regNum=regNum+regInc; ] { }
buildVld2DdList2: vld2DdElement2,buildVld2DdList2		is vld2DdElement2 & buildVld2DdList2	[ counter=counter-1; regNum=regNum+regInc; ] { }

vld2DdList2: "{"^buildVld2DdList2^"}"	is TMode=0 & D22 & c1215 & buildVld2DdList2 [ regNum=(D22<<4)+c1215-1; regInc=1; counter=2; ] { } # Single
vld2DdList2: "{"^buildVld2DdList2^"}"	is TMode=0 & ((c1011=1 & c0505=1) | (c1011=2 & c0606=1)) & D22 & c1215 & buildVld2DdList2 [ regNum=(D22<<4)+c1215-2; regInc=2; counter=2; ] { } # Double
vld2DdList2: "{"^buildVld2DdList2^"}"	is TMode=1 & thv_D22 & thv_c1215 & buildVld2DdList2 [ regNum=(thv_D22<<4)+thv_c1215-1; regInc=1; counter=2; ] { } # Single
vld2DdList2: "{"^buildVld2DdList2^"}"	is TMode=1 & ((thv_c1011=1 & thv_c0505=1) | (thv_c1011=2 & thv_c0606=1)) & thv_D22 & thv_c1215 & buildVld2DdList2 [ regNum=(thv_D22<<4)+thv_c1215-2; regInc=2; counter=2; ] { } # Double


:vld2.^esize1011 vld2DdList2,vld2RnAligned2		is ( ( $(AMODE) & ARMcond=0 & cond=15 & c2327=9 & c2021=2 & c1011<3 & c0809=1 & c0003=15 ) | 
	                                                  ($(TMODE_F) & thv_c2327=0x13 & thv_c2021=2 & thv_c1011<3 & thv_c0809=1 & thv_c0003=15 ) ) & esize1011 & VRm & vld2RnAligned2 & vld2DdList2
	unimpl

:vld2.^esize1011 vld2DdList2,vld2RnAligned2^"!"	is ( ( $(AMODE) & ARMcond=0 & cond=15 & c2327=9 & c2021=2 & c1011<3 & c0809=1 & c0003=13 ) | 
	                                                  ($(TMODE_F) & thv_c2327=0x13 & thv_c2021=2 & thv_c1011<3 & thv_c0809=1 & thv_c0003=13 ) ) & esize1011 & VRm & vld2RnAligned2 & vld2DdList2
	unimpl

:vld2.^esize1011 vld2DdList2,vld2RnAligned2,VRm	is ( ( $(AMODE) & ARMcond=0 & cond=15 & c2327=9 & c2021=2 & c1011<3 & c0809=1 & c0003 ) | 
	                                                  ($(TMODE_F) & thv_c2327=0x13 & thv_c2021=2 & thv_c1011<3 & thv_c0809=1 & thv_c0003 ) ) & esize1011 & VRm & vld2RnAligned2 & vld2DdList2
	unimpl

#######
# VLD2 (single 2-element structure to all lanes)
#

vld2Align3:			is TMode=0 & c0404=0				{ }
vld2Align3:	"@16"	is TMode=0 & c0404=1 & c0607=0	{ }
vld2Align3: "@32" 	is TMode=0 & c0404=1 & c0607=1	{ }
vld2Align3: "@64" 	is TMode=0 & c0404=1 & c0607=2	{ }
vld2Align3:			is TMode=1 & thv_c0404=0				{ }
vld2Align3:	"@16"	is TMode=1 & thv_c0404=1 & thv_c0607=0	{ }
vld2Align3: "@32" 	is TMode=1 & thv_c0404=1 & thv_c0607=1	{ }
vld2Align3: "@64" 	is TMode=1 & thv_c0404=1 & thv_c0607=2	{ }

vld2RnAligned3: "["^VRn^vld2Align3^"]" 	is VRn & vld2Align3	{ export VRn; }

buildVld2DdList3:									is counter=0			{ }
buildVld2DdList3: Dreg^"[]"							is counter=1 & Dreg		[ counter=0; regNum=regNum+regInc; ] { }
buildVld2DdList3: Dreg^"[]",buildVld2DdList3		is Dreg & buildVld2DdList3	[ counter=counter-1; regNum=regNum+regInc; ] { }

vld2DdList3: "{"^buildVld2DdList3^"}"	is TMode=0 & c0505=0 & D22 & c1215 & buildVld2DdList3 [ regNum=(D22<<4)+c1215-1; regInc=1; counter=2; ] { } # Single
vld2DdList3: "{"^buildVld2DdList3^"}"	is TMode=0 & c0505=1 & D22 & c1215 & buildVld2DdList3 [ regNum=(D22<<4)+c1215-2; regInc=2; counter=2; ] { } # Double
vld2DdList3: "{"^buildVld2DdList3^"}"	is TMode=1 & thv_c0505=0 & thv_D22 & thv_c1215 & buildVld2DdList3 [ regNum=(thv_D22<<4)+thv_c1215-1; regInc=1; counter=2; ] { } # Single
vld2DdList3: "{"^buildVld2DdList3^"}"	is TMode=1 & thv_c0505=1 & thv_D22 & thv_c1215 & buildVld2DdList3 [ regNum=(thv_D22<<4)+thv_c1215-2; regInc=2; counter=2; ] { } # Double

:vld2.^esize0607 vld2DdList3,vld2RnAligned3		is ( ( $(AMODE) & ARMcond=0 & cond=15 & c2327=9 & c2021=2 & c0811=13 & c0607<3 & c0003=15 ) | 
	                                                  ($(TMODE_F) & thv_c2327=0x13 & thv_c2021=2 & thv_c0811=13 & thv_c0607<3 & thv_c0003=15 ) ) & esize0607 & VRm & vld2RnAligned3 & vld2DdList3
	unimpl

:vld2.^esize0607 vld2DdList3,vld2RnAligned3^"!"	is ( ( $(AMODE) & ARMcond=0 & cond=15 & c2327=9 & c2021=2 & c0811=13 & c0607<3 & c0003=13 ) | 
	                                                  ($(TMODE_F) & thv_c2327=0x13 & thv_c2021=2 & thv_c0811=13 & thv_c0607<3 & thv_c0003=13 ) ) & esize0607 & VRm & vld2RnAligned3 & vld2DdList3
	unimpl

:vld2.^esize0607 vld2DdList3,vld2RnAligned3,VRm	is ( ( $(AMODE) & ARMcond=0 & cond=15 & c2327=9 & c2021=2 & c0811=13 & c0607<3 & c0003) | 
	                                                  ($(TMODE_F) & thv_c2327=0x13 & thv_c2021=2 & thv_c0811=13 & thv_c0607<3 & thv_c0003 ) ) & esize0607 & VRm & vld2RnAligned3 & vld2DdList3
	unimpl

#######
# VLD3 (multiple 3-element structures)
#

vld3Align:			is TMode=0 & c0404=0 { }
vld3Align: "@64"	is TMode=0 & c0404=1 { }
vld3Align:			is TMode=1 & thv_c0404=0 { }
vld3Align: "@64"	is TMode=1 & thv_c0404=1 { }


vld3RnAligned: "["^VRn^vld3Align^"]" 	is VRn & vld3Align	{ export VRn; }

buildVld3DdList:							is counter=0			{ }
buildVld3DdList: Dreg						is counter=1 & Dreg		[ counter=0; regNum=regNum+regInc; ] { }
buildVld3DdList: Dreg,buildVld3DdList		is buildVld3DdList & Dreg	[ counter=counter-1; regNum=regNum+regInc; ] { }

vld3DdList: "{"^buildVld3DdList^"}"	is TMode=0 & c0811=4 & D22 & c1215 & buildVld3DdList [ regNum=(D22<<4)+c1215-1; regInc=1; counter=3; ] { } # Single
vld3DdList: "{"^buildVld3DdList^"}"	is TMode=0 & c0811=5 & D22 & c1215 & buildVld3DdList [ regNum=(D22<<4)+c1215-2; regInc=2; counter=3; ] { } # Double
vld3DdList: "{"^buildVld3DdList^"}"	is TMode=1 & thv_c0811=4 & thv_D22 & thv_c1215 & buildVld3DdList [ regNum=(thv_D22<<4)+thv_c1215-1; regInc=1; counter=3; ] { } # Single
vld3DdList: "{"^buildVld3DdList^"}"	is TMode=1 & thv_c0811=5 & thv_D22 & thv_c1215 & buildVld3DdList [ regNum=(thv_D22<<4)+thv_c1215-2; regInc=2; counter=3; ] { } # Double

:vld3.^esize0607 vld3DdList,vld3RnAligned		is ( ( $(AMODE) & ARMcond=0 & cond=15 & c2327=8 & c2021=2 & (c0811=4 | c0811=5) & c0607<3 & c0505=0 & c0003=15 ) |
													 ( $(TMODE_F) & thv_c2327=0x12 & thv_c2021=2 & (thv_c0811=4 | thv_c0811=5) & thv_c0607<3 & thv_c0505=0 & thv_c0003=15) ) & vld3RnAligned & esize0607 & vld3DdList	unimpl

:vld3.^esize0607 vld3DdList,vld3RnAligned^"!"	is ( ( $(AMODE) & ARMcond=0 & cond=15 & c2327=8 & c2021=2 & (c0811=4 | c0811=5) & c0607<3 & c0505=0 & c0003=13 ) |
													 ( $(TMODE_F) & thv_c2327=0x12 & thv_c2021=2 & (thv_c0811=4 | thv_c0811=5) & thv_c0607<3 & thv_c0505=0 & thv_c0003=13) ) & vld3RnAligned & esize0607 & vld3DdList unimpl

:vld3.^esize0607 vld3DdList,vld3RnAligned,VRm	is ( ( $(AMODE) & ARMcond=0 & cond=15 & c2327=8 & c2021=2 & (c0811=4 | c0811=5) & c0607<3 & c0505=0 ) |
													 ( $(TMODE_F) & thv_c2327=0x12 & thv_c2021=2 & (thv_c0811=4 | thv_c0811=5) & thv_c0607<3 & thv_c0505=0 ) ) & VRm & vld3RnAligned & esize0607 & vld3DdList unimpl

#######
# VLD3 (single 3-element structure to one lane)
#

vld3Index: val	is TMode=0 & c0507 & c1011	[ val = c0507 >> c1011; ]	{ tmp:4 = val; export tmp; }
vld3Index: val	is TMode=1 & thv_c0507 & thv_c1011	[ val = thv_c0507 >> thv_c1011; ]	{ tmp:4 = val; export tmp; }

vld3DdElement2: Dreg^"["^vld3Index^"]"	is Dreg & vld3Index
{
}

vld3Rn: "["^VRn^"]" 	is VRn { export VRn; }

buildVld3DdList2:										is counter=0							{ }
buildVld3DdList2: vld3DdElement2						is counter=1 & vld3DdElement2			[ counter=0; regNum=regNum+regInc; ] { }
buildVld3DdList2: vld3DdElement2,buildVld3DdList2		is vld3DdElement2 & buildVld3DdList2	[ counter=counter-1; regNum=regNum+regInc; ] { }

vld3DdList2: "{"^buildVld3DdList2^"}"	is TMode=0 & D22 & c1215 & buildVld3DdList2 [ regNum=(D22<<4)+c1215-1; regInc=1; counter=3; ] { } # Single
vld3DdList2: "{"^buildVld3DdList2^"}"	is TMode=0 & ((c1011=1 & c0405=2) | (c1011=2 & c0406=4)) & D22 & c1215 & buildVld3DdList2 [ regNum=(D22<<4)+c1215-2; regInc=2; counter=3; ] { } # Double
vld3DdList2: "{"^buildVld3DdList2^"}"	is TMode=1 & thv_D22 & thv_c1215 & buildVld3DdList2 [ regNum=(thv_D22<<4)+thv_c1215-1; regInc=1; counter=3; ] { } # Single
vld3DdList2: "{"^buildVld3DdList2^"}"	is TMode=1 & ((thv_c1011=1 & thv_c0405=2) | (thv_c1011=2 & thv_c0406=4)) & thv_D22 & thv_c1215 & buildVld3DdList2 [ regNum=(thv_D22<<4)+thv_c1215-2; regInc=2; counter=3; ] { } # Double


:vld3.^esize1011 vld3DdList2,vld3Rn		is ( ( $(AMODE) & ARMcond=0 & cond=15 & c2327=9 & c2021=2 & c1011<3 & c0809=2 & c0003=15) |
											 ( $(TMODE_F) & thv_c2327=0x13 & thv_c2021=2 & thv_c1011<3 & thv_c0809=2 & thv_c0003=15) ) & vld3Rn & esize1011 & vld3DdList2	unimpl

:vld3.^esize1011 vld3DdList2,vld3Rn^"!"	is ( ( $(AMODE) & ARMcond=0 & cond=15 & c2327=9 & c2021=2 & c1011<3 & c0809=2 & c0003=13) |
											 ( $(TMODE_F) & thv_c2327=0x13 & thv_c2021=2 & thv_c1011<3 & thv_c0809=2 & thv_c0003=13) ) & vld3Rn & esize1011 & vld3DdList2	unimpl

:vld3.^esize1011 vld3DdList2,vld3Rn,VRm	is ( ( $(AMODE) & ARMcond=0 & cond=15 & c2327=9 & c2021=2 & c1011<3 & c0809=2) |
											 ( $(TMODE_F) & thv_c2327=0x13 & thv_c2021=2 & thv_c1011<3 & thv_c0809=2) ) & VRm & vld3Rn & esize1011 & vld3DdList2	unimpl

#######
# VLD3 (single 3-element structure to all lanes)
#

buildVld3DdList3:									is counter=0			{ }
buildVld3DdList3: Dreg^"[]"							is counter=1 & Dreg		[ counter=0; regNum=regNum+regInc; ] { }
buildVld3DdList3: Dreg^"[]",buildVld3DdList3		is Dreg & buildVld3DdList3	[ counter=counter-1; regNum=regNum+regInc; ] { }

vld3DdList3: "{"^buildVld3DdList3^"}"	is TMode=0 & c0505=0 & D22 & c1215 & buildVld3DdList3 [ regNum=(D22<<4)+c1215-1; regInc=1; counter=3; ] { } # Single
vld3DdList3: "{"^buildVld3DdList3^"}"	is TMode=0 & c0505=1 & D22 & c1215 & buildVld3DdList3 [ regNum=(D22<<4)+c1215-2; regInc=2; counter=3; ] { } # Double
vld3DdList3: "{"^buildVld3DdList3^"}"	is TMode=1 & thv_c0505=0 & thv_D22 & thv_c1215 & buildVld3DdList3 [ regNum=(thv_D22<<4)+thv_c1215-1; regInc=1; counter=3; ] { } # Single
vld3DdList3: "{"^buildVld3DdList3^"}"	is TMode=1 & thv_c0505=1 & thv_D22 & thv_c1215 & buildVld3DdList3 [ regNum=(thv_D22<<4)+thv_c1215-2; regInc=2; counter=3; ] { } # Double

:vld3.^esize0607 vld3DdList3,vld3Rn		is ( ($(AMODE) & ARMcond=0 & cond=15 & c2327=9 & c2021=2 & c0811=14 & c0607<3 & c0404=0 & c0003=15) |
											( $(TMODE_F) & thv_c2327=0x13 & thv_c2021=2 & thv_c0811=14 & thv_c0404=0 & thv_c0003=15) ) & vld3Rn & esize0607 & vld3DdList3	unimpl

:vld3.^esize0607 vld3DdList3,vld3Rn^"!"	is ( ($(AMODE) & ARMcond=0 & cond=15 & c2327=9 & c2021=2 & c0811=14 & c0607<3 & c0404=0 & c0003=13) |
											( $(TMODE_F) & thv_c2327=0x13 & thv_c2021=2 & thv_c0811=14 & thv_c0404=0 & thv_c0003=13) ) & vld3Rn & esize0607 & vld3DdList3 unimpl

:vld3.^esize0607 vld3DdList3,vld3Rn,VRm	is ( ($(AMODE) & ARMcond=0 & cond=15 & c2327=9 & c2021=2 & c0811=14 & c0607<3 & c0404=0) |
											( $(TMODE_F) & thv_c2327=0x13 & thv_c2021=2 & thv_c0811=14 & thv_c0404=0) ) & VRm & vld3Rn & esize0607 & vld3DdList3 unimpl


#######
# VLD4 (single 4-element structure to one lane)
#

vld4Index: val	is TMode=0 & c0507 & c1011	[ val = c0507 >> c1011; ]	{ tmp:4 = val; export tmp; }
vld4Index: val	is TMode=1 & thv_c0507 & thv_c1011	[ val = thv_c0507 >> thv_c1011; ]	{ tmp:4 = val; export tmp; }

vld4DdElement2: Dreg^"["^vld4Index^"]"	is Dreg & vld4Index
{
}

vld4Align2: 		is TMode=0 & c0404=0 & (c1111=0 | c0505=0)				{ }
vld4Align2: "@32"	is TMode=0 & c1011=0 & c0404=1							{ }
vld4Align2: "@64"	is TMode=0 & ((c1011=1 & c0404=1) | (c1011=2 & c0405=1))	{ }
vld4Align2: "@128"	is TMode=0 & c1011=2 & c0405=2							{ }
vld4Align2: 		is TMode=1 & thv_c0404=0 & (thv_c1111=0 | thv_c0505=0)				{ }
vld4Align2: "@32"	is TMode=1 & thv_c1011=0 & thv_c0404=1							{ }
vld4Align2: "@64"	is TMode=1 & ((thv_c1011=1 & thv_c0404=1) | (thv_c1011=2 & thv_c0405=1))	{ }
vld4Align2: "@128"	is TMode=1 & thv_c1011=2 & thv_c0405=2							{ }

vld4RnAligned2: "["^Rn^vld4Align2^"]" 	is Rn & vld4Align2	{ export Rn; }

buildVld4DdList2:					is counter=0			{ }
buildVld4DdList2: vld4DdElement2	is counter=1 & vld4DdElement2		[ counter=0; regNum=regNum+regInc; ] { }
buildVld4DdList2: vld4DdElement2,buildVld4DdList2		is vld4DdElement2 & buildVld4DdList2	[ counter=counter-1; regNum=regNum+regInc; ] { }

vld4DdList2: "{"^buildVld4DdList2^"}"	is TMode=0 & D22 & c1215 & buildVld4DdList2 [ regNum=(D22<<4)+c1215-1; regInc=1; counter=4; ] { } # Single
vld4DdList2: "{"^buildVld4DdList2^"}"	is TMode=0 & ((c1011=1 & c0505=1) | (c1011=2 & c0606=1)) & D22 & c1215 & buildVld4DdList2 [ regNum=(D22<<4)+c1215-2; regInc=2; counter=4; ] { } # Double
vld4DdList2: "{"^buildVld4DdList2^"}"	is TMode=1 & thv_D22 & thv_c1215 & buildVld4DdList2 [ regNum=(thv_D22<<4)+thv_c1215-1; regInc=1; counter=4; ] { } # Single
vld4DdList2: "{"^buildVld4DdList2^"}"	is TMode=1 & ((thv_c1011=1 & thv_c0505=1) | (thv_c1011=2 & thv_c0606=1)) & thv_D22 & thv_c1215 & buildVld4DdList2 [ regNum=(thv_D22<<4)+thv_c1215-2; regInc=2; counter=4; ] { } # Double


:vld4.^esize1011 vld4DdList2,vld4RnAligned2	is ( ($(AMODE) & ARMcond=0 & cond=15 & c2327=9 & c2021=2 & c1011<3  & c0809=3 & c0003=15) |
	                                             ($(TMODE_F) & thv_c2327=0x13 & thv_c2021=2 & thv_c1011<3  & thv_c0809=3 & thv_c0003=15 ) ) & esize1011 & vld4RnAligned2 & vld4DdList2
unimpl

:vld4.^esize1011 vld4DdList2,vld4RnAligned2^"!"	is ( ($(AMODE) & ARMcond=0 & cond=15 & c2327=9 & c2021=2 & c1011<3  & c0809=3 & c0003=13) |
	                                             ($(TMODE_F) & thv_c2327=0x13 & thv_c2021=2 & thv_c1011<3  & thv_c0809=3 & thv_c0003=13 ) ) & esize1011 & vld4RnAligned2 & vld4DdList2
unimpl

:vld4.^esize1011 vld4DdList2,vld4RnAligned2,VRm	is ( ($(AMODE) & ARMcond=0 & cond=15 & c2327=9 & c2021=2 & c1011<3  & c0809=3 & c0003) |
	                                             ($(TMODE_F) & thv_c2327=0x13 & thv_c2021=2 & thv_c1011<3  & thv_c0809=3 & thv_c0003 ) ) & esize1011 & VRm & vld4RnAligned2 & vld4DdList2
 unimpl

#######
# VLD4 (single 4-element structure to all lanes)
#

vld4Align3:			is c0404=0							{ }
vld4Align3:	"@32"	is c0404=1 & c0607=0				{ }
vld4Align3: "@64" 	is c0404=1 & (c0607=1 | c0607=2)	{ }
vld4Align3: "@128" 	is c0404=1 & c0607=3				{ }

vld4RnAligned3: "["^Rn^vld4Align3^"]" 	is Rn & vld4Align3	{ export Rn; }

buildVld4DdList3:									is counter=0			{ }
buildVld4DdList3: Dreg^"[]"							is counter=1 & Dreg		[ counter=0; regNum=regNum+regInc; ] { }
buildVld4DdList3: Dreg^"[]",buildVld4DdList3		is Dreg & buildVld4DdList3	[ counter=counter-1; regNum=regNum+regInc; ] { }

vld4DdList3: "{"^buildVld4DdList3^"}"	is c0505=0 & D22 & c1215 & buildVld4DdList3 [ regNum=(D22<<4)+c1215-1; regInc=1; counter=4; ] { } # Single
vld4DdList3: "{"^buildVld4DdList3^"}"	is c0505=1 & D22 & c1215 & buildVld4DdList3 [ regNum=(D22<<4)+c1215-2; regInc=2; counter=4; ] { } # Double

:vld4.^esize0607 vld4DdList3,vld4RnAligned3		is $(AMODE) & ARMcond=0 & cond=15 & c2327=9 & c2021=2 & vld4RnAligned3 & c0811=15 & esize0607 & c0003=15 & vld4DdList3	unimpl
#thv_2327=0x12

:vld4.^esize0607 vld4DdList3,vld4RnAligned3^"!"	is $(AMODE) & ARMcond=0 & cond=15 & c2327=9 & c2021=2 & vld4RnAligned3 & c0811=15 & esize0607 & c0003=13 & vld4DdList3 unimpl

:vld4.^esize0607 vld4DdList3,vld4RnAligned3,VRm	is $(AMODE) & ARMcond=0 & cond=15 & c2327=9 & c2021=2 & vld4RnAligned3 & c0811=15 & esize0607 & VRm & vld4DdList3 unimpl

#######
# VLD4 (multiple 4-element structures)
#

vld4Align:			is TMode=0 & c0405=0		{ }
vld4Align: "@64"	is TMode=0 & c0405=1		{ }
vld4Align: "@128" 	is TMode=0 & c0405=2 	{ }
vld4Align: "@256" 	is TMode=0 & c0405=3 	{ }
vld4Align:			is TMode=1 & thv_c0405=0	{ }
vld4Align: "@64"	is TMode=1 & thv_c0405=1	{ }
vld4Align: "@128" 	is TMode=1 & thv_c0405=2 { }
vld4Align: "@256" 	is TMode=1 & thv_c0405=3 { }

vld4RnAligned: "["^VRn^vld4Align^"]" 	is VRn & vld4Align	{ export VRn; }

buildVld4DdList:							is counter=0			{ }
buildVld4DdList: Dreg						is counter=1 & Dreg		[ counter=0; regNum=regNum+regInc; ] { }
buildVld4DdList: Dreg,buildVld4DdList		is buildVld4DdList & Dreg	[ counter=counter-1; regNum=regNum+regInc; ] { }

vld4DdList: "{"^buildVld4DdList^"}"	is TMode=0 & c0808=0 & D22 & c1215 & buildVld4DdList [ regNum=(D22<<4)+c1215-1; regInc=1; counter=4; ] { } # Single
vld4DdList: "{"^buildVld4DdList^"}"	is TMode=0 & c0808=1 & D22 & c1215 & buildVld4DdList [ regNum=(D22<<4)+c1215-2; regInc=2; counter=4; ] { } # Double
vld4DdList: "{"^buildVld4DdList^"}"	is TMode=1 & thv_c0808=0 & thv_D22 & thv_c1215 & buildVld4DdList [ regNum=(thv_D22<<4)+thv_c1215-1; regInc=1; counter=4; ] { } # Single
vld4DdList: "{"^buildVld4DdList^"}"	is TMode=1 & thv_c0808=1 & thv_D22 & thv_c1215 & buildVld4DdList [ regNum=(thv_D22<<4)+thv_c1215-2; regInc=2; counter=4; ] { } # Double

:vld4.^esize0607 vld4DdList,vld4RnAligned		is ( ( $(AMODE) & ARMcond=0 & cond=15 & c2327=8 & c2021=2 & c0911=0 & c0607<3 & c0003=15 ) | 
	                                                  ($(TMODE_F) & thv_c2327=0x12 & thv_c2021=2 & thv_c0911=0 & thv_c0607<3 & thv_c0003=15 ) ) & esize0607 & VRm & vld4RnAligned & vld4DdList
	unimpl

:vld4.^esize0607 vld4DdList,vld4RnAligned^"!"	is ( ( $(AMODE) & ARMcond=0 & cond=15 & c2327=8 & c2021=2 & c0911=0 & c0607<3 & c0003=13 ) | 
	                                                  ($(TMODE_F) & thv_c2327=0x12 & thv_c2021=2 & thv_c0911=0 & thv_c0607<3 & thv_c0003=13 ) ) & esize0607 & VRm & vld4RnAligned & vld4DdList
	unimpl

:vld4.^esize0607 vld4DdList,vld4RnAligned,VRm	is ( ( $(AMODE) & ARMcond=0 & cond=15 & c2327=8 & c2021=2 & c0911=0 & c0607<3) | 
	                                                  ($(TMODE_F) & thv_c2327=0x12 & thv_c2021=2 & thv_c0911=0 & thv_c0607<3 ) ) & esize0607 & VRm & vld4RnAligned & vld4DdList
	unimpl


@endif # SIMD

@if defined(VFPv2) || defined(VFPv3) || defined(SIMD)

#######
# VLDM (A1)
#

vldmRn: Rn		is TMode=0 & Rn & c2121=0		{ export Rn; }
vldmRn: Rn^"!"	is TMode=0 & Rn & c2121=1		{ export Rn; }
vldmRn: thv_Rn		is TMode=1 & thv_Rn & thv_c2121=0		{ export thv_Rn; }
vldmRn: thv_Rn^"!"	is TMode=1 & thv_Rn & thv_c2121=1		{ export thv_Rn; }
vldmOffset: value is $(AMODE) & immed     [ value= immed << 2; ]		{ export *[const]:4 value; }
vldmOffset: value is TMode=1 & thv_immed  [ value= thv_immed << 2; ]	{ export *[const]:4 value; }
vldmUpdate: immed is TMode=0 & vldmRn & c2121=0 & immed { }
vldmUpdate: immed is TMode=0 & vldmRn & c2121=1 & immed { vldmRn = vldmRn + (immed << 2); }
vldmUpdate: thv_immed is TMode=1 & vldmRn & thv_c2121=0 & thv_immed { }
vldmUpdate: thv_immed is TMode=1 & vldmRn & thv_c2121=1 & thv_immed { vldmRn = vldmRn + (thv_immed << 2); }

buildVldmDdList:						is counter=0				{ }
buildVldmDdList: Dreg					is counter=1 & Dreg		[ counter=0; regNum=regNum+1; ]
{
	Dreg = *mult_addr;
	mult_addr = mult_addr + 8;
}

buildVldmDdList: Dreg,buildVldmDdList	is Dreg & buildVldmDdList	[ counter=counter-1; regNum=regNum+1; ]
{
	Dreg = *mult_addr;
	mult_addr = mult_addr + 8;
	build buildVldmDdList;
}

vldmDdList: "{"^buildVldmDdList^"}"	is TMode=0 & D22 & c1215 & c0007 & buildVldmDdList [ regNum=(D22<<4)+c1215 - 1; counter=c0007>>1; ] { }
vldmDdList: "{"^buildVldmDdList^"}"	is TMode=1 & thv_D22 & thv_c1215 & thv_c0007 & buildVldmDdList [ regNum=(thv_D22<<4)+thv_c1215 - 1; counter=thv_c0007>>1; ] { }

:vldmia^COND vldmRn,vldmDdList	is ( ($(AMODE) &     c2327=0x19 &     c2121 &     c2020=1 &     c0811=11 &     c0000=0) | 
                                   ($(TMODE_E) & thv_c2327=0x19 & thv_c2121 & thv_c2020=1 & thv_c0811=11 & thv_c0000=0) ) & COND & vldmRn & vldmDdList & vldmOffset & vldmUpdate
{
	mult_addr = vldmRn;
	build vldmDdList;
	build vldmUpdate;
}

:vldmdb^COND vldmRn,vldmDdList	is ( ($(AMODE) &     c2327=0x1a &     c2121=1 &     c2020=1 &     c0811=11 &     c0000=0) |
                                   ($(TMODE_E) & thv_c2327=0x1a & thv_c2121=1 & thv_c2020=1 & thv_c0811=11 & thv_c0000=0 ) ) & COND & vldmRn & vldmDdList & vldmOffset
{
	local start_addr = vldmRn - vldmOffset;
	mult_addr = start_addr;
	build vldmDdList;
	vldmRn = start_addr;
}

@endif # VFPv2 | VFPv3 | SIMD

@if defined(VERSION_8)

with : TMode=0 {
fldmSet1: Dd_1 is Rn & Dd_1 { Dd_1 = * Rn; }
fldmSet2: Dd_2 is Rn & Dd_2 & fldmSet1 { build fldmSet1; Dd_2 = *:8 (Rn + 8:4); }
fldmSet3: Dd_3 is Rn & Dd_3 & fldmSet2 { build fldmSet2; Dd_3 = *:8 (Rn + 16:4); }
fldmSet4: Dd_4 is Rn & Dd_4 & fldmSet3 { build fldmSet3; Dd_4 = *:8 (Rn + 24:4); }
fldmSet5: Dd_5 is Rn & Dd_5 & fldmSet4 { build fldmSet4; Dd_5 = *:8 (Rn + 32:4); }
fldmSet6: Dd_6 is Rn & Dd_6 & fldmSet5 { build fldmSet5; Dd_6 = *:8 (Rn + 40:4); }
fldmSet7: Dd_7 is Rn & Dd_7 & fldmSet6 { build fldmSet6; Dd_7 = *:8 (Rn + 48:4); }
fldmSet8: Dd_8 is Rn & Dd_8 & fldmSet7 { build fldmSet7; Dd_8 = *:8 (Rn + 56:4); }
fldmSet9: Dd_9 is Rn & Dd_9 & fldmSet8 { build fldmSet8; Dd_9 = *:8 (Rn + 64:4); }
fldmSet10: Dd_10 is Rn & Dd_10 & fldmSet9 { build fldmSet9; Dd_10 = *:8 (Rn + 72:4); }
fldmSet11: Dd_11 is Rn & Dd_11 & fldmSet10 { build fldmSet10; Dd_11 = *:8 (Rn + 80:4); }
fldmSet12: Dd_12 is Rn & Dd_12 & fldmSet11 { build fldmSet11; Dd_12 = *:8 (Rn + 88:4); }
fldmSet13: Dd_13 is Rn & Dd_13 & fldmSet12 { build fldmSet12; Dd_13 = *:8 (Rn + 96:4); }
fldmSet14: Dd_14 is Rn & Dd_14 & fldmSet13 { build fldmSet13; Dd_14 = *:8 (Rn + 104:4); }
fldmSet15: Dd_15 is Rn & Dd_15 & fldmSet14 { build fldmSet14; Dd_15 = *:8 (Rn + 112:4); }
fldmSet16: Dd_16 is Rn & Dd_16 & fldmSet15 { build fldmSet15; Dd_16 = *:8 (Rn + 120:4); }

fldmSet: "{"^Dd_1^"}" is Dd_1 & c0007=3 & fldmSet1 { build fldmSet1; }
fldmSet: "{"^Dd_1^"-"^fldmSet2^"}" is Dd_1 & c0007=5 & fldmSet2 { build fldmSet2; }
fldmSet: "{"^Dd_1^"-"^fldmSet3^"}" is Dd_1 & c0007=7 & fldmSet3 { build fldmSet3; }
fldmSet: "{"^Dd_1^"-"^fldmSet4^"}" is Dd_1 & c0007=9 & fldmSet4 { build fldmSet4; }
fldmSet: "{"^Dd_1^"-"^fldmSet5^"}" is Dd_1 & c0007=11 & fldmSet5 { build fldmSet5; }
fldmSet: "{"^Dd_1^"-"^fldmSet6^"}" is Dd_1 & c0007=13 & fldmSet6 { build fldmSet6; }
fldmSet: "{"^Dd_1^"-"^fldmSet7^"}" is Dd_1 & c0007=15 & fldmSet7 { build fldmSet7; }
fldmSet: "{"^Dd_1^"-"^fldmSet8^"}" is Dd_1 & c0007=17 & fldmSet8 { build fldmSet8; }
fldmSet: "{"^Dd_1^"-"^fldmSet9^"}" is Dd_1 & c0007=19 & fldmSet9 { build fldmSet9; }
fldmSet: "{"^Dd_1^"-"^fldmSet10^"}" is Dd_1 & c0007=21 & fldmSet10 { build fldmSet10; }
fldmSet: "{"^Dd_1^"-"^fldmSet11^"}" is Dd_1 & c0007=23 & fldmSet11 { build fldmSet11; }
fldmSet: "{"^Dd_1^"-"^fldmSet12^"}" is Dd_1 & c0007=25 & fldmSet12 { build fldmSet12; }
fldmSet: "{"^Dd_1^"-"^fldmSet13^"}" is Dd_1 & c0007=27 & fldmSet13 { build fldmSet13; }
fldmSet: "{"^Dd_1^"-"^fldmSet14^"}" is Dd_1 & c0007=29 & fldmSet14 { build fldmSet14; }
fldmSet: "{"^Dd_1^"-"^fldmSet15^"}" is Dd_1 & c0007=31 & fldmSet15 { build fldmSet15; }
fldmSet: "{"^Dd_1^"-"^fldmSet16^"}" is Dd_1 & c0007=33 & fldmSet16 { build fldmSet16; }


fldmWback: Rn^"!" is c2121=1 & c2323=1 & c0007 & Rn { Rn = Rn + (4 * c0007:4); }
fldmWback: Rn^"!" is c2121=1 & c2323=0 & c0007 & Rn { Rn = Rn - (4 * c0007:4); }
fldmWback: Rn is c2121=0 & Rn { }
}

with : TMode=1 {
fldmSet1: thv_Dd_1 is thv_Rn & thv_Dd_1 { thv_Dd_1 = * thv_Rn; }
fldmSet2: thv_Dd_2 is thv_Rn & thv_Dd_2 & fldmSet1 { build fldmSet1; thv_Dd_2 = *:8 (thv_Rn + 8:4); }
fldmSet3: thv_Dd_3 is thv_Rn & thv_Dd_3 & fldmSet2 { build fldmSet2; thv_Dd_3 = *:8 (thv_Rn + 16:4); }
fldmSet4: thv_Dd_4 is thv_Rn & thv_Dd_4 & fldmSet3 { build fldmSet3; thv_Dd_4 = *:8 (thv_Rn + 24:4); }
fldmSet5: thv_Dd_5 is thv_Rn & thv_Dd_5 & fldmSet4 { build fldmSet4; thv_Dd_5 = *:8 (thv_Rn + 32:4); }
fldmSet6: thv_Dd_6 is thv_Rn & thv_Dd_6 & fldmSet5 { build fldmSet5; thv_Dd_6 = *:8 (thv_Rn + 40:4); }
fldmSet7: thv_Dd_7 is thv_Rn & thv_Dd_7 & fldmSet6 { build fldmSet6; thv_Dd_7 = *:8 (thv_Rn + 48:4); }
fldmSet8: thv_Dd_8 is thv_Rn & thv_Dd_8 & fldmSet7 { build fldmSet7; thv_Dd_8 = *:8 (thv_Rn + 56:4); }
fldmSet9: thv_Dd_9 is thv_Rn & thv_Dd_9 & fldmSet8 { build fldmSet8; thv_Dd_9 = *:8 (thv_Rn + 64:4); }
fldmSet10: thv_Dd_10 is thv_Rn & thv_Dd_10 & fldmSet9 { build fldmSet9; thv_Dd_10 = *:8 (thv_Rn + 72:4); }
fldmSet11: thv_Dd_11 is thv_Rn & thv_Dd_11 & fldmSet10 { build fldmSet10; thv_Dd_11 = *:8 (thv_Rn + 80:4); }
fldmSet12: thv_Dd_12 is thv_Rn & thv_Dd_12 & fldmSet11 { build fldmSet11; thv_Dd_12 = *:8 (thv_Rn + 88:4); }
fldmSet13: thv_Dd_13 is thv_Rn & thv_Dd_13 & fldmSet12 { build fldmSet12; thv_Dd_13 = *:8 (thv_Rn + 96:4); }
fldmSet14: thv_Dd_14 is thv_Rn & thv_Dd_14 & fldmSet13 { build fldmSet13; thv_Dd_14 = *:8 (thv_Rn + 104:4); }
fldmSet15: thv_Dd_15 is thv_Rn & thv_Dd_15 & fldmSet14 { build fldmSet14; thv_Dd_15 = *:8 (thv_Rn + 112:4); }
fldmSet16: thv_Dd_16 is thv_Rn & thv_Dd_16 & fldmSet15 { build fldmSet15; thv_Dd_16 = *:8 (thv_Rn + 120:4); }

fldmSet: "{"^thv_Dd_1^"}" is thv_Dd_1 & thv_c0007=3 & fldmSet1 { build fldmSet1; }
fldmSet: "{"^thv_Dd_1^"-"^fldmSet2^"}" is thv_Dd_1 & thv_c0007=5 & fldmSet2 { build fldmSet2; }
fldmSet: "{"^thv_Dd_1^"-"^fldmSet3^"}" is thv_Dd_1 & thv_c0007=7 & fldmSet3 { build fldmSet3; }
fldmSet: "{"^thv_Dd_1^"-"^fldmSet4^"}" is thv_Dd_1 & thv_c0007=9 & fldmSet4 { build fldmSet4; }
fldmSet: "{"^thv_Dd_1^"-"^fldmSet5^"}" is thv_Dd_1 & thv_c0007=11 & fldmSet5 { build fldmSet5; }
fldmSet: "{"^thv_Dd_1^"-"^fldmSet6^"}" is thv_Dd_1 & thv_c0007=13 & fldmSet6 { build fldmSet6; }
fldmSet: "{"^thv_Dd_1^"-"^fldmSet7^"}" is thv_Dd_1 & thv_c0007=15 & fldmSet7 { build fldmSet7; }
fldmSet: "{"^thv_Dd_1^"-"^fldmSet8^"}" is thv_Dd_1 & thv_c0007=17 & fldmSet8 { build fldmSet8; }
fldmSet: "{"^thv_Dd_1^"-"^fldmSet9^"}" is thv_Dd_1 & thv_c0007=19 & fldmSet9 { build fldmSet9; }
fldmSet: "{"^thv_Dd_1^"-"^fldmSet10^"}" is thv_Dd_1 & thv_c0007=21 & fldmSet10 { build fldmSet10; }
fldmSet: "{"^thv_Dd_1^"-"^fldmSet11^"}" is thv_Dd_1 & thv_c0007=23 & fldmSet11 { build fldmSet11; }
fldmSet: "{"^thv_Dd_1^"-"^fldmSet12^"}" is thv_Dd_1 & thv_c0007=25 & fldmSet12 { build fldmSet12; }
fldmSet: "{"^thv_Dd_1^"-"^fldmSet13^"}" is thv_Dd_1 & thv_c0007=27 & fldmSet13 { build fldmSet13; }
fldmSet: "{"^thv_Dd_1^"-"^fldmSet14^"}" is thv_Dd_1 & thv_c0007=29 & fldmSet14 { build fldmSet14; }
fldmSet: "{"^thv_Dd_1^"-"^fldmSet15^"}" is thv_Dd_1 & thv_c0007=31 & fldmSet15 { build fldmSet15; }
fldmSet: "{"^thv_Dd_1^"-"^fldmSet16^"}" is thv_Dd_1 & thv_c0007=33 & fldmSet16 { build fldmSet16; }


fldmWback: thv_Rn^"!" is thv_bit21=1 & thv_bit23=1 & thv_c0007 & thv_Rn { thv_Rn = thv_Rn + (4 * thv_c0007:4); }
fldmWback: thv_Rn^"!" is thv_bit21=1 & thv_bit23=0 & thv_c0007 & thv_Rn { thv_Rn = thv_Rn - (4 * thv_c0007:4); }
fldmWback: thv_Rn is thv_bit21=0 & thv_Rn { }
}

:fldmdbx^COND fldmWback, fldmSet is $(AMODE) & COND & ARMcond=1 & c2327=0x1a & c2021=3 & c0811=0xb & c0000=1 & fldmWback & fldmSet
{
	build fldmWback;
	build fldmSet;
}

:fldmiax^COND fldmWback, fldmSet is $(AMODE) & COND & ARMcond=1 & c2327=0x19 & c2020=1 & c0811=0xb & c0000=1 & fldmWback & fldmSet
{
	build fldmSet;
	build fldmWback;
}

:fldmdbx^ItCond fldmWback, fldmSet is TMode=1 & ItCond & thv_c2331=0x1da & thv_c2021=3 & thv_c0811=0xb & fldmWback & fldmSet
{
	build fldmWback;
	build fldmSet;
}

:fldmiax^ItCond fldmWback, fldmSet is TMode=1 & ItCond & thv_c2331=0x1d9 & thv_bit20=1 & thv_c0811=0xb & fldmWback & fldmSet
{
	build fldmSet;
	build fldmWback;
}

with : TMode=0 {
fstmSet1: Dd_1 is Rn & Dd_1 { * Rn = Dd_1; }
fstmSet2: Dd_2 is Rn & Dd_2 & fstmSet1 { build fstmSet1; *:8 (Rn + 8:4) = Dd_2; }
fstmSet3: Dd_3 is Rn & Dd_3 & fstmSet2 { build fstmSet2; *:8 (Rn + 16:4) = Dd_3; }
fstmSet4: Dd_4 is Rn & Dd_4 & fstmSet3 { build fstmSet3; *:8 (Rn + 24:4) = Dd_4; }
fstmSet5: Dd_5 is Rn & Dd_5 & fstmSet4 { build fstmSet4; *:8 (Rn + 32:4) = Dd_5; }
fstmSet6: Dd_6 is Rn & Dd_6 & fstmSet5 { build fstmSet5; *:8 (Rn + 40:4) = Dd_6; }
fstmSet7: Dd_7 is Rn & Dd_7 & fstmSet6 { build fstmSet6; *:8 (Rn + 48:4) = Dd_7; }
fstmSet8: Dd_8 is Rn & Dd_8 & fstmSet7 { build fstmSet7; *:8 (Rn + 56:4) = Dd_8; }
fstmSet9: Dd_9 is Rn & Dd_9 & fstmSet8 { build fstmSet8; *:8 (Rn + 64:4) = Dd_9; }
fstmSet10: Dd_10 is Rn & Dd_10 & fstmSet9 { build fstmSet9; *:8 (Rn + 72:4) = Dd_10; }
fstmSet11: Dd_11 is Rn & Dd_11 & fstmSet10 { build fstmSet10; *:8 (Rn + 80:4) = Dd_11; }
fstmSet12: Dd_12 is Rn & Dd_12 & fstmSet11 { build fstmSet11; *:8 (Rn + 88:4) = Dd_12; }
fstmSet13: Dd_13 is Rn & Dd_13 & fstmSet12 { build fstmSet12; *:8 (Rn + 96:4) = Dd_13; }
fstmSet14: Dd_14 is Rn & Dd_14 & fstmSet13 { build fstmSet13; *:8 (Rn + 104:4) = Dd_14; }
fstmSet15: Dd_15 is Rn & Dd_15 & fstmSet14 { build fstmSet14; *:8 (Rn + 112:4) = Dd_15; }
fstmSet16: Dd_16 is Rn & Dd_16 & fstmSet15 { build fstmSet15; *:8 (Rn + 120:4) = Dd_16; }

fstmSet: "{"^Dd_1^"}" is Dd_1 & c0007=3 & fstmSet1 { build fstmSet1; }
fstmSet: "{"^Dd_1^"-"^fstmSet2^"}" is Dd_1 & c0007=5 & fstmSet2 { build fstmSet2; }
fstmSet: "{"^Dd_1^"-"^fstmSet3^"}" is Dd_1 & c0007=7 & fstmSet3 { build fstmSet3; }
fstmSet: "{"^Dd_1^"-"^fstmSet4^"}" is Dd_1 & c0007=9 & fstmSet4 { build fstmSet4; }
fstmSet: "{"^Dd_1^"-"^fstmSet5^"}" is Dd_1 & c0007=11 & fstmSet5 { build fstmSet5; }
fstmSet: "{"^Dd_1^"-"^fstmSet6^"}" is Dd_1 & c0007=13 & fstmSet6 { build fstmSet6; }
fstmSet: "{"^Dd_1^"-"^fstmSet7^"}" is Dd_1 & c0007=15 & fstmSet7 { build fstmSet7; }
fstmSet: "{"^Dd_1^"-"^fstmSet8^"}" is Dd_1 & c0007=17 & fstmSet8 { build fstmSet8; }
fstmSet: "{"^Dd_1^"-"^fstmSet9^"}" is Dd_1 & c0007=19 & fstmSet9 { build fstmSet9; }
fstmSet: "{"^Dd_1^"-"^fstmSet10^"}" is Dd_1 & c0007=21 & fstmSet10 { build fstmSet10; }
fstmSet: "{"^Dd_1^"-"^fstmSet11^"}" is Dd_1 & c0007=23 & fstmSet11 { build fstmSet11; }
fstmSet: "{"^Dd_1^"-"^fstmSet12^"}" is Dd_1 & c0007=25 & fstmSet12 { build fstmSet12; }
fstmSet: "{"^Dd_1^"-"^fstmSet13^"}" is Dd_1 & c0007=27 & fstmSet13 { build fstmSet13; }
fstmSet: "{"^Dd_1^"-"^fstmSet14^"}" is Dd_1 & c0007=29 & fstmSet14 { build fstmSet14; }
fstmSet: "{"^Dd_1^"-"^fstmSet15^"}" is Dd_1 & c0007=31 & fstmSet15 { build fstmSet15; }
fstmSet: "{"^Dd_1^"-"^fstmSet16^"}" is Dd_1 & c0007=33 & fstmSet16 { build fstmSet16; }


fstmWback: Rn^"!" is c2121=1 & c2323=1 & c0007 & Rn { Rn = Rn + (4 * c0007:4); }
fstmWback: Rn^"!" is c2121=1 & c2323=0 & c0007 & Rn { Rn = Rn - (4 * c0007:4); }
fstmWback: Rn is c2121=0 & Rn { }
}

with : TMode=1 {
fstmSet1: thv_Dd_1 is thv_Rn & thv_Dd_1 { * thv_Rn = thv_Dd_1; }
fstmSet2: thv_Dd_2 is thv_Rn & thv_Dd_2 & fstmSet1 { build fstmSet1; *:8 (thv_Rn + 8:4) = thv_Dd_2; }
fstmSet3: thv_Dd_3 is thv_Rn & thv_Dd_3 & fstmSet2 { build fstmSet2; *:8 (thv_Rn + 16:4) = thv_Dd_3; }
fstmSet4: thv_Dd_4 is thv_Rn & thv_Dd_4 & fstmSet3 { build fstmSet3; *:8 (thv_Rn + 24:4) = thv_Dd_4; }
fstmSet5: thv_Dd_5 is thv_Rn & thv_Dd_5 & fstmSet4 { build fstmSet4; *:8 (thv_Rn + 32:4) = thv_Dd_5; }
fstmSet6: thv_Dd_6 is thv_Rn & thv_Dd_6 & fstmSet5 { build fstmSet5; *:8 (thv_Rn + 40:4) = thv_Dd_6; }
fstmSet7: thv_Dd_7 is thv_Rn & thv_Dd_7 & fstmSet6 { build fstmSet6; *:8 (thv_Rn + 48:4) = thv_Dd_7; }
fstmSet8: thv_Dd_8 is thv_Rn & thv_Dd_8 & fstmSet7 { build fstmSet7; *:8 (thv_Rn + 56:4) = thv_Dd_8; }
fstmSet9: thv_Dd_9 is thv_Rn & thv_Dd_9 & fstmSet8 { build fstmSet8; *:8 (thv_Rn + 64:4) = thv_Dd_9; }
fstmSet10: thv_Dd_10 is thv_Rn & thv_Dd_10 & fstmSet9 { build fstmSet9; *:8 (thv_Rn + 72:4) = thv_Dd_10; }
fstmSet11: thv_Dd_11 is thv_Rn & thv_Dd_11 & fstmSet10 { build fstmSet10; *:8 (thv_Rn + 80:4) = thv_Dd_11; }
fstmSet12: thv_Dd_12 is thv_Rn & thv_Dd_12 & fstmSet11 { build fstmSet11; *:8 (thv_Rn + 88:4) = thv_Dd_12; }
fstmSet13: thv_Dd_13 is thv_Rn & thv_Dd_13 & fstmSet12 { build fstmSet12; *:8 (thv_Rn + 96:4) = thv_Dd_13; }
fstmSet14: thv_Dd_14 is thv_Rn & thv_Dd_14 & fstmSet13 { build fstmSet13; *:8 (thv_Rn + 104:4) = thv_Dd_14; }
fstmSet15: thv_Dd_15 is thv_Rn & thv_Dd_15 & fstmSet14 { build fstmSet14; *:8 (thv_Rn + 112:4) = thv_Dd_15; }
fstmSet16: thv_Dd_16 is thv_Rn & thv_Dd_16 & fstmSet15 { build fstmSet15; *:8 (thv_Rn + 120:4) = thv_Dd_16; }

fstmSet: "{"^thv_Dd_1^"}" is thv_Dd_1 & thv_c0007=3 & fstmSet1 { build fstmSet1; }
fstmSet: "{"^thv_Dd_1^"-"^fstmSet2^"}" is thv_Dd_1 & thv_c0007=5 & fstmSet2 { build fstmSet2; }
fstmSet: "{"^thv_Dd_1^"-"^fstmSet3^"}" is thv_Dd_1 & thv_c0007=7 & fstmSet3 { build fstmSet3; }
fstmSet: "{"^thv_Dd_1^"-"^fstmSet4^"}" is thv_Dd_1 & thv_c0007=9 & fstmSet4 { build fstmSet4; }
fstmSet: "{"^thv_Dd_1^"-"^fstmSet5^"}" is thv_Dd_1 & thv_c0007=11 & fstmSet5 { build fstmSet5; }
fstmSet: "{"^thv_Dd_1^"-"^fstmSet6^"}" is thv_Dd_1 & thv_c0007=13 & fstmSet6 { build fstmSet6; }
fstmSet: "{"^thv_Dd_1^"-"^fstmSet7^"}" is thv_Dd_1 & thv_c0007=15 & fstmSet7 { build fstmSet7; }
fstmSet: "{"^thv_Dd_1^"-"^fstmSet8^"}" is thv_Dd_1 & thv_c0007=17 & fstmSet8 { build fstmSet8; }
fstmSet: "{"^thv_Dd_1^"-"^fstmSet9^"}" is thv_Dd_1 & thv_c0007=19 & fstmSet9 { build fstmSet9; }
fstmSet: "{"^thv_Dd_1^"-"^fstmSet10^"}" is thv_Dd_1 & thv_c0007=21 & fstmSet10 { build fstmSet10; }
fstmSet: "{"^thv_Dd_1^"-"^fstmSet11^"}" is thv_Dd_1 & thv_c0007=23 & fstmSet11 { build fstmSet11; }
fstmSet: "{"^thv_Dd_1^"-"^fstmSet12^"}" is thv_Dd_1 & thv_c0007=25 & fstmSet12 { build fstmSet12; }
fstmSet: "{"^thv_Dd_1^"-"^fstmSet13^"}" is thv_Dd_1 & thv_c0007=27 & fstmSet13 { build fstmSet13; }
fstmSet: "{"^thv_Dd_1^"-"^fstmSet14^"}" is thv_Dd_1 & thv_c0007=29 & fstmSet14 { build fstmSet14; }
fstmSet: "{"^thv_Dd_1^"-"^fstmSet15^"}" is thv_Dd_1 & thv_c0007=31 & fstmSet15 { build fstmSet15; }
fstmSet: "{"^thv_Dd_1^"-"^fstmSet16^"}" is thv_Dd_1 & thv_c0007=33 & fstmSet16 { build fstmSet16; }


fstmWback: thv_Rn^"!" is thv_bit21=1 & thv_bit23=1 & thv_c0007 & thv_Rn { thv_Rn = thv_Rn + (4 * thv_c0007:4); }
fstmWback: thv_Rn^"!" is thv_bit21=1 & thv_bit23=0 & thv_c0007 & thv_Rn { thv_Rn = thv_Rn - (4 * thv_c0007:4); }
fstmWback: thv_Rn is thv_bit21=0 & thv_Rn { }
}

:fstmdbx^COND fstmSet, fstmWback is $(AMODE) & COND & ARMcond=1 & c2327=0x1a & c2021=2 & c0811=0xb & c0000=1 & fstmWback & fstmSet
{
	build fstmWback;
	build fstmSet;
}

:fstmiax^COND fstmSet, fstmWback is $(AMODE) & COND & ARMcond=1 & c2327=0x19 & c2020=0 & c0811=0xb & c0000=1 & fstmWback & fstmSet
{
	build fstmSet;
	build fstmWback;
}

:fstmdbx^ItCond fstmSet, fstmWback is TMode=1 & ItCond & thv_c2331=0x1da & thv_c2021=2 & thv_c0811=0xb & fstmWback & fstmSet
{
	build fstmWback;
	build fstmSet;
}

:fstmiax^ItCond fstmSet, fstmWback is TMode=1 & ItCond & thv_c2331=0x1d9 & thv_bit20=0 & thv_c0811=0xb & fstmWback & fstmSet
{
	build fstmSet;
	build fstmWback;
}

@endif

@if defined(VFPv2) || defined(VFPv3)

#######
# VLDM (A2)
#

buildVldmSdList:						is counter=0 { }
buildVldmSdList: Sreg					is counter=1 & Sreg [ counter=0; regNum=regNum+1; ]
{
	Sreg = *mult_addr;
	mult_addr = mult_addr + 4;
}
buildVldmSdList: Sreg,buildVldmSdList	is Sreg & buildVldmSdList [ counter=counter-1; regNum=regNum+1; ]
{
	Sreg = *mult_addr;
	mult_addr = mult_addr + 4;
	build buildVldmSdList;
}

vldmSdList: "{"^buildVldmSdList^"}"	is TMode=0   & D22 & c1215 & c0007 & buildVldmSdList [ regNum=(c1215<<1) + D22 - 1; counter=c0007; ] { }
vldmSdList: "{"^buildVldmSdList^"}"	is TMode=1 & thv_D22 & thv_c1215 & thv_c0007 & buildVldmSdList [ regNum=(thv_c1215<<1) + thv_D22 - 1; counter=thv_c0007; ] { }

:vldmia^COND vldmRn,vldmSdList	is ( ($(AMODE) & ARMcond=1 & c2327=0x19 &     c2020=1 &     c0811=10 ) |
                                   ($(TMODE_E) &         thv_c2327=0x19 & thv_c2020=1 & thv_c0811=10 ) ) & COND & vldmRn & vldmSdList & vldmOffset & vldmUpdate
{
	mult_addr = vldmRn;
	build vldmSdList;
	build vldmUpdate;
}

:vldmdb^COND vldmRn,vldmSdList	is ( ($(AMODE) & ARMcond=1 & c2327=0x1a &     c2121=1 &     c2020=1 &     c0811=10 ) |
                                   ($(TMODE_E) &         thv_c2327=0x1a & thv_c2121=1 & thv_c2020=1 & thv_c0811=10 ) ) & COND & vldmRn & vldmSdList & vldmOffset
{
	local start_addr = vldmRn - vldmOffset;
	mult_addr = start_addr;
	build vldmSdList;
	vldmRn = start_addr;
}

#######
# VLDR
#

vldrRn: "["^Rn^"]"				is TMode=0 & Rn & immed=0 & c2323=0				{ ptr:4 = Rn; export ptr; }
vldrRn: "["^Rn^"]"				is TMode=0 & Rn & immed=0 & c2323=1				{ ptr:4 = Rn; export ptr; }
vldrRn: "["^Rn^",#-"^vldrImm^"]"	is TMode=0 & Rn & immed & c2323=0 [ vldrImm = immed * 4; ]	{ ptr:4 = Rn - vldrImm; export ptr; }
vldrRn: "["^Rn^",#"^vldrImm^"]"	is TMode=0 & Rn & immed & c2323=1	  [ vldrImm = immed * 4; ]	{ ptr:4 = Rn + vldrImm; export ptr; }
vldrRn: "["^pc^"]"	is TMode=0 & Rn=15 & pc & immed=0 & c2323=0		{ ptr:4 = ((inst_start + 8) & 0xfffffffc); export ptr; }
vldrRn: "["^pc^"]"	is TMode=0 & Rn=15 & pc & immed=0 & c2323=1		{ ptr:4 = ((inst_start + 8) & 0xfffffffc); export ptr; }
vldrRn: "["^pc^",#-"^vldrImm^"]"	is TMode=0 & Rn=15 & pc & immed & c2323=0 [ vldrImm = immed * 4; ]	{ ptr:4 = ((inst_start + 8) & 0xfffffffc) - vldrImm; export ptr; }
vldrRn: "["^pc^",#"^vldrImm^"]"	is TMode=0 & Rn=15 & pc & immed & c2323=1	  [ vldrImm = immed * 4; ]	{ ptr:4 = ((inst_start + 8) & 0xfffffffc) + vldrImm; export ptr; }
vldrRn: "["^VRn^"]"				is TMode=1 & VRn & thv_immed=0 & thv_c2323=0				{ ptr:4 = VRn; export ptr; }
vldrRn: "["^VRn^"]"				is TMode=1 & VRn & thv_immed=0 & thv_c2323=1				{ ptr:4 = VRn; export ptr; }
vldrRn: "["^VRn^",#-"^vldrImm^"]"	is TMode=1 & VRn & thv_immed & thv_c2323=0	[ vldrImm = thv_immed * 4; ]	{ ptr:4 = VRn - vldrImm; export ptr; }
vldrRn: "["^VRn^",#"^vldrImm^"]"	is TMode=1 & VRn & thv_immed & thv_c2323=1	[ vldrImm = thv_immed * 4; ]	{ ptr:4 = VRn + vldrImm; export ptr; }
vldrRn: "["^pc^"]"	is TMode=1 & thv_Rn=15 & pc & thv_immed=0 & thv_c2323=0		{ ptr:4 = ((inst_start + 4) & 0xfffffffc); export ptr; }
vldrRn: "["^pc^"]"	is TMode=1 & thv_Rn=15 & pc & thv_immed=0 & thv_c2323=1		{ ptr:4 = ((inst_start + 4) & 0xfffffffc); export ptr; }
vldrRn: "["^pc^",#-"^vldrImm^"]"	is TMode=1 & thv_Rn=15 & pc & thv_immed & thv_c2323=0	[ vldrImm = thv_immed * 4; ]	{ ptr:4 = ((inst_start + 4) & 0xfffffffc) - vldrImm; export ptr; }
vldrRn: "["^pc^",#"^vldrImm^"]"	is TMode=1 & thv_Rn=15 & pc & thv_immed & thv_c2323=1	[ vldrImm = thv_immed * 4; ]	{ ptr:4 = ((inst_start + 4) & 0xfffffffc) + vldrImm; export ptr; }

:vldr^COND^".64" Dd,vldrRn	is COND & ( ($(AMODE) & ARMcond=1 & c2427=13 & c2021=1 & c0811=11) | ($(TMODE_E) &  thv_c2427=13 & thv_c2021=1 & thv_c0811=11)) & Dd & vldrRn
{
	Dd = *:8 vldrRn;
}

:vldr^COND^".32" Sd,vldrRn	is COND & ( ($(AMODE) & ARMcond=1 & c2427=13 & c2021=1 & c0811=10) | ($(TMODE_E) &  thv_c2427=13 & thv_c2021=1 & thv_c0811=10)) & Sd & vldrRn
{
	Sd = *:4 vldrRn;
}

@endif # VFPv2 | VFPv3

define pcodeop VectorMin;
define pcodeop VectorMax;
define pcodeop FloatVectorMin;
define pcodeop FloatVectorMax;
define pcodeop VectorMultiplyAccumulate;
define pcodeop VectorMultiplySubtract;
define pcodeop VectorMultiplySubtractLong;
define pcodeop VectorDoubleMultiplyHighHalf;
define pcodeop VectorRoundDoubleMultiplyHighHalf;
define pcodeop VectorDoubleMultiplyLong;
define pcodeop VectorDoubleMultiplyAccumulateLong;
define pcodeop VectorDoubleMultiplySubtractLong;
define pcodeop FloatVectorMultiplyAccumulate;
define pcodeop FloatVectorMultiplySubtract;

@if defined(SIMD)

:vmax.^udt^esize2021 Dd, Dn, Dm	is ( ( $(AMODE) & ARMcond=0 & cond=15 & c2527=1 & c2323=0 & c2021<3 & c0811=6 & Q6=0 & c0404=0 ) |
                                      ( $(TMODE_EorF) & thv_c2327=0x1e & thv_c2323=0 & thv_c2021<3 & thv_c0811=6 & thv_Q6=0 & thv_c0404=0 )  ) & esize2021 & udt & Dm & Dn & Dd
{
	Dd = VectorMax(Dn,Dm,esize2021,udt);
}

:vmax.^udt^esize2021 Qd, Qn, Qm	is ( ( $(AMODE) & ARMcond=0 & cond=15 & c2527=1 & c2323=0 & c2021<3 & c0811=6 & Q6=1 & c0404=0 ) |
                                      ( $(TMODE_EorF) & thv_c2327=0x1e & thv_c2323=0 & thv_c2021<3 & thv_c0811=6 & thv_Q6=1 & thv_c0404=0 )  ) & esize2021 & udt & Qm & Qn & Qd
{
	Qd = VectorMax(Qn,Qm,esize2021,udt);
}

:vmax.f32 Dd,Dn,Dm	is (($(AMODE) & ARMcond=0 & cond=15 & c2327=4 & c2021=0 & c0811=15 & Q6=0 & c0404=0) |
						($(TMODE_E) & thv_c2327=0x1e & thv_c2021=0 & thv_c0811=15 & thv_Q6=0 & thv_c0404=0)) & Dm & Dn & Dd
{
	Dd = FloatVectorMax(Dn,Dm,2:4,32:1);
}

:vmax.f32 Qd,Qn,Qm	is (($(AMODE) & ARMcond=0 & cond=15 & c2327=4 & c2021=0 & c0811=15 & Q6=1 & c0404=0) |
						($(TMODE_E) & thv_c2327=0x1e & thv_c2021=0 & thv_c0811=15 & thv_Q6=1 & thv_c0404=0)) & Qm & Qn & Qd
{
	Qd = FloatVectorMax(Qn,Qm,2:4,32:1);
}

:vmin.^udt^esize2021 Dd, Dn, Dm	is ( ( $(AMODE) & ARMcond=0 & cond=15 & c2527=1 & c2323=0 & c2021<3 & c0811=6 & Q6=0 & c0404=1 ) |
                                      ( $(TMODE_EorF) & thv_c2327=0x1e & thv_c2323=0 & thv_c2021<3 & thv_c0811=6 & thv_Q6=0 & thv_c0404=1 ) ) & esize2021 & udt & Dm & Dn & Dd

{
	Dd = VectorMin(Dn,Dm,esize2021,udt);
}

:vmin.^udt^esize2021 Qd, Qn, Qm	is ( ( $(AMODE) & ARMcond=0 & cond=15 & c2527=1 & c2323=0 & c2021<3 & c0811=6 & Q6=1 & c0404=1 ) |
                                      ( $(TMODE_EorF) & thv_c2327=0x1e & thv_c2323=0 & thv_c2021<3 & thv_c0811=6 & thv_Q6=1 & thv_c0404=1 ) ) & esize2021 & udt & Qm & Qn & Qd

{
	Qd = VectorMin(Qn,Qm,esize2021,udt);
}

:vmin.f32 Dd,Dn,Dm	is (($(AMODE) & ARMcond=0 & cond=15 & c2327=4 & c2021=2 & c0811=15 & Q6=0 & c0404=0) |
						($(TMODE_E) & thv_c2327=0x1e & thv_c2021=2 & thv_c0811=15 & thv_Q6=0 & thv_c0404=0)) & Dm & Dn & Dd
{
	Dd = FloatVectorMin(Dn,Dm,2:4,32:1);
}

:vmin.f32 Qd,Qn,Qm	is (($(AMODE) & ARMcond=0 & cond=15 & c2327=4 & c2021=2 & c0811=15 & Q6=1 & c0404=0) |
						($(TMODE_E) & thv_c2327=0x1e & thv_c2021=2 & thv_c0811=15 & thv_Q6=1 & thv_c0404=0)) & Qm & Qn & Qd
{
	Qd = FloatVectorMin(Qn,Qm,2:4,32:1);
}

:vmla.i^esize2021 Dd,Dn,Dm	is ( ( $(AMODE) & ARMcond=0 & cond=15 & c2327=4 & c2021<3 & c0811=9 & Q6=0 & c0404=0 ) |
						           ($(TMODE_E) &    thv_c2327=0x1e & thv_c2021<3 & thv_c0811=9 & thv_Q6=0 & thv_c0404=0)) & esize2021 & Dm & Dn & Dd
{
	Dd = VectorMultiplyAccumulate(Dn,Dm,esize2021,0:1);
}  

:vmla.i^esize2021 Qd,Qn,Qm	is ( ( $(AMODE) & ARMcond=0 & cond=15 & c2327=4 & c2021<3 & c0811=9 & Q6=1 & c0404=0) |
						           ($(TMODE_E) &    thv_c2327=0x1e & thv_c2021<3 & thv_c0811=9 & thv_Q6=1 & thv_c0404=0)) & esize2021 & Qm & Qn & Qd
{
	Qd = VectorMultiplyAccumulate(Qn,Qm,esize2021,0:1);
}  

:vmls.i^esize2021 Dd,Dn,Dm	is ( ($(AMODE) & ARMcond=0 & cond=15 & c2327=6 & c2424=1 & c2021<3 & c0811=9 & Q6=0 & c0404=0) |
						           ($(TMODE_F) &   thv_c2327=0x1e & thv_c2021<3 & thv_c0811=9 & thv_Q6=0 & thv_c0404=0)) & esize2021 & Dm & Dn & Dd
{
	Dd = VectorMultiplySubtract(Dn,Dm,esize2021,0:1);
}  

:vmls.i^esize2021 Qd,Qn,Qm	is ( ($(AMODE) & ARMcond=0 & cond=15 & c2327=6 & c2424=1 & c2021<3 & c0811=9 & Q6=1 & c0404=0) |
						           ($(TMODE_F) &   thv_c2327=0x1e & thv_c2021<3 & thv_c0811=9 & thv_Q6=1 & thv_c0404=0)) & esize2021 & Qm & Qn & Qd
{
	Qd = VectorMultiplySubtract(Qn,Qm,esize2021,0:1);
}  

:vmlal.^udt^esize2021 Qd,Dn,Dm	is ( ($(AMODE) & ARMcond=0 & cond=15 & c2527=1 &      c2323=1    & c2021<3 &      c0811=8 &     Q6=0 & c0404=0) |
                                     ($(TMODE_EorF) &  thv_c2327=0x1f & thv_c2021<3 & thv_c0811=8 & thv_Q6=0 & thv_c0404=0 ) ) & Dm & Dn & Qd & udt & esize2021
{
	Qd = VectorMultiplyAccumulate(Dn,Dm,esize2021,udt);
}  

:vmlsl.^udt^esize2021 Qd,Dn,Dm	is ( ($(AMODE) & ARMcond=0 & cond=15 & c2527=1    & c2323=1 & c2021<3 & c0811=10 & Q6=0 & c0404=0) |
                                     ($(TMODE_EorF) &  thv_c2327=0x1f & thv_c2021<3 & thv_c0811=10 & thv_Q6=0 & thv_c0404=0 ) ) & Dm & Dn & Qd & udt & esize2021
{
	Qd = VectorMultiplySubtractLong(Dn,Dm,esize2021,udt);
}  

:vmla.f^fesize2020 Dd,Dn,Dm	is ( ($(AMODE) & ARMcond=0 & cond=15 & c2327=4 &     c2121=0 &     c0811=13 &        Q6=0 &     c0404=1) |
	                           ($(TMODE_E) &    thv_c2327=0x1e & thv_c2121=0 & thv_c0811=13 & thv_c0606=0 & thv_c0404=1)) & fesize2020 & Dn & Dd & Dm
{
	Dd = FloatVectorMultiplyAccumulate(Dn,Dm,fesize2020,8:1);
}

:vmla.f^fesize2020 Qd,Qn,Qm	is ( ($(AMODE) & ARMcond=0 & cond=15 & c2327=4 &     c2121=0 &     c0811=13 &        Q6=1 &     c0404=1) | 
	                           ($(TMODE_E) &    thv_c2327=0x1e & thv_c2121=0 & thv_c0811=13 & thv_c0606=1 & thv_c0404=1)) & fesize2020 & Qn & Qd & Qm
{
	Qd = FloatVectorMultiplyAccumulate(Qn,Qm,fesize2020,16:1);
}

:vmls.f^fesize2020 Dd,Dn,Dm	is ( ($(AMODE) & ARMcond=0 & cond=15 & c2327=4 &     c2121=1 &     c0811=13 &        Q6=0 &     c0404=1) |
                               ($(TMODE_E) &    thv_c2327=0x1e & thv_c2121=1 & thv_c0811=13 & thv_c0606=0 & thv_c0404=1)) & fesize2020 & Dn & Dd & Dm
{
	Dd = FloatVectorMultiplySubtract(Dn,Dm,fesize2020,8:1);
}

:vmls.f^fesize2020 Qd,Qn,Qm	is ( ($(AMODE) & ARMcond=0 & cond=15 & c2327=4 &     c2121=1 &     c0811=13 &        Q6=1 &     c0404=1) | 
	                           ($(TMODE_E) &    thv_c2327=0x1e & thv_c2121=1 & thv_c0811=13 & thv_c0606=1 & thv_c0404=1)) & fesize2020 & Qn & Qd & Qm
{
	Qd = FloatVectorMultiplySubtract(Qn,Qm,fesize2020,16:1);
}

@endif # SIMD

@if defined(VFPv2) || defined(VFPv3)

:vmla^COND^".f32" Sd,Sn,Sm	is ( ($(AMODE) & ARMcond=1 & c2327=0x1c &     c2021=0 &     c0811=10 &     c0606=0 &     c0404=0 ) |
						       ($(TMODE_E) &         thv_c2327=0x1c & thv_c2021=0 & thv_c0811=10 & thv_c0606=0 & thv_c0404=0)) & COND & Sm & Sn & Sd
{
	Sd = Sd f+ (Sn f* Sm);
}

:vmla^COND^".f64" Dd,Dn,Dm	is ( ($(AMODE) & ARMcond=1 & c2327=0x1c &     c2021=0 &     c0811=11 &     c0606=0 &     c0404=0) |
						       ($(TMODE_E) &         thv_c2327=0x1c & thv_c2021=0 & thv_c0811=11 & thv_c0606=0 & thv_c0404=0)) & COND & Dm & Dn & Dd
{
	Dd = Dd f+ (Dn f* Dm);
}

:vmls^COND^".f32" Sd,Sn,Sm	is ( ($(AMODE) & ARMcond=1 & c2327=0x1c &     c2021=0 &     c0811=10 &     c0606=1 &     c0404=0) |
						       ($(TMODE_E) &         thv_c2327=0x1c & thv_c2021=0 & thv_c0811=10 & thv_c0606=1 & thv_c0404=0)) & COND & Sm & Sn & Sd
{
	Sd = Sd f- (Sn f* Sm);
}

:vmls^COND^".f64" Dd,Dn,Dm	is ( ($(AMODE) & ARMcond=1 & c2327=0x1c &     c2021=0 &     c0811=11 &     c0606=1 &     c0404=0 ) |
						       ($(TMODE_E) &         thv_c2327=0x1c & thv_c2021=0 & thv_c0811=11 & thv_c0606=1 & thv_c0404=0)) & COND & Dm & Dn & Dd
{
	Dd = Dd f- (Dn f* Dm);
}

@endif # VFPv2 || VFPv3

@if defined(SIMD)

#####
# VML* (by scalar) (A1)
#

vmlDm: Dm_3^"["^index^"]"	is TMode=0 & c2021=1 & Dm_3 & M5 & c0303 [ index = (M5 << 1) + c0303; ]	{ el:4 = VectorGetElement(Dm_3, index:1, 2:1, 0:1); export el; }
vmlDm: Dm_4^"["^M5^"]"		is TMode=0 & c2021=2 & Dm_4 & M5											{ el:4 = VectorGetElement(Dm_4, M5:1, 4:1, 0:1); export el; }
vmlDm: thv_Dm_3^"["^index^"]"	is TMode=1 & thv_c2021=1 & thv_Dm_3 & thv_M5 & thv_c0303 [ index = (thv_M5 << 1) + thv_c0303; ]	{ el:4 = VectorGetElement(thv_Dm_3, index:1, 2:1, 0:1); export el; }
vmlDm: thv_Dm_4^"["^thv_M5^"]"		is TMode=1 & thv_c2021=2 & thv_Dm_4 & thv_M5											{ el:4 = VectorGetElement(thv_Dm_4, thv_M5:1, 4:1, 0:1); export el; }


:vmla.i^esize2021 Dd,Dn,vmlDm	is ( ($(AMODE) & ARMcond=0 & cond=15 & c2527=1 & c2424=0 & c2323=1 & (c2021=1 | c2021=2)  & c0811=0 & c0606=1 & c0404=0) |
	                               ($(TMODE_E) & thv_c2327=0x1f & (thv_c2021=1 | thv_c2021=2) & thv_c0811=0 & thv_c0606=1 & thv_c0404=0)) & esize2021 & Dn & Dd & vmlDm
{
	Dd = VectorMultiplyAccumulate(Dn,vmlDm,esize2021);
}

:vmla.i^esize2021 Qd,Qn,vmlDm	is ( ($(AMODE) & ARMcond=0 & cond=15 & c2527=1 & c2424=1 & c2323=1 & (c2021=1 | c2021=2) & c0811=0 & c0606=1 & c0404=0) |
	                               ($(TMODE_F) & thv_c2327=0x1f & (thv_c2021=1 | thv_c2021=2) & thv_c0811=0 & thv_c0606=1 & thv_c0404=0)) & esize2021 & Qn & Qd & vmlDm
{
	Qd = VectorMultiplyAccumulate(Qn,vmlDm,esize2021);
}

:vmla.f32 Dd,Dn,vmlDm	is ( ($(AMODE) & ARMcond=0 & cond=15 & c2527=1 & c2424=0 & c2323=1 & c2021=2 & c0811=1 & c0606=1 & c0404=0) |
	                       ($(TMODE_E) & thv_c2327=0x1f & thv_c2021=2 & thv_c0811=1 & thv_c0606=1 & thv_c0404=0)) & Dn & Dd & vmlDm
{
	Dd = FloatVectorMultiplyAccumulate(Dn,vmlDm,2:4,32:1);
}

:vmla.f32 Qd,Qn,vmlDm	is ( ($(AMODE) & ARMcond=0 & cond=15 & c2527=1 & c2424=1 & c2323=1 & c2021=2 & c0811=1 & c0606=1 & c0404=0) |
	                       ($(TMODE_F) & thv_c2327=0x1f & thv_c2021=2 & thv_c0811=1 & thv_c0606=1 & thv_c0404=0)) & Qn & Qd & vmlDm
{
	Qd = FloatVectorMultiplyAccumulate(Qn,vmlDm,2:4,32:1);
}

:vmls.i^esize2021 Dd,Dn,vmlDm	is ( ($(AMODE) & ARMcond=0 & cond=15 & c2527=1 & c2424=0 & c2323=1 & (c2021=1 | c2021=2) & c0811=4 & c0606=1 & c0404=0) |
	                               ($(TMODE_E) & thv_c2327=0x1f & (thv_c2021=1 | thv_c2021=2) & thv_c0811=4 & thv_c0606=1 & thv_c0404=0)) & esize2021 & Dn & Dd & vmlDm
{
	Dd = VectorMultiplySubtract(Dn,vmlDm,esize2021);
}

:vmls.i^esize2021 Qd,Qn,vmlDm	is ( ($(AMODE) & ARMcond=0 & cond=15 & c2527=1 & c2424=1 & c2323=1 & (c2021=1 | c2021=2)& c0811=4 & c0606=1 & c0404=0) |
	                               ($(TMODE_F) & thv_c2327=0x1f & (thv_c2021=1 | thv_c2021=2) & thv_c0811=4 & thv_c0606=1 & thv_c0404=0)) & esize2021 & Qn & Qd  & vmlDm
{
	Qd = VectorMultiplySubtract(Qn,vmlDm,esize2021);
}

:vmls.f32 Dd,Dn,vmlDm	is ( ($(AMODE) & ARMcond=0 & cond=15 & c2527=1 & c2424=0 & c2323=1 & c2021=2 & c0811=5 & c0606=1 & c0404=0) |
	                       ($(TMODE_E) & thv_c2327=0x1f & thv_c2021=2 & thv_c0811=5 & thv_c0606=1 & thv_c0404=0)) & Dn & Dd  & vmlDm
{
	Dd = FloatVectorMultiplySubtract(Dn,vmlDm,2:4,32:1);
}

:vmls.f32 Qd,Qn,vmlDm	is ( ($(AMODE) & ARMcond=0 & cond=15 & c2527=1 & c2424=1 & c2323=1 & c2021=2 & c0811=5 & c0606=1 & c0404=0) |
	                       ($(TMODE_F) & thv_c2327=0x1f & thv_c2021=2 & thv_c0811=5 & thv_c0606=1 & thv_c0404=0)) & Qn & Qd  & vmlDm
{
	Qd = FloatVectorMultiplySubtract(Qn,vmlDm,2:4,32:1);
}

#####
# VML* (by scalar) (A2)
#



:vmlal.^udt^esize2021 Qd,Dn,vmlDm	is ( ($(AMODE) & ARMcond=0 & cond=15 & c2527=1    & c2323=1 & (c2021=1 | c2021=2) & c0811=2 & Q6=1 & c0404=0) |
                                     ($(TMODE_EorF) &  thv_c2327=0x1f & (thv_c2021=1 | thv_c2021=2) & thv_c0811=2 & thv_Q6=1 & thv_c0404=0 ) ) & udt & esize2021 & Dn & Qd & vmlDm
{
	Qd = VectorMultiplyAccumulate(Dn,vmlDm,esize2021,udt);
}

:vmlsl.^udt^esize2021 Qd,Dn,vmlDm	is ( ($(AMODE) & ARMcond=0 & cond=15 & c2527=1    & c2323=1 & (c2021=1 | c2021=2) & c0811=6 & Q6=1 & c0404=0) |
                                     ($(TMODE_EorF) &  thv_c2327=0x1f & (thv_c2021=1 | thv_c2021=2) & thv_c0811=6 & thv_Q6=1 & thv_c0404=0 ) ) & udt & esize2021 & Dn & Qd & vmlDm
{
	Qd = VectorMultiplySubtract(Dn,vmlDm,esize2021,udt);
}

<<<<<<< HEAD
:vmov.^simdExpImmDT Dd,simdExpImm_8 is (( $(AMODE) & cond=15 & c2527=1 & c2323=1 & c1921=0 & c0707=0 & Q6=0 & c0405=1 ) | 
										( $(TMODE_EorF) & thv_c2327=0x1f & thv_c1921=0 & thv_c0707=0 & thv_Q6=0 & thv_c0405=1 )) & Dd & simdExpImmDT & simdExpImm_8
=======
:vmov.^simdExpImmDT Dd,simdExpImm_8 is (( $(AMODE) & ARMcond=0 & cond=15 & c2527=1 & c2323=1 & c1921=0 & c0707=0 & Q6=0 & c0404=1 ) | 
										( $(TMODE_EorF) & thv_c2327=0x1f & thv_c1921=0 & thv_c0707=0 & thv_Q6=0 & thv_c0404=1 )) & Dd & simdExpImmDT & simdExpImm_8
>>>>>>> 850e44f7
{
	Dd = simdExpImm_8;
}

<<<<<<< HEAD
:vmov.^simdExpImmDT Qd,simdExpImm_16 is (( $(AMODE) & cond=15 & c2527=1 & c2323=1 & c1921=0 & c0707=0 & Q6=1 & c0405=1 ) |
										( $(TMODE_EorF) & thv_c2327=0x1f & thv_c1921=0 & thv_c0707=0 & thv_Q6=1 & thv_c0405=1 )) & Qd & simdExpImmDT & simdExpImm_16
=======
:vmov.^simdExpImmDT Qd,simdExpImm_16 is (( $(AMODE) & ARMcond=0 & cond=15 & c2527=1 & c2323=1 & c1921=0 & c0707=0 & Q6=1 & c0404=1 ) |
										( $(TMODE_EorF) & thv_c2327=0x1f & thv_c1921=0 & thv_c0707=0 & thv_Q6=1 & thv_c0404=1 )) & Qd & simdExpImmDT & simdExpImm_16
>>>>>>> 850e44f7
{
	Qd = simdExpImm_16;
}

@endif # SIMD

@if defined(VFPv3)

:vmov^COND^".f32" Sd,vfpExpImm_4  is ( ( $(AMODE) & ARMcond=1 & c2327=0x1d &     c2021=3 &     c0411=0xa0 ) |
									 ( $(TMODE_E) &         thv_c2327=0x1d & thv_c2021=3 & thv_c0411=0xa0 ) ) & COND & Sd & vfpExpImm_4
{
	build COND;
	Sd = vfpExpImm_4;
}

:vmov^COND^".f64" Dd,vfpExpImm_8  is ( ( $(AMODE) & ARMcond=1 & c2327=0x1d &     c2021=3 &     c0411=0xb0 ) |
								     ( $(TMODE_E) &         thv_c2327=0x1d & thv_c2021=3 & thv_c0411=0xb0 ) ) & COND & Dd & vfpExpImm_8 
{
	build COND;
	Dd = vfpExpImm_8;
}

@endif # VFPv3

@if defined(SIMD)

:vmov Dd,Dm		is ( ($(AMODE) & ARMcond=0 & cond=15 & c2327=4 &   c2021=2 &         c1619=c0003 &     c0811=1      & c0707=c0505 &     Q6=0 &      c0404=1 ) |
                   ($(TMODE_E) &  thv_c2327=0x1e & thv_c2021=2 & thv_c1619=thv_c0003 & thv_c0811=1 & thv_c0707=thv_c0505 & thv_c0606=0 & thv_c0404=1) ) & Dd & Dm
{
	Dd = Dm;
}

:vmov Qd,Qm		is ( ( $(AMODE) & ARMcond=0 & cond=15 & c2327=4 &     c2021=2 &         c1619=c0003 &     c0811=1 &         c0707=c0505 &        Q6=1 & c0404=1 ) |
                     ($(TMODE_E) &      thv_c2327=0x1e & thv_c2021=2 & thv_c1619=thv_c0003 & thv_c0811=1 & thv_c0707=thv_c0505 & thv_c0606=1 & thv_c0404=1) ) & Qd & Qm
{
	Qd = Qm;
}

@endif # SIMD

@if defined(VFPv2) || defined(VFPv3)

:vmov^COND^".f32" Sd,Sm  is ( ($(AMODE) & ARMcond=1 & c2327=0x1d &     c1621=0x30 &     c0611=0x29  &    c0404=0 ) |
                            ($(TMODE_E) &         thv_c2327=0x1d & thv_c1621=0x30 & thv_c0611=0x29 & thv_c0404=0) ) & COND & Sd & Sm 
{
	Sd = Sm;
}

:vmov^COND^".f64" Dd,Dm  is ( ($(AMODE) & ARMcond=1 & c2327=0x1d &     c1621=0x30 &     c0611=0x2d &     c0404=0  ) |
                            ($(TMODE_E) &         thv_c2327=0x1d & thv_c1621=0x30 & thv_c0611=0x2d & thv_c0404=0) ) & COND & Dd & Dm
{
	Dd = Dm;
}

@endif # VFPv2 || VFPv3

define pcodeop VectorSetElement;

@if defined(SIMD)

vmovIndex: val	is TMode=0 &     c2222=1 &     c2121 &     c0506					[ val = (c2121 << 2) + c0506; ]	{ tmp:1 = val; export tmp; }
vmovIndex: val	is TMode=0 &     c2222=1 &     c2121 &     c0606   &     c0505=1	[ val = (c2121 << 2) + c0606; ]	{ tmp:1 = val; export tmp; }

vmovIndex: val	is TMode=1 & thv_c2222=1 & thv_c2121 & thv_c0506					[ val = (thv_c2121 << 2) + thv_c0506; ]	{ tmp:1 = val; export tmp; }
vmovIndex: val	is TMode=1 & thv_c2222=1 & thv_c2121 & thv_c0606   & thv_c0505=1	[ val = (thv_c2121 << 2) + thv_c0606; ]	{ tmp:1 = val; export tmp; }

@if defined(VFPv2) || defined(VFPv3) || defined(SIMD)

vmovIndex: c2121     is TMode=0 &     c2222=0 &     c2121 &     c0506=0				{ tmp:1 = c2121; export tmp; }
vmovIndex: thv_c2121 is TMode=1 & thv_c2222=0 & thv_c2121 & thv_c0506=0				{ tmp:1 = thv_c2121; export tmp; }

@endif #  VFPv2 || VFPv3 || SIMD


dNvmovIndex: Dn^"["^vmovIndex^"]"   is Dn & vmovIndex     { }


:vmov^COND^".8" dNvmovIndex,VRd	is ( ($(AMODE) & ARMcond=1 & c2327=0x1c &     c2222=1 &     c2020=0 &     c0811=11 &     c0404=1 &     c0003=0 ) |
                                   ($(TMODE_E) &         thv_c2327=0x1c & thv_c2222=1 & thv_c2020=0 & thv_c0811=11 & thv_c0404=1 & thv_c0003=0 ) ) & COND & Dn & VRd & vmovIndex & dNvmovIndex
{
	el:1 = VRd(0);
	vmask:8 = 0xf << (vmovIndex*8);
	Dn = (Dn & ~vmask) | (zext(el) & vmask);
	#VectorSetElement(VRd,Dn,vmovIndex);
}

:vmov^COND^".16" dNvmovIndex,VRd	is ( ($(AMODE) & ARMcond=1 & c2327=0x1c &     c2222=0 &     c2020=0 &     c0811=11 &     c0505=1 &     c0404=1 &     c0003=0 ) |
                                       ($(TMODE_E) &         thv_c2327=0x1c & thv_c2222=0 & thv_c2020=0 & thv_c0811=11 & thv_c0505=1 & thv_c0404=1 & thv_c0003=0 ) ) & COND & Dn & VRd & vmovIndex & dNvmovIndex
{
	el:2 = VRd(0);
	vmask:8 = 0xff << (vmovIndex*16);
	Dn = (Dn & ~vmask) | (zext(el) & vmask);
	#VectorSetElement(VRd,Dn,vmovIndex,vmovSize);
}


:vmov^COND^".32" dNvmovIndex,VRd	is ( ($(AMODE) & ARMcond=1 & c2327=0x1c &     c2222=0 &     c2020=0 &     c0811=11 &     c0506=0 &     c0404=1 &     c0003=0 ) |
                                       ($(TMODE_E) &         thv_c2327=0x1c & thv_c2222=0 & thv_c2020=0 & thv_c0811=11 & thv_c0506=0 & thv_c0404=1 & thv_c0003=0 ) ) & COND & Dn & VRd & vmovIndex & dNvmovIndex
{
	el:4 = VRd;
	vmask:8 = 0xffff << (vmovIndex*32);
	Dn = (Dn & ~vmask) | (zext(el) & vmask);
	#VectorSetElement(VRd,Dn,vmovIndex,vmovSize);
}


:vmov^COND^".u8" VRd,dNvmovIndex	is ( ($(AMODE) & ARMcond=1 & c2327=0x1d &     c2222=1 &     c2020=1 &     c0811=11 &     c0404=1 &     c0003=0 ) |
                                       ($(TMODE_E) &         thv_c2327=0x1d & thv_c2222=1 & thv_c2020=1 & thv_c0811=11 & thv_c0404=1 & thv_c0003=0 ) ) & COND & Dn & VRd & vmovIndex & dNvmovIndex
{
	val:8 = Dn >> (vmovIndex*8);
	result:1 = val(0);
	VRd = zext(result);
	#VRd = VectorGetElement(Dn,vmovIndex,vmovSize,0:1);
}

:vmov^COND^".u16" VRd,dNvmovIndex	is ( ($(AMODE) & ARMcond=1 & c2327=0x1d &     c2222=0 &     c2020=1 &     c0811=11 &     c0505=1 &     c0404=1 &     c0003=0 ) |
                                       ($(TMODE_E) &         thv_c2327=0x1d & thv_c2222=0 & thv_c2020=1 & thv_c0811=11 & thv_c0505=1 & thv_c0404=1 & thv_c0003=0 ) ) & COND & Dn & VRd & vmovIndex & dNvmovIndex
{
	val:8 = Dn >> (vmovIndex*16);
	result:2 = val(0);
	VRd = zext(result);
	#VRd = VectorGetElement(Dn,vmovIndex,vmovSize,0:1);
}

:vmov^COND^".u32" VRd,dNvmovIndex	is ( ($(AMODE) & ARMcond=1 & c2327=0x1d &     c2222=0 &     c2020=1 &     c0811=11 &     c0506=0 &     c0404=1 &     c0003=0 ) |
                                       ($(TMODE_E) &         thv_c2327=0x1d & thv_c2222=0 & thv_c2020=1 & thv_c0811=11 & thv_c0506=0 & thv_c0404=1 & thv_c0003=0 ) ) & COND & Dn & VRd & vmovIndex & dNvmovIndex
{
	val:8 = Dn >> (vmovIndex*32);
	result:4 = val(0);
	VRd = zext(result);
	#VRd = VectorGetElement(Dn,vmovIndex,vmovSize,0:1);
}

:vmov^COND^".s8" VRd,dNvmovIndex	is ( ($(AMODE) & ARMcond=1 & c2327=0x1c &     c2222=1 &     c2020=1 &     c0811=11 &     c0404=1 &     c0003=0 ) |
                                       ($(TMODE_E) &         thv_c2327=0x1c & thv_c2222=1 & thv_c2020=1 & thv_c0811=11 & thv_c0404=1 & thv_c0003=0 ) ) & COND & Dn & VRd & vmovIndex & dNvmovIndex
{
	val:8 = Dn >> (vmovIndex*8);
	result:1 = val(0);
	VRd = sext(result);
	#VRd = VectorGetElement(Dn,vmovIndex,vmovSize,0:1);
}

:vmov^COND^".s16" VRd,dNvmovIndex	is ( ($(AMODE) & ARMcond=1 & c2327=0x1c &     c2222=0 &     c2020=1 &     c0811=11 &     c0505=1 &     c0404=1 &     c0003=0 ) |
                                       ($(TMODE_E) &         thv_c2327=0x1c & thv_c2222=0 & thv_c2020=1 & thv_c0811=11 & thv_c0505=1 & thv_c0404=1 & thv_c0003=0 ) ) & COND & Dn & VRd & vmovIndex & dNvmovIndex
{
	val:8 = Dn >> (vmovIndex*16);
	result:2 = val(0);
	VRd = sext(result);
	#VRd = VectorGetElement(Dn,vmovIndex,vmovSize,0:1);
}

:vmov^COND^".s32" VRd,dNvmovIndex	is ( ($(AMODE) & ARMcond=1 & c2327=0x1c &     c2222=0 &     c2020=1 &     c0811=11 &     c0506=0 &     c0404=1 &     c0003=0 ) |
                                       ($(TMODE_E) &         thv_c2327=0x1c & thv_c2222=0 & thv_c2020=1 & thv_c0811=11 & thv_c0506=0 & thv_c0404=1 & thv_c0003=0 ) ) & COND & Dn & VRd & vmovIndex & dNvmovIndex
{
	val:8 = Dn >> (vmovIndex*32);
	result:4 = val(0);
	VRd = sext(result);
	#VRd = VectorGetElement(Dn,vmovIndex,vmovSize,0:1);
}

@endif # SIMD


@if defined(VFPv2) || defined(VFPv3)

:vmov^COND Sn,VRd  is ( ($(AMODE) & ARMcond=1 & c2327=0x1c &     c2122=0 &     c2020=0 &     c0811=10 &     c0006=0x10) |
                      ($(TMODE_E) &         thv_c2327=0x1c & thv_c2122=0 & thv_c2020=0 & thv_c0811=10 & thv_c0006=0x10) ) & COND & Sn & VRd
{
	Sn = VRd;
}

:vmov^COND VRd,Sn  is ( ($(AMODE) & ARMcond=1 & c2327=0x1c &     c2122=0 &     c2020=1 &     c0811=10 &     c0006=0x10) |
                      ($(TMODE_E) &         thv_c2327=0x1c & thv_c2122=0 & thv_c2020=1 & thv_c0811=10 & thv_c0006=0x10) ) & COND & Sn & VRd
{
	VRd = Sn;
}

:vmov^COND Sm,SmNext,VRd,VRn  is ( ($(AMODE) & ARMcond=1 & c2027=0xc4 &     c0611=0x28 &     c0404=1) |
                                 ($(TMODE_E) &         thv_c2027=0xc4 & thv_c0611=0x28 & thv_c0404=1) ) & COND & VRn & VRd & Sm & SmNext
{
	Sm = VRd;
	SmNext = VRn;
}

:vmov^COND VRd,VRn,Sm,SmNext  is ( ($(AMODE) & ARMcond=1 & c2027=0xc5 &     c0611=0x28 &     c0404=1) |
                                 ($(TMODE_E) &         thv_c2027=0xc5 & thv_c0611=0x28 & thv_c0404=1) ) & COND & VRn & VRd & Sm & SmNext
{
	VRd = Sm;
	VRn = SmNext;
}

@endif # VFPv2 || VFPv3

@if defined(VFPv2) || defined(VFPv3) || defined(SIMD)

:vmov^COND Dm,VRd,VRn	is COND & ( ($(AMODE) & ARMcond=1 & c2027=0xc4 & c0611=0x2c & c0404=1) | ($(TMODE_E) &  thv_c2027=0xc4 & thv_c0611=0x2c & thv_c0404=1) ) & Dm & VRn & VRd
{
	Dm = (zext(VRn) << 32) + zext(VRd);
}

:vmov^COND VRd,VRn,Dm	is COND & ( ($(AMODE) & ARMcond=1 & c2027=0xc5 & c0611=0x2c & c0404=1) | ($(TMODE_E) &  thv_c2027=0xc5 & thv_c0611=0x2c & thv_c0404=1) ) & Dm & VRn & VRd
{
	VRn = Dm(4);
	VRd = Dm:4;
}

@endif #  VFPv2 || VFPv3 || SIMD

define pcodeop VectorCopyLong;
define pcodeop VectorCopyNarrow;

@if defined(SIMD)

:vmovl.^udt^esize2021 Qd,Dm	is (($(AMODE) & ARMcond=0 & cond=15 & c2527=1 & c2323=1 & (c1921=1 | c1921=2 | c1921=4) &        c1618=0 &     c0611=0x28 &     c0404=1) |
                               ($(TMODE_EorF) & thv_c2327=0x1f & (thv_c1921=1 | thv_c1921=2 | thv_c1921=4) & thv_c1618=0 & thv_c0611=0x28 & thv_c0404=1) ) & esize2021 & udt & Qd & Dm
{
	Qd = VectorCopyLong(Dm,esize2021,udt);
}

:vmovn.i^esize1819x2 Dd,Qm  is ( ($(AMODE) & ARMcond=0 & cond=15 & c2327=7 &     c2021=3 &     c1819<3  &     c1617=2 &     c0611=8 &     c0404=0) |
                               ($(TMODE_F)  &   thv_c2327=0x1f & thv_c2021=3 & thv_c1819<3  & thv_c1617=2 & thv_c0611=8 & thv_c0404=0) ) & esize1819x2 & Dd & Qm
{
	Dd = VectorCopyNarrow(Qm,esize1819x2);
}

:vmovx.F16 Sd,Sm  is (($(AMODE) & ARMcond=0 & cond=15 & c2327=0x1d &     c1921=0x6 &     c1618=0 &     c0611=0x29 &     c0404=0) |
                     ($(TMODE_F) &     thv_c2327=0x1d & thv_c1921=0x6 & thv_c1618=0 & thv_c0611=0x29 & thv_c0404=0) ) & Sd & Sm
{
	local SmUpper:2 = Sm(2);
	Sd = zext(SmUpper);
}

@endif # SIMD

@if defined(VFPv2) || defined(VFPv3) || defined(SIMD)

:vmrs^COND VRd,fpscr  is COND & ( ($(AMODE) & ARMcond=1 & c1627=0xef1 &     c0011=0xa10) |
                                ($(TMODE_E) &         thv_c1627=0xef1 & thv_c0011=0xa10)) & fpscr & VRd
{
	VRd = fpscr;
}

apsr:   "apsr"  is epsilon {}

:vmrs^COND apsr,fpscr  is ( ($(AMODE) & ARMcond=1 & c1627=0xef1 &     c1215=15 &     c0011=0xa10) |
                          ($(TMODE_E) &         thv_c1627=0xef1 & thv_c1215=15 & thv_c0011=0xa10) 
) & COND & apsr & fpscr
{
	NG = $(FPSCR_N);
	ZR = $(FPSCR_Z);
	CY = $(FPSCR_C);
	OV = $(FPSCR_V);
}

:vmsr^COND fpscr,VRd  is ( ($(AMODE) & ARMcond=1 & c1627=0xee1 &     c0011=0xa10) |
                         ($(TMODE_E) &         thv_c1627=0xee1 & thv_c0011=0xa10)
) & COND & VRd & fpscr
{
	fpscr = VRd;
}

@endif #  VFPv2 || VFPv3 || SIMD

@if defined(SIMD)

###
# VMUL (floating Point)
#

define pcodeop FloatVectorMult;
define pcodeop VectorMultiply;
define pcodeop PolynomialMultiply;

:vmul.f32 Dd,Dn,Dm  is ( ($(AMODE) & ARMcond=0 & cond=15 & c2327=0x06 &     c2121=0 &     c2020=0 &     c0811=0xd &     Q6=0 &     c0404=1) |
                       ($(TMODE_F) &       thv_c2327=0x1e & thv_c2121=0 & thv_c2020=0 & thv_c0811=0xd & thv_Q6=0 & thv_c0404=1)) & Dn & Dd & Dm
{
	Dd = FloatVectorMult(Dn,Dm,2:1,32:1);
}

:vmul.f32 Qd,Qn,Qm  is ( ($(AMODE) & ARMcond=0 & cond=15 & c2327=0x06 &     c2121=0 &     c2020=0 &     c0811=0xd &     Q6=1 &     c0404=1) |
                       ($(TMODE_F) &       thv_c2327=0x1e & thv_c2121=0 & thv_c2020=0 & thv_c0811=0xd & thv_Q6=1 & thv_c0404=1) ) & Qm & Qn & Qd
{
	Qd = FloatVectorMult(Qn,Qm,2:1,32:1);
}

:vmul.f16 Dd,Dn,Dm  is ( ($(AMODE) & ARMcond=0 & cond=15 & c2327=0x06 &     c2121=0 &     c2020=1 &     c0811=13 &     Q6=0 &     c0404=1) |
                       ($(TMODE_F) &       thv_c2327=0x1e & thv_c2121=0 & thv_c2020=1 & thv_c0811=13 & thv_Q6=0 & thv_c0404=1)) & Dn & Dd & Dm
{
	Dd = FloatVectorMult(Dn,Dm,4:1,16:1);
}

:vmul.f16 Qd,Qn,Qm  is ( ($(AMODE) & ARMcond=0 & cond=15 & c2327=0x06 &     c2121=0 &     c2020=1 &     c0811=13 &     Q6=1 &     c0404=1) |
                       ($(TMODE_F) &       thv_c2327=0x1e & thv_c2121=0 & thv_c2020=1 & thv_c0811=13 & thv_Q6=1 & thv_c0404=1) ) & Qm & Qn & Qd
{
	Qd = FloatVectorMult(Qn,Qm,4:1,16:1);
}

:vmul^COND^".f64" Dd,Dn,Dm  is ( ($(AMODE) & ARMcond=1 & c2327=0x1c &     c2021=2 &     c0811=11 &     c0606=0 &     c0404=0) |
                               ($(TMODE_E) &         thv_c2327=0x1c & thv_c2021=2 & thv_c0811=11 & thv_c0606=0 & thv_c0404=0) ) & COND & Dm & Dn & Dd 
{
	Dd = Dn f* Dm;
}

:vmul^COND^".f32" Sd,Sn,Sm  is ( ($(AMODE) & ARMcond=1 & c2327=0x1c &     c2021=2 &     c0811=10 &     c0606=0 &     c0404=0) |
                               ($(TMODE_E) &         thv_c2327=0x1c & thv_c2021=2 & thv_c0811=10 & thv_c0606=0 & thv_c0404=0) ) & COND & Sm & Sn & Sd 
{
	Sd = Sn f* Sm;
}

:vmul^COND^".f16" Sd,Sn,Sm  is ( ($(AMODE) & ARMcond=1 & c2327=0x1c &     c2021=2 &     c0811=9 &     c0606=0 &     c0404=0) |
                               ($(TMODE_E) &         thv_c2327=0x1c & thv_c2021=2 & thv_c0811=9 & thv_c0606=0 & thv_c0404=0) ) & COND & Sm & Sn & Sd 
{
    product:2 = Sn:2 f* Sm:2;
    Sd = zext(product);
}

###
# VMUL (Integer and polynomial)
#

:vmul.i^esize2021 Dd,Dn,Dm  is ( ($(AMODE) & ARMcond=0 & cond=15 & c2327=4 &     c0811=9 &     Q6=0 &     c0404=1) |
                               ($(TMODE_E) &    thv_c2327=0x1e & thv_c0811=9 & thv_Q6=0 & thv_c0404=1)) & esize2021 & Dn & Dd & Dm
{
	Dd = VectorMultiply(Dn,Dm,esize2021);
}

:vmul.i^esize2021 Qd,Qn,Qm  is ( ($(AMODE) & ARMcond=0 & cond=15 & c2327=4 &     c0811=9 &     Q6=1 &     c0404=1) |
                               ($(TMODE_E) &    thv_c2327=0x1e & thv_c0811=9 & thv_Q6=1 & thv_c0404=1)) & esize2021 & Qm & Qn & Qd
{
	Qd = VectorMultiply(Qn,Qm,esize2021);
}

:vmul.p8 Dd,Dn,Dm  is ( ($(AMODE) & ARMcond=0 & cond=15 & c2327=6 &     c2021=0 &     c0811=9 &     Q6=0 &     c0404=1) |
                      ($(TMODE_F) &    thv_c2327=0x1e & thv_c2021=0 & thv_c0811=9 & thv_Q6=0 & thv_c0404=1) ) & Dn & Dd & Dm
{
	Dd = PolynomialMultiply(Dn,Dm,1:1);
}

:vmul.p8 Qd,Qn,Qm  is ( ($(AMODE) & ARMcond=0 & cond=15 & c2327=6 &     c2021=0 &     c0811=9 &     Q6=1 &     c0404=1) |
                      ($(TMODE_F) &    thv_c2327=0x1e & thv_c2021=0 & thv_c0811=9 & thv_Q6=1 & thv_c0404=1) ) & Qm & Qn & Qd
{
	Qd = PolynomialMultiply(Qn,Qm,1:1);
}

:vmull.^udt^esize2021 Qd,Dn,Dm  is ( ($(AMODE) & ARMcond=0 & cond=15 & c2527=1 & c2323=1 &     c2021<3 &     c0811=0xc &     Q6=0 &     c0404=0) |
                                   ($(TMODE_EorF) &           thv_c2327=0x1f & thv_c2021<3 & thv_c0811=0xc & thv_Q6=0 & thv_c0404=0) ) & esize2021 & Dm & Dn & Qd & udt
{
	Qd = VectorMultiply(Dn,Dm,esize2021,udt);
}

:vmull.p8 Qd,Dn,Dm  is ( ($(AMODE) & ARMcond=0 & cond=15 & c2327=0x5 &     c2021=0 &     c0811=0xe &     Q6=0 &     c0404=0) |
                       ($(TMODE_F) &      thv_c2327=0x1f & thv_c2021=0 & thv_c0811=0xe & thv_Q6=0 & thv_c0404=0) ) & Dm & Dn & Qd
{
	Qd = PolynomialMultiply(Dn,Dm,1:1);
}

:vmull.p64 Qd,Dn,Dm  is ( ($(AMODE) & ARMcond=0 & cond=15 & c2327=0x5 &     c2021=2 &     c0811=0xe &     Q6=0 &     c0404=0) |
                        ($(TMODE_E) &      thv_c2327=0x1f & thv_c2021=2 & thv_c0811=0xe & thv_Q6=0 & thv_c0404=0) ) & Dm & Dn & Qd
{
	Qd = PolynomialMultiply(Dn,Dm,8:1);
}

# The below is confusing but these sub-constructors are used in a combination of F6.1.148 VMUL (by scalar) and F6.1.150 VMULL (by Scalar)

etype: "I"     is TMode=0 & c0909=0 & c0808=0 {}
etype: "F"     is TMode=0 & c0909=0 & c0808=1 {}
etype: "S"     is TMode=0 & c0909=1 & c2424=0 {}
etype: "U"     is TMode=0 & c0909=1 & c2424=1 {}
etype: "I"     is TMode=1 & thv_c0909=0 & thv_c0808=0 {}
etype: "F"     is TMode=1 & thv_c0909=0 & thv_c0808=1 {}
etype: "S"     is TMode=1 & thv_c0909=1 & thv_c2828=0 {}
etype: "U"     is TMode=1 & thv_c0909=1 & thv_c2828=1 {}

vmlDmA: Dm_3^"["^index^"]"	is TMode=0 & c2021=1 & Dm_3 & M5 & c0303 [ index = (M5 << 1) + c0303; ]				{ el:4 = VectorGetElement(Dm_3, index:1, 2:1, 0:1); export el; }
vmlDmA: Dm_4^"["^M5^"]"		is TMode=0 & c2021=2 & Dm_4 & M5													{ el:4 = VectorGetElement(Dm_4, M5:1, 4:1, 0:1); export el; }
vmlDmA: Dm_3^"["^index^"]"	is TMode=1 & thv_c2021=1 & Dm_3 & thv_M5 & c0303 [ index = (thv_M5 << 1) + c0303; ]	{ el:4 = VectorGetElement(Dm_3, index:1, 2:1, 0:1); export el; }
vmlDmA: Dm_4^"["^thv_M5^"]"	is TMode=1 & thv_c2021=2 & Dm_4 & thv_M5											{ el:4 = VectorGetElement(Dm_4, thv_M5:1, 4:1, 0:1); export el; }

:vmul.^etype^esize2021 Qd,Qn,vmlDmA  is ( ($(AMODE) & ARMcond=0 & cond=15 & c2327=0x07 &     (c2021=1 | c2021=2)     &     c0911=4 &     c0606=1 &     c0404=0) | 
                                        ($(TMODE_F) &       thv_c2327=0x1f & (thv_c2021=1 | thv_c2021=2) & thv_c0911=4 & thv_c0606=1 & thv_c0404=0 ) ) & etype & esize2021 & Qn & Qd & vmlDmA
{
	Qd = VectorMultiply(Qn,vmlDmA,esize2021);
}

:vmul.^etype^esize2021 Dd,Dn,vmlDmA  is ( ($(AMODE) & ARMcond=0 & cond=15 & c2327=0x5 &     (c2021=1 | c2021=2)     &     c0911=4 &     c0606=1 &     c0404=0) | 
                                        ($(TMODE_E) &      thv_c2327=0x1f & (thv_c2021=1 | thv_c2021=2) & thv_c0911=4 & thv_c0606=1 & thv_c0404=0 ) ) & etype & esize2021 & Dn & Dd & vmlDmA
{
	Dd = VectorMultiply(Dn,vmlDmA,esize2021);
}

:vmull.^etype^esize2021 Qd,Dn,vmlDmA  is ( ($(AMODE) & ARMcond=0 & cond=15 & c2527=1 & c2323=1 & (c2021=1 | c2021=2)     &     c0811=10 &     c0606=1 &     c0404=0) |
                                         ($(TMODE_EorF) & thv_c2327=0x1f &       (thv_c2021=1 | thv_c2021=2) & thv_c0811=10 & thv_c0606=1 & thv_c0404=0 ) ) & Dd & Dm & esize1819 & etype & esize2021 & Dn & Qd & vmlDmA
{
	Qd = VectorMultiply(Dn,vmlDmA,esize2021);
}

###
# VMVN (immediate)
#

:vmvn.i32 Dd,simdExpImm_8	is ( ($(AMODE) & ARMcond=0 & cond=15 & c2527=1 & c2323=1 & c1921=0 &     c1011=0 &     c0808=0 &     c0407=3 ) |
                                 ($(TMODE_EorF) &  thv_c2327=0x1f &    thv_c1921=0 & thv_c1011=0 & thv_c0808=0 & thv_c0407=3) ) & Dd & simdExpImm_8
{
	Dd = ~simdExpImm_8;
}

:vmvn.i32 Qd,simdExpImm_16	is ( ($(AMODE) & ARMcond=0 & cond=15 & c2527=1 & c2323=1 & c1921=0 &     c1011=0 &     c0808=0 &     c0407=7 ) |
                                 ($(TMODE_EorF) &  thv_c2327=0x1f &    thv_c1921=0 & thv_c1011=0 & thv_c0808=0 & thv_c0407=7) ) & Qd & simdExpImm_16
{
	Qd = ~simdExpImm_16;
}

:vmvn.i16 Dd,simdExpImm_8	is ( ($(AMODE) & ARMcond=0 & cond=15 & c2527=1 & c2323=1 & c1921=0 &     c1011=2 &     c0808=0 &     c0407=3 ) |
                                 ($(TMODE_EorF) &  thv_c2327=0x1f &    thv_c1921=0 & thv_c1011=2 & thv_c0808=0 & thv_c0407=3) ) & Dd & simdExpImm_8
{
	Dd = ~simdExpImm_8;
}

:vmvn.i16 Qd,simdExpImm_16	is ( ($(AMODE) & ARMcond=0 & cond=15 & c2527=1 & c2323=1 & c1921=0 &     c1011=2 &     c0808=0 &     c0407=7 ) |
                                 ($(TMODE_EorF) &  thv_c2327=0x1f &    thv_c1921=0 & thv_c1011=2 & thv_c0808=0 & thv_c0407=7) ) & Qd & simdExpImm_16
{
	Qd = ~simdExpImm_16;
}

:vmvn.i32 Dd,simdExpImm_8	is ( ($(AMODE) & ARMcond=0 & cond=15 & c2527=1 & c2323=1 & c1921=0 &     c0911=6 &     c0808=0 &     c0407=3 ) |
                                 ($(TMODE_EorF) &           thv_c2327=0x1f &       thv_c1921=0 & thv_c0911=6 & thv_c0808=0 & thv_c0407=3) ) & Dd & simdExpImm_8
{
	Dd = ~simdExpImm_8;
}

:vmvn.i32 Qd,simdExpImm_16	is ( ($(AMODE) & ARMcond=0 & cond=15 & c2527=1 & c2323=1 & c1921=0 &     c0911=6 &     c0808=0 &     c0407=7 ) |
                                 ($(TMODE_EorF) &           thv_c2327=0x1f &       thv_c1921=0 & thv_c0911=6 & thv_c0808=0 & thv_c0407=7) ) & Qd & simdExpImm_16
{
	Qd = ~simdExpImm_16;
}

###
# VMVN (register)
#

:vmvn Dd,Dm  is ( ($(AMODE) & ARMcond=0 & cond=15 & c2327=7 &     c2021=3 &     c1619=0 &     c0811=5     & c0707=1 &     Q6=0 &     c0404=0 ) |
                ($(TMODE_F) &    thv_c2327=0x1f & thv_c2021=3 & thv_c1619=0 & thv_c0811=5 & thv_c0707=1 & thv_Q6=0 & thv_c0404=0) ) & Dd & Dm
{
	Dd = ~Dm;
}

:vmvn Qd,Qm  is ( ($(AMODE) & ARMcond=0 & cond=15 & c2327=7 &     c2021=3 &     c1619=0 &     c0811=5     & c0707=1 &     Q6=1 &     c0404=0 ) |
                ($(TMODE_F) &    thv_c2327=0x1f & thv_c2021=3 & thv_c1619=0 & thv_c0811=5 & thv_c0707=1 & thv_Q6=1 & thv_c0404=0) ) & Qd & Qm
{
	tmp1:8 = Qm:8;
	tmp2:8 = Qm(8);
	tmp1 = ~ tmp1;
	tmp2 = ~ tmp2;
	Qd = (zext(tmp1) << 8) | zext(tmp2);
}

define pcodeop FloatVectorNeg;


:vneg.s^esize1819 Dd,Dm  is ( ( $(AMODE) & ARMcond=0 & cond=15 & c2327=7 &     c2021=3 &     c1819<3 &     c1617=1 &     c0711=7 &        Q6=0 &     c0404=0 ) |
                            ($(TMODE_F) &     thv_c2327=0x1f & thv_c2021=3 & thv_c1819<3 & thv_c1617=1 & thv_c0711=7 & thv_c0606=0 & thv_c0404=0 ) ) & Dd & Dm & esize1819
{
	Dd = FloatVectorNeg(Dm,1:1,esize1819);
}

:vneg.s^esize1819 Qd,Qm  is ( ( $(AMODE) & ARMcond=0 & cond=15 & c2327=7 &     c2021=3 &     c1819<3 &     c1617=1 &     c0711=7 &        Q6=1 &     c0404=0 ) |
                            ($(TMODE_F) &     thv_c2327=0x1f & thv_c2021=3 & thv_c1819<3 & thv_c1617=1 & thv_c0711=7 & thv_c0606=1 & thv_c0404=0 ) ) & Qd & Qm & esize1819
{
	Qd = FloatVectorNeg(Qm,1:1,esize1819);
}

:vneg.f^fesize1819 Dd,Dm  is ( ( $(AMODE) & ARMcond=0 & cond=15 & c2327=7 &     c2021=3 &     c1617=1 &     c0711=0xf &        Q6=0 &     c0404=0 ) |
                             ($(TMODE_F) &     thv_c2327=0x1f & thv_c2021=3 & thv_c1617=1 & thv_c0711=0xf & thv_c0606=0 & thv_c0404=0 ) ) & fesize1819 & Dm & Dd
{
	Dd = FloatVectorNeg(Dm,2:1,fesize1819);
}

:vneg.f^fesize1819 Qd,Qm  is ( ( $(AMODE) & ARMcond=0 & cond=15 & c2327=7 &     c2021=3 &     c1819=2 &     c1617=1 &     c0711=0xf &        Q6=1 &     c0404=0 ) |
                             ($(TMODE_F) &     thv_c2327=0x1f & thv_c2021=3 & thv_c1819=2 & thv_c1617=1 & thv_c0711=0xf & thv_c0606=1 & thv_c0404=0 ) ) & fesize1819 & Qd & Qm
{
	Qd = FloatVectorNeg(Qm,2:1,fesize1819);
}

@endif # SIMD

@if defined(VFPv2) || defined(VFPv3)


:vnmla^COND^".f64" Dd,Dn,Dm  is ( ($(AMODE) & ARMcond=1 & c2327=0x1c &     c2021=1 &     c0811=11 &     c0606=1 &     c0404=0) |
                                ($(TMODE_E) &         thv_c2327=0x1c & thv_c2021=1 & thv_c0811=11 & thv_c0606=1 & thv_c0404=0) ) & COND & Dm & Dn & Dd
{
	build COND;
    product:8 = Dn f* Dm;
    Dd = (f- Dd) f+ (f- product);
}

:vnmla^COND^".f32" Sd,Sn,Sm  is ( ($(AMODE) & ARMcond=1 & c2327=0x1c &     c2021=1 &     c0811=10 &     c0606=1 &     c0404=0) |
                                ($(TMODE_E) &         thv_c2327=0x1c & thv_c2021=1 & thv_c0811=10 & thv_c0606=1 & thv_c0404=0) ) & COND & Sm & Sn & Sd
{
	build COND;
    product:4 = Sn f* Sm;
    Sd = (f- Sd) f+ (f- product);
}

:vnmla^COND^".f16" Sd,Sn,Sm          is ( ($(AMODE) & ARMcond=1 & c2327=0x1c &     c2021=1 &     c0811=9 &     c0606=1 &     c0404=0) |
                                ($(TMODE_E) &        thv_c2327=0x1c & thv_c2021=1 & thv_c0811=9 & thv_c0606=1 & thv_c0404=0) ) & COND & Sm & Sn & Sd
{
	build COND;
    product:2 = Sn:2 f* Sm:2;
    product = (f- Sd:2) f+ (f- product);
    Sd = zext(product);
}

:vnmls^COND^".f64" Dd,Dn,Dm  is ( ($(AMODE) & ARMcond=1 & c2327=0x1c &     c2021=1 &     c0811=11 &     c0606=0 &     c0404=0) |
                                ($(TMODE_E) &         thv_c2327=0x1c & thv_c2021=1 & thv_c0811=11 & thv_c0606=0 & thv_c0404=0) ) & COND & Dm & Dn & Dd
{
	build COND;
    product:8 = Dn f* Dm;
    Dd = product f- Dd;
}

:vnmls^COND^".f32" Sd,Sn,Sm  is ( ($(AMODE) & ARMcond=1 & c2327=0x1c &     c2021=1 &     c0811=10 &     c0606=0 &     c0404=0) |
                                ($(TMODE_E) &         thv_c2327=0x1c & thv_c2021=1 & thv_c0811=10 & thv_c0606=0 & thv_c0404=0) ) & COND & Sm & Sn & Sd
{
	build COND;
    product:4 = Sn f* Sm;
    Sd = product f- Sd;
}

:vnmls^COND^".f16" Sd,Sn,Sm          is ( ($(AMODE) & ARMcond=1 & c2327=0x1c &     c2021=1 &     c0811=9 &     c0606=0 &     c0404=0) |
                                ($(TMODE_E) &        thv_c2327=0x1c & thv_c2021=1 & thv_c0811=9 & thv_c0606=0 & thv_c0404=0) ) & COND & Sm & Sn & Sd 
{
	build COND;
    product:2 = Sn:2 f* Sm:2;
    product = product f- Sd:2;
    Sd = zext(product);
}

:vnmul^COND^".f64" Dd,Dn,Dm  is ( ($(AMODE) & ARMcond=1 & c2327=0x1c &     c2021=2 &     c0811=11 &     c0606=1 &     c0404=0) |
                                ($(TMODE_E) &         thv_c2327=0x1c & thv_c2021=2 & thv_c0811=11 & thv_c0606=1 & thv_c0404=0) ) & COND & Dm & Dn & Dd
{
	build COND;
    product:8 = Dn f* Dm;
    Dd = f- product;
}

:vnmul^COND^".f32" Sd,Sn,Sm  is ( ($(AMODE) & ARMcond=1 & c2327=0x1c &     c2021=2 &     c0811=10 &     c0606=1 &     c0404=0) |
                                ($(TMODE_E) &         thv_c2327=0x1c & thv_c2021=2 & thv_c0811=10 & thv_c0606=1 & thv_c0404=0) ) & COND & Sm & Sn & Sd
{
    product:4 = Sn f* Sm;
    Sd = f- product;
}

:vnmul^COND^".f16" Sd,Sn,Sm          is ( ($(AMODE) & ARMcond=1 & c2327=0x1c &     c2021=2 &     c0811=9 &     c0606=1 &     c0404=0) |
                                ($(TMODE_E) &        thv_c2327=0x1c & thv_c2021=2 & thv_c0811=9 & thv_c0606=1 & thv_c0404=0) ) & COND & Sm & Sn & Sd
{
	build COND;
    product:2 = Sn:2 f* Sm:2;
    product = f- product;
    Sd = zext(product);
}

:vneg^COND^".f16" Sd,Sm  is ( ( $(AMODE) & ARMcond=1 & c2327=0x1d &     c1621=0x31 &     c0611=0x25 &     c0404=0 ) |
                            ( $(TMODE_E) &         thv_c2327=0x1d & thv_c1621=0x31 & thv_c0611=0x25 & thv_c0404=0 ) ) & COND & Sm & Sd
{
	build COND;
	build Sd;
	build Sm;
	local tmp:2 = Sm(0);
	Sd = zext(f- tmp);
}

:vneg^COND^".f32" Sd,Sm  is ( ( $(AMODE) & ARMcond=1 & c2327=0x1d &     c1621=0x31 &     c0611=0x29 &     c0404=0 ) |
                            ( $(TMODE_E) &         thv_c2327=0x1d & thv_c1621=0x31 & thv_c0611=0x29 & thv_c0404=0 ) ) & COND & Sm & Sd
{
	build COND;
	build Sd;
	build Sm;
	Sd =  f- Sm;
}

:vneg^COND^".f64" Dd,Dm  is ( ( $(AMODE) & ARMcond=1 & c2327=0x1d &     c1621=0x31 &     c0611=0x2d &     c0404=0 ) |
                            ( $(TMODE_E) &         thv_c2327=0x1d & thv_c1621=0x31 & thv_c0611=0x2d & thv_c0404=0 ) ) & COND & Dd & Dm
{
	build COND;
	build Dd;
	build Dm;
	Dd = f- Dm;
}

@endif # VFPv2 || VFPv3

@if defined(SIMD)

#F6.1.141 VORR (register) 64-bit SIMD vector variant (A1 and T1)
:vorr Dd,Dn,Dm  is ( ($(AMODE) & ARMcond=0 & cond=15 & c2327=4 &  c2021=2 &     c0811=1 &     Q6=0 &     c0404=1) |
                     ($(TMODE_E) & thv_c2327=0x1e & thv_c2021=2 & thv_c0811=1 & thv_Q6=0 & thv_c0404=1)) & Dn & Dd & Dm

{
	Dd = Dn | Dm;
}

#F6.1.141 VORR (register) 128-bit SIMD vector variant (A1 and T1)
:vorr Qd,Qn,Qm  is ( ($(AMODE) & ARMcond=0 & cond=15 & c2327=4 &  c2021=2 &     c0811=1 &       Q6=1 &     c0404=1) |
                   ($(TMODE_E) & thv_c2327=0x1e & thv_c2021=2 & thv_c0811=1 & thv_Q6=1 & thv_c0404=1)) & Qd & Qn & Qm
{
	Qd = Qn | Qm;
}

#F6.1.140 VORR and F6.1.138 VORN (immediate) 64-bit SIMD vector variant
:vorr Dd,simdExpImm_8  is ( ($(AMODE) & ARMcond=0 & cond=15 & c2527=1 & c2323=1 & c1921=0 &     c1011<3 &     c0808=1 &     c0407=1 ) |
                          ($(TMODE_EorF) & thv_c2327=0x1f &       thv_c1921=0 & thv_c1011<3 & thv_c0808=1 & thv_c0407=1) ) & Dd & simdExpImm_8
{
	Dd = Dd | simdExpImm_8;
}

#F6.1.140 VORR and F6.1.138 VORN (immediate) 128-bit SIMD vector variant
:vorr Qd,simdExpImm_16  is ( ($(AMODE) & ARMcond=0 & cond=15 & c2527=1 & c2323=1 & c1921=0 &     c1011<3 &     c0808=1 &     c0407=5 ) |
                           ($(TMODE_EorF) & thv_c2327=0x1f &       thv_c1921=0 & thv_c1011<3 & thv_c0808=1 & thv_c0407=5) ) & Qd & simdExpImm_16
{
	Qd = Qd | simdExpImm_16;
}

#F6.1.139 VORN (register) 64-bit SIMD vector variant (A1 and T1)
:vorn Dd,Dn,Dm  is ( ($(AMODE) & ARMcond=0 & cond=15 & c2327=4 &     c2021=3 &     c0811=1 &     Q6=0 &     c0404=1) |
                   ($(TMODE_E) &    thv_c2327=0x1e & thv_c2021=3 & thv_c0811=1 & thv_Q6=0 & thv_c0404=1)) & Dn & Dd & Dm

{
	Dd = Dn | ~Dm;
}

#F6.1.139 VORN (register) 128-bit SIMD vector variant (A1 and T1)
:vorn Qd,Qn,Qm  is ( ($(AMODE) & ARMcond=0 & cond=15 & c2327=4 &     c2021=3 &     c0811=1 &       Q6=1 &     c0404=1) |
                   ($(TMODE_E) &    thv_c2327=0x1e & thv_c2021=3 & thv_c0811=1 & thv_Q6=1 & thv_c0404=1)) & Qd & Qn & Qm
{
	Qd = Qn | ~Qm;
}

@endif # SIMD


#######
# VPUSH (A2)
#

@if defined(VFPv2) || defined(VFPv3) || defined(SIMD)

buildVpushSdList: Sreg					is counter=0 & Sreg			[ regNum=regNum+1; ] { * mult_addr = Sreg; mult_addr = mult_addr + 4; }
buildVpushSdList: Sreg,buildVpushSdList	is Sreg & buildVpushSdList	[ counter=counter-1; regNum=regNum+1; ] { * mult_addr = Sreg; mult_addr = mult_addr + 4; }

vpushSdList: "{"^buildVpushSdList^"}"	is TMode=0 & D22 & c1215 & c0007 & buildVpushSdList [ regNum=(c1215<<1)+D22-1; counter=c0007-1; ] { sp = sp - c0007 * 4; mult_addr = sp; build buildVpushSdList; }
vpushSdList: "{"^buildVpushSdList^"}"	is TMode=1 & thv_D22 & thv_c1215 & thv_c0007 & buildVpushSdList [ regNum=(thv_c1215<<1)+thv_D22-1; counter=thv_c0007-1; ] { sp = sp - thv_c0007 * 4; mult_addr = sp; build buildVpushSdList; }

buildVpushSd64List: Dreg					is counter=0 & Dreg			[ regNum=regNum+1; ] { * mult_addr = Dreg:8; mult_addr = mult_addr + 8; }
buildVpushSd64List: Dreg,buildVpushSd64List	is Dreg & buildVpushSd64List	[ counter=counter-1; regNum=regNum+1; ] { * mult_addr = Dreg:8; mult_addr = mult_addr + 8; build buildVpushSd64List; }

vpushSd64List: "{"^buildVpushSd64List^"}"	is TMode=0 & D22 & c1215 & c0007 & buildVpushSd64List [ regNum=(D22<<4)+c1215-1; counter=c0007 / 2 - 1; ] { sp = sp - c0007 * 4; mult_addr = sp; build buildVpushSd64List; }
vpushSd64List: "{"^buildVpushSd64List^"}"	is TMode=1 & thv_D22 & thv_c1215 & thv_c0007 & buildVpushSd64List [ regNum=(thv_D22<<4)+thv_c1215-1; counter=thv_c0007 / 2 - 1; ] { sp = sp - thv_c0007 * 4; mult_addr = sp; build buildVpushSd64List; }


:vpush^COND vpushSd64List  is ( ($(AMODE) & ARMcond=1 & c2327=0x1a &     c1619=13 &     c2021=2 &     c0811=11 &     c0000=0) | 
                              ($(TMODE_E) &         thv_c2327=0x1a & thv_c1619=13 & thv_c2021=2 & thv_c0811=11 & thv_c0000=0) ) & COND & vpushSd64List
{
	build vpushSd64List;
}

:vpush^COND vpushSdList  is ( ($(AMODE) & ARMcond=1 & c2327=0x1a &     c1619=13 &     c2021=2 &     c0811=10) |
                            ($(TMODE_E) &         thv_c2327=0x1a & thv_c1619=13 & thv_c2021=2 & thv_c0811=10) ) & COND & vpushSdList
{
	build vpushSdList;
}

buildVpopSdList: Sreg					is counter=0 & Sreg			[ regNum=regNum+1; ]
   { tmp:4 = *mult_addr; Sreg = zext(tmp); mult_addr = mult_addr + 4; }
buildVpopSdList: Sreg,buildVpopSdList	is Sreg & buildVpopSdList	[ counter=counter-1; regNum=regNum+1; ]
   { tmp:4 = *mult_addr; Sreg = zext(tmp); mult_addr = mult_addr + 4; }

vpopSdList: "{"^buildVpopSdList^"}"	is TMode=0 & D22 & c1215 & c0007 & buildVpopSdList [ regNum=(c1215<<1)+D22-1; counter=c0007-1; ]
   { mult_addr = sp; sp = sp + c0007 * 4; build buildVpopSdList; }
vpopSdList: "{"^buildVpopSdList^"}"	is TMode=1 & thv_D22 & thv_c1215 & thv_c0007 & buildVpopSdList [ regNum=(thv_c1215<<1)+thv_D22-1; counter=thv_c0007-1; ]
   { mult_addr = sp; sp = sp + thv_c0007 * 4; build buildVpopSdList; }

buildVpopSd64List: Dreg					is counter=0 & Dreg			[ regNum=regNum+1; ]
   { Dreg = *mult_addr; mult_addr = mult_addr + 8; }
buildVpopSd64List: Dreg,buildVpopSd64List	is Dreg & buildVpopSd64List	[ counter=counter-1; regNum=regNum+1; ]
   { Dreg = *mult_addr; mult_addr = mult_addr + 8; build buildVpopSd64List; }

vpopSd64List: "{"^buildVpopSd64List^"}"	is TMode=0 & D22 & c1215 & c0007 & buildVpopSd64List [ regNum=(D22<<4)+c1215-1; counter=c0007 / 2 - 1; ]
   {  mult_addr = sp; sp = sp + c0007 * 4; build buildVpopSd64List; }
vpopSd64List: "{"^buildVpopSd64List^"}"	is TMode=1 & thv_D22 & thv_c1215 & thv_c0007 & buildVpopSd64List [ regNum=(thv_D22<<4)+thv_c1215-1; counter=thv_c0007 / 2 - 1; ]
   { mult_addr = sp; sp = sp + thv_c0007 * 4; build buildVpopSd64List; }

:vpop^COND vpopSd64List  is ( ($(AMODE) & ARMcond=1 & c2327=0x19 &     c1619=13 &     c2021=3 &     c0811=11 &     c0000=0) | 
                            ($(TMODE_E) &         thv_c2327=0x19 & thv_c1619=13 & thv_c2021=3 & thv_c0811=11 & thv_c0000=0) ) & COND & vpopSd64List
{
	build vpopSd64List;
}

:vpop^COND vpopSdList  is ( ($(AMODE) & ARMcond=1 & c2327=0x19 &     c1619=13 &     c2021=3 &     c0811=10) |
                          ($(TMODE_E) &         thv_c2327=0x19 & thv_c1619=13 & thv_c2021=3 & thv_c0811=10) ) & COND & vpopSdList
{
	build vpopSdList;
}

@endif #  VFPv2 || VFPv3 || SIMD

@if defined(SIMD)

define pcodeop SatQ;
define pcodeop SignedSatQ;

:vqabs^".s"^esize1819 Dd,Dn,Dm  is ( ($(AMODE) & ARMcond=0 & cond=15 & c2327=7 &     c2021=3 &     c1617=0 &     c0811=7 &     Q6=0 &     c0404=0) |
                               ($(TMODE_F) &                    thv_c2327=0x1f & thv_c2021=3 & thv_c1617=0 & thv_c0811=7 & thv_Q6=0 & thv_c0404=0)) & esize1819 & Dn & Dd & Dm
{
	Dd = VectorAbs(Dn,Dm,esize1819);
	Dd = SatQ(Dd, esize1819, 0:1);
}

:vqabs^".s"^esize1819 Qd,Qn,Qm  is ( ($(AMODE) & ARMcond=0 & cond=15 & c2327=7 &     c2021=3 &     c1617=0 &     c0811=7 &     Q6=1 &     c0404=0) |
                               ($(TMODE_F) &                    thv_c2327=0x1f & thv_c2021=3 & thv_c1617=0 & thv_c0811=7 & thv_Q6=1 & thv_c0404=0) ) & esize1819 & Qm & Qn & Qd
{
	Qd = VectorAbs(Qn,Qm,esize1819);
	Qd = SatQ(Qd, esize1819, 0:1);
}

:vqadd.^udt^esize2021 Dd,Dn,Dm  is ( ($(AMODE) & ARMcond=0 & cond=15 & c2527=1 &     c2323=0 &     c0811=0 &     Q6=0 &     c0404=1) |
                                   ($(TMODE_EorF) & thv_c2327=0x1e               & thv_c0811=0 & thv_Q6=0 & thv_c0404=1)) & udt & esize2021 & Dn & Dd & Dm
{
	Dd = VectorAdd(Dn,Dm,esize2021,udt);
	Dd = SatQ(Dd, esize2021, udt);
}

:vqadd.^udt^esize2021 Qd,Qn,Qm  is ( ($(AMODE) & ARMcond=0 & cond=15 & c2527=1 &     c2323=0 &     c0811=0 &     Q6=1 &     c0404=1) |
                                   ($(TMODE_EorF) & thv_c2327=0x1e &               thv_c0811=0 & thv_Q6=1 & thv_c0404=1) ) & udt & esize2021 & Qm & Qn & Qd
{
	Qd = VectorAdd(Qn,Qm,esize2021,udt);
	Qd = SatQ(Qd, esize2021, udt);
}

:vqmovn.i^esize1819x2 Dd,Qm  is ( ($(AMODE) &  ARMcond=0 & cond=15 & c2327=7 &     c2021=3 &     c1819<3  &     c1617=2 &     c0711=5 & c0606 &     c0404=0) |
                                ($(TMODE_F) &     thv_c2327=0x1f & thv_c2021=3 & thv_c1819<3  & thv_c1617=2 & thv_c0711=5 & thv_c0404=0) ) & esize1819x2 & Dd & Qm
{
	Dd = VectorCopyNarrow(Qm,esize1819x2,c0606:1);
	Dd = SatQ(Dd, esize1819x2,0:1);
}

:vqmovun.i^esize1819x2 Dd,Qm  is ( ($(AMODE) &  ARMcond=0 & cond=15 & c2327=7 &     c2021=3 &     c1819<3  &     c1617=2 &     c0611=9 &     c0404=0) |
                                 ($(TMODE_F) &     thv_c2327=0x1f & thv_c2021=3 & thv_c1819<3  & thv_c1617=2 & thv_c0611=9 & thv_c0404=0) ) & esize1819x2 & Dd & Qm
{
	Dd = VectorCopyNarrow(Qm,esize1819x2,0:1);
	Dd = SatQ(Dd, esize1819x2,0:1);
}

:vqdmlal.S^esize2021 Qd,Dn,Dm  is ( ( $(AMODE) & ARMcond=0 & cond=15 & c2327=5 &     (c2021=1 | c2021=2)     &     c0811=0x9 &     c0606=0 &     c0404=0 ) |
                                  ( $(TMODE_E) &    thv_c2327=0x1f & (thv_c2021=1 | thv_c2021=2) & thv_c0811=0x9 & thv_c0606=0 & thv_c0404=0 ) ) & esize2021 & Dm & Dn & Qd

{
	Qd = VectorDoubleMultiplyAccumulateLong(Dn,Dm,esize2021,0:1);
	Qd = SatQ(Qd, esize2021,0:1);
}

:vqdmlal.S^esize2021 Qd,Dn,vmlDmA  is ( ( $(AMODE) & ARMcond=0 & cond=15 & c2327=5 &     (c2021=1 | c2021=2)     &     c0811=0x3 &     c0606=1 &     c0404=0) |
                                      ( $(TMODE_E) &    thv_c2327=0x1f & (thv_c2021=1 | thv_c2021=2) & thv_c0811=0x3 & thv_c0606=1 & thv_c0404=0 ) ) & esize2021 & vmlDmA & Dn & Qd

{
	Qd = VectorDoubleMultiplyAccumulateLong(Dn,vmlDmA,esize2021,0:1);
	Qd = SatQ(Qd, esize2021,0:1);
}

:vqdmlsl.S^esize2021 Qd, Dn, Dm	is ( ( $(AMODE) & ARMcond=0 & cond=15 & c2327=5 & (c2021=1 | c2021=2) & c0811=0xb & c0606=0 & c0404=0 ) |
                                      ( $(TMODE_E) & thv_c2327=0x1f & (thv_c2021=1 | thv_c2021=2) & thv_c0811=0xb & thv_c0606=0 & thv_c0404=0 ) ) & esize2021 & Dm & Dn & Qd

{
	Qd = VectorDoubleMultiplySubtractLong(Dn,Dm,esize2021,0:1);
	Qd = SatQ(Qd, esize2021,0:1);
}

:vqdmlsl.S^esize2021 Qd, Dn, vmlDmA	is ( ( $(AMODE) & ARMcond=0 & cond=15 & c2327=5 & (c2021=1 | c2021=2)& c0811=0x7 & c0606=1 & c0404=0) |
                                      ( $(TMODE_E) & thv_c2327=0x1f & (thv_c2021=1 | thv_c2021=2) & thv_c0811=0x7 & thv_c0606=1 & thv_c0404=0 ) ) & esize2021 & vmlDmA & Dn & Qd

{
	Qd = VectorDoubleMultiplySubtractLong(Dn,vmlDmA,esize2021,0:1);
	Qd = SatQ(Qd, esize2021,0:1);
}

:vqdmulh.S^esize2021 Dd, Dn, Dm	is ( ( $(AMODE) & ARMcond=0 & cond=15 & c2527=1 & c2324=0 & (c2021=1 | c2021=2) & c0811=0xb & Q6=0 & c0404=0 ) |
                                      ( $(TMODE_E) & thv_c2327=0x1e & (thv_c2021=1 | thv_c2021=2) & thv_c0811=0xb & thv_c0606=0 & thv_c0404=0 ) ) & esize2021 & Dm & Dn & Dd

{
	Dd = VectorDoubleMultiplyHighHalf(Dn,Dm,esize2021,0:1);
	Dd = SatQ(Dd, esize2021,0:1);
}

:vqdmulh.S^esize2021 Qd, Qn, Qm	is ( ( $(AMODE) & ARMcond=0 & cond=15 & c2527=1 & c2324=0 & (c2021=1 | c2021=2) & c0811=0xb & Q6=1 & c0404=0 ) |
                                      ( $(TMODE_E) & thv_c2327=0x1e & (thv_c2021=1 | thv_c2021=2) & thv_c0811=0xb & thv_c0606=1 & thv_c0404=0 ) ) & esize2021 & Qm & Qn & Qd

{
	Qd = VectorDoubleMultiplyHighHalf(Qn,Qm,esize2021,0:1);
	Qd = SatQ(Qd, esize2021,0:1);
}

:vqdmulh.S^esize2021 Dd, Dn, vmlDmA	is ( ( $(AMODE) & ARMcond=0 & cond=15 & c2527=1 & c2424=0 & c2323=1 & (c2021=1 | c2021=2)& c0811=0xc & c0606=1 & c0404=0) |
                                      ( $(TMODE_E) & thv_c2327=0x1f & (thv_c2021=1 | thv_c2021=2) & thv_c0811=0xc & thv_c0606=1 & thv_c0404=0 ) ) & esize2021 & vmlDmA & Dn & Dd

{
	Dd = VectorDoubleMultiplyLong(Dn,vmlDmA,esize2021,0:1);
	Dd = SatQ(Dd, esize2021,0:1);
}

:vqdmulh.S^esize2021 Qd, Qn, vmlDmA	is ( ( $(AMODE) & ARMcond=0 & cond=15 & c2527=1 & c2424=1 & c2323=1 & (c2021=1 | c2021=2) & c0811=0xc & c0606=1 & c0404=0) |
                                      ( $(TMODE_F) & thv_c2327=0x1f & (thv_c2021=1 | thv_c2021=2) & thv_c0811=0xc & thv_c0606=1 & thv_c0404=0 ) ) & esize2021 & vmlDmA & Qn & Qd

{
	Qd = VectorDoubleMultiplyLong(Qn,vmlDmA,esize2021,0:1);
	Qd = SatQ(Qd, esize2021,0:1);
}

:vqdmull.S^esize2021 Qd, Dn, Dm	is ( ( $(AMODE) & ARMcond=0 & cond=15 & c2327=5 & c2021<3 & c0811=0xD & Q6=0 & c0404=0 ) |
                                      ( $(TMODE_E) & thv_c2327=0x1f & thv_c2324=1 & thv_c2021<3 & thv_c0811=0xD & thv_Q6=0 & thv_c0404=0 ) ) & esize2021 & Dm & Dn & Qd

{
	Qd = VectorDoubleMultiplyLong(Dn,Dm,esize2021,0:1);
	Qd = SatQ(Qd, esize2021,0:1);
}

:vqdmull.S^esize2021 Qd, Dn, vmlDmA	is ( ( $(AMODE) & ARMcond=0 & cond=15 & c2327=5 & c2021<3 & c0811=0xb & Q6=1 & c0404=0 ) |
                                      ( $(TMODE_E) & thv_c2327=0x1e & thv_c2324=1 & thv_c2021<3 & thv_c0811=0xb & thv_Q6=1 & thv_c0404=0 ) ) & esize2021 & vmlDmA & Dn & Qd

{
	Qd = VectorDoubleMultiplyLong(Dn,vmlDmA,esize2021,0:1);
	Qd = SatQ(Qd, esize2021,0:1);
}

:vqrdmulh.S^esize2021 Dd, Dn, Dm	is ( ( $(AMODE) & ARMcond=0 & cond=15 & c2527=1 & c2324=2 & (c2021=1 | c2021=2) & c0811=0xb & Q6=0 & c0404=0 ) |
                                      ( $(TMODE_F) & thv_c2327=0x1e & (thv_c2021=1 | thv_c2021=2) & thv_c0811=0xb & thv_Q6=0 & thv_c0404=0 ) ) & esize2021 & Dm & Dn & Dd

{
	Dd = VectorRoundDoubleMultiplyHighHalf(Dn,Dm,esize2021,0:1);
	Dd = SatQ(Dd, esize2021,0:1);
}

:vqrdmulh.S^esize2021 Qd, Qn, Qm	is ( ( $(AMODE) & ARMcond=0 & cond=15 & c2527=1 & c2324=2 & (c2021=1 | c2021=2) & c0811=0xb & Q6=1 & c0404=0 ) |
                                      ( $(TMODE_F) & thv_c2327=0x1e & (thv_c2021=1 | thv_c2021=2) & thv_c0811=0xb & thv_Q6=1 & thv_c0404=0 ) ) & esize2021 & Qm & Qn & Qd

{
	Qd = VectorRoundDoubleMultiplyHighHalf(Qn,Qm,esize2021,0:1);
	Qd = SatQ(Qd, esize2021,0:1);
}

:vqrdmulh.S^esize2021 Dd, Dn, vmlDmA	is ( ( $(AMODE) & ARMcond=0 & cond=15 & c2527=1 & c2424=0 & c2323=1 & (c2021=1 | c2021=2)& c0811=0xd & Q6=1 & c0404=0) |
                                      ( $(TMODE_E) & thv_c2327=0x1f & thv_c2323=1 & (thv_c2021=1 | thv_c2021=2) & thv_c0811=0xd & thv_Q6=1 & thv_c0404=0 ) ) & esize2021 & vmlDmA & Dn & Dd

{
	Dd = VectorRoundDoubleMultiplyHighHalf(Dn,vmlDmA,esize2021,0:1);
	Dd = SatQ(Dd, esize2021,0:1);
}

:vqrdmulh.S^esize2021 Qd, Qn, vmlDmA	is ( ( $(AMODE) & ARMcond=0 & cond=15 & c2527=1 & c2424=1 & c2323=1 & (c2021=1 | c2021=2) & c0811=0xd & Q6=1 & c0404=0) |
                                      ( $(TMODE_F) & thv_c2327=0x1f & thv_c2323=1 & (thv_c2021=1 | thv_c2021=2) & thv_c0811=0xd & thv_Q6=1 & thv_c0404=0 ) ) & esize2021 & vmlDmA & Qn & Qd

{
	Qd = VectorRoundDoubleMultiplyHighHalf(Qn,vmlDmA,esize2021,0:1);
	Qd = SatQ(Qd, esize2021,0:1);
}


:vqsub.^udt^esize2021 Dd,Dn,Dm    is ( ($(AMODE) & ARMcond=0 & cond=15 & c2527=1 & c2323=0 & c0811=2 & Q6=0 & c0404=1) |
                                   ($(TMODE_EorF) & thv_c2327=0x1e & thv_c2323=0 & thv_c0811=2 & thv_Q6=0 & thv_c0404=1)) & udt & esize2021 & Dn & Dd & Dm
{
	Dd = VectorSub(Dn,Dm,esize2021,udt);
	Dd = SatQ(Dd, esize2021, udt);
}

:vqsub.^udt^esize2021 Qd,Qn,Qm    is ( ($(AMODE) & ARMcond=0 & cond=15 & c2527=1 & c2323=0 & c0811=2 & Q6=1 & c0404=1) |
                                   ($(TMODE_EorF) & thv_c2327=0x1e & thv_c2323=0 & thv_c0811=2 & thv_Q6=1 & thv_c0404=1) ) & udt & esize2021 & Qm & Qn & Qd
{
	Qd = VectorSub(Qn,Qm,esize2021,udt);
	Qd = SatQ(Qd, esize2021, udt);
}

#######
# VRECPE
define pcodeop VectorReciprocalEstimate;

:vrecpe.^fdt^32 Qd,Qm is ( ($(AMODE) & ARMcond=0 & cond=15 & c2327=0x7 & c2021=3 & c1619=0xb & c0911=2 & c0707=0 & Q6=1 & c0404=0) |
                         ($(TMODE_F) & thv_c2327=0x1f & thv_c2021=3 & thv_c1619=0xb & thv_c0911=2 & thv_c0707=0 & thv_Q6=1 & thv_c0404=0) ) & fdt & Qm & Qd
{
	Qd = VectorReciprocalEstimate(Qm,fdt);
}

:vrecpe.^fdt^32 Dd,Dm is ( ($(AMODE) & ARMcond=0 & cond=15 & c2327=0x7 & c2021=3 & c1619=0xb & c0911=2 & c0707=0 & Q6=0 & c0404=0) |
                         ($(TMODE_F) & thv_c2327=0x1f & thv_c2021=3 & thv_c1619=0xb & thv_c0911=2 & thv_c0707=0 & thv_Q6=0 & thv_c0404=0) ) & fdt & Dm & Dd
{
	Dd = VectorReciprocalEstimate(Dm,fdt);
}

#######
# VRECPS
define pcodeop VectorReciprocalStep;

:vrecps.f32 Qd,Qn,Qm is ( ($(AMODE) & ARMcond=0 & cond=15 & c2327=0x4 & c2021=0 & c0811=0xf & Q6=1 & c0404=1) |
                                   ($(TMODE_E) & thv_c2327=0x1e & thv_c2021=0 & thv_c0811=0xf  & thv_Q6=1 & thv_c0404=1) ) & Qn & Qm & Qd
{
	Qd = VectorReciprocalStep(Qn,Qm);
}

:vrecps.f32 Dd,Dn,Dm is ( ($(AMODE) & ARMcond=0 & cond=15 & c2327=0x4 & c2021=0 & c0811=0xf & Q6=0 & c0404=1) |
                                   ($(TMODE_E) & thv_c2327=0x1e & thv_c2021=0 & thv_c0811=0xf & thv_Q6=0 & thv_c0404=1) ) & Dn & Dm & Dd
{
	Dd = VectorReciprocalStep(Dn,Dm);
}

#######
# VREV
#

define pcodeop vrev;

:vrev16.^esize1819x3 Qd,Qm	is ( ($(AMODE) & ARMcond=0 & cond=15 &     c2327=7 &        c2021=3   &   c1617=0  &     c0911=0 &     c0708=2   &   c0606=1     & c0404=0) |
                                    ($(TMODE_F)  &      thv_c2327=0x1f & thv_c2021=3 & thv_c1617=0  & thv_c0911=0 & thv_c0708=2 & thv_c0606=1 & thv_c0404=0) ) & Qd & Qm & esize1819x3
{
	Qd = vrev(Qm,esize1819x3);
}

:vrev32.^esize1819x3 Qd,Qm	is ( ($(AMODE) & ARMcond=0 & cond=15 &     c2327=7 &        c2021=3   &   c1617=0  &     c0911=0 &     c0708=1   &   c0606=1     & c0404=0) |
                                    ($(TMODE_F)  &      thv_c2327=0x1f & thv_c2021=3 & thv_c1617=0  & thv_c0911=0 & thv_c0708=1 & thv_c0606=1 & thv_c0404=0) ) & Qd & Qm & esize1819x3
{
	Qd = vrev(Qm,esize1819x3);
}

:vrev64.^esize1819x3 Qd,Qm	is ( ($(AMODE) & ARMcond=0 & cond=15 &     c2327=7 &        c2021=3   &   c1617=0  &     c0911=0 &     c0708=0   &   c0606=1     & c0404=0) |
                                    ($(TMODE_F)  &      thv_c2327=0x1f & thv_c2021=3 & thv_c1617=0  & thv_c0911=0 & thv_c0708=0 & thv_c0606=1 & thv_c0404=0) ) & Qd & Qm & esize1819x3
{
	Qd = vrev(Qm,esize1819x3);
}

:vrev16.^esize1819x3 Dd,Dm	is ( ($(AMODE) & ARMcond=0 & cond=15 &     c2327=7 &        c2021=3   &   c1617=0  &     c0911=0 &     c0708=2   &   c0606=0     & c0404=0) |
                                    ($(TMODE_F)  &      thv_c2327=0x1f & thv_c2021=3 & thv_c1617=0  & thv_c0911=0 & thv_c0708=2 & thv_c0606=0 & thv_c0404=0) ) & Dd & Dm & esize1819x3
{
	Dd = vrev(Dm,esize1819x3);
}

:vrev32.^esize1819x3 Dd,Dm	is ( ($(AMODE) & ARMcond=0 & cond=15 &     c2327=7 &        c2021=3   &   c1617=0  &     c0911=0 &     c0708=1   &   c0606=0     & c0404=0) |
                                    ($(TMODE_F)  &      thv_c2327=0x1f & thv_c2021=3 & thv_c1617=0  & thv_c0911=0 & thv_c0708=1 & thv_c0606=0 & thv_c0404=0) ) & Dd & Dm & esize1819x3
{
	Dd = vrev(Dm,esize1819x3);
}

:vrev64.^esize1819x3 Dd,Dm	is ( ($(AMODE) & ARMcond=0 & cond=15 &     c2327=7 &        c2021=3   &   c1617=0  &     c0911=0 &     c0708=0   &   c0606=0     & c0404=0) |
                                    ($(TMODE_F)  &      thv_c2327=0x1f & thv_c2021=3 & thv_c1617=0  & thv_c0911=0 & thv_c0708=0 & thv_c0606=0 & thv_c0404=0) ) & Dd & Dm & esize1819x3
{
	Dd = vrev(Dm,esize1819x3);
}

#######
# VSH
#

define pcodeop VectorShiftLeft;
define pcodeop VectorRoundShiftLeft;
define pcodeop VectorShiftRight;
define pcodeop VectorShiftLeftInsert;
define pcodeop VectorShiftRightInsert;
define pcodeop VectorShiftRightNarrow;
define pcodeop VectorShiftRightAccumulate;
define pcodeop VectorRoundShiftRight;
define pcodeop VectorRoundShiftRightNarrow;
define pcodeop VectorRoundShiftRightAccumulate;

ShiftSize: "8" is  TMode=0 & c1921=1 & L7=0 { export 8:8; }
ShiftSize: "16" is TMode=0 & c2021=1 & L7=0 { export 16:8; }
ShiftSize: "32" is TMode=0 & c2121=1 & L7=0 { export 32:8; }
ShiftSize: "64" is TMode=0 &           L7=1 { export 64:8; }
ShiftSize: "8" is  TMode=1 & thv_c1921=1 & thv_L7=0 { export 8:8; }
ShiftSize: "16" is TMode=1 & thv_c2021=1 & thv_L7=0 { export 16:8; }
ShiftSize: "32" is TMode=1 & thv_c2121=1 & thv_L7=0 { export 32:8; }
ShiftSize: "64" is TMode=1 &               thv_L7=1 { export 64:8; }


ShiftImmRLI: "#"^shift_amt is TMode=0 & c1921=1 & L7=0 & c1621  [ shift_amt = 16 - c1621; ] { export *[const]:8 shift_amt; }
ShiftImmRLI: "#"^shift_amt is TMode=0 & c2021=1 & L7=0 & c1621  [ shift_amt = 32 - c1621; ] { export *[const]:8 shift_amt; }
ShiftImmRLI: "#"^shift_amt is TMode=0 & c2121=1 & L7=0 & c1621  [ shift_amt = 64 - c1621; ] { export *[const]:8 shift_amt; }
ShiftImmRLI: "#"^shift_amt is TMode=0 &           L7=1 & c1621  [ shift_amt = 64 - c1621; ] { export *[const]:8 shift_amt; }
ShiftImmRLI: "#"^shift_amt is TMode=1 & thv_c1921=1 & thv_L7=0 & thv_c1621  [ shift_amt = 16 - thv_c1621; ] { export *[const]:8 shift_amt; }
ShiftImmRLI: "#"^shift_amt is TMode=1 & thv_c2021=1 & thv_L7=0 & thv_c1621  [ shift_amt = 32 - thv_c1621; ] { export *[const]:8 shift_amt; }
ShiftImmRLI: "#"^shift_amt is TMode=1 & thv_c2121=1 & thv_L7=0 & thv_c1621  [ shift_amt = 64 - thv_c1621; ] { export *[const]:8 shift_amt; }
ShiftImmRLI: "#"^shift_amt is TMode=1 &               thv_L7=1 & thv_c1621  [ shift_amt = 64 - thv_c1621; ] { export *[const]:8 shift_amt; }

ShiftImmLLI: "#"^shift_amt is TMode=0 & c1921=1 & L7=0 & c1621  [ shift_amt = c1621 - 8; ] { export *[const]:8 shift_amt; }
ShiftImmLLI: "#"^shift_amt is TMode=0 & c2021=1 & L7=0 & c1621  [ shift_amt = c1621 - 16; ] { export *[const]:8 shift_amt; }
ShiftImmLLI: "#"^shift_amt is TMode=0 & c2121=1 & L7=0 & c1621  [ shift_amt = c1621 - 32; ] { export *[const]:8 shift_amt; }
ShiftImmLLI: "#"^shift_amt is TMode=0 &           L7=1 & c1621  [ shift_amt = c1621 - 0; ] { export *[const]:8 shift_amt; }
ShiftImmLLI: "#"^shift_amt is TMode=1 & thv_c1921=1 & thv_L7=0 & thv_c1621  [ shift_amt = thv_c1621 - 8; ] { export *[const]:8 shift_amt; }
ShiftImmLLI: "#"^shift_amt is TMode=1 & thv_c2021=1 & thv_L7=0 & thv_c1621  [ shift_amt = thv_c1621 - 16; ] { export *[const]:8 shift_amt; }
ShiftImmLLI: "#"^shift_amt is TMode=1 & thv_c2121=1 & thv_L7=0 & thv_c1621  [ shift_amt = thv_c1621 - 32; ] { export *[const]:8 shift_amt; }
ShiftImmLLI: "#"^shift_amt is TMode=1 &               thv_L7=1 & thv_c1621  [ shift_amt = thv_c1621 - 0; ] { export *[const]:8 shift_amt; }

:vqrshl.^udt^ShiftSize Qd, Qm, ShiftImmLLI  is ( ($(AMODE) & ARMcond=0 & cond=15 & c2527=1 & c2323=0 & c0811=5 &     c0606=1 &     c0404=1) |
                                               ($(TMODE_EorF) & thv_c2327=0x1e &       thv_c0811=5 & thv_c0606=1 & thv_c0404=1) ) & udt & ShiftSize & ShiftImmLLI & Qd & Qm
{
	Qd = VectorRoundShiftLeft(Qm,ShiftImmLLI,ShiftSize,udt);
}

:vqrshl.^udt^ShiftSize Dd, Dm, ShiftImmLLI  is ( ($(AMODE) & ARMcond=0 & cond=15 & c2527=1 & c2323=0 & c0811=5 &     c0606=0 &     c0404=1) |
                                               ($(TMODE_EorF) & thv_c2327=0x1e &       thv_c0811=5 & thv_c0606=0 & thv_c0404=1) ) & udt & ShiftSize & ShiftImmLLI & Dd & Dm
{
	Dd = VectorRoundShiftLeft(Dm,ShiftImmLLI,ShiftSize,udt);
}


:vqshrn.^udt^esize2021 Dd,Qm, ShiftImmRLI  is ( ($(AMODE) &  ARMcond=0 & cond=15 & c2527=1 & c2323=1 &  (c1919=1 | c2020=1 | c2121=1) &     c0611=0x24  &     c0404=1) |
                                              ($(TMODE_EorF) &  thv_c2327=0x1f & (thv_c1919=1 | thv_c2020=1 | thv_c2121=1) & thv_c0611=0x24 & thv_c0404=1) ) & udt & esize2021 & ShiftSize & ShiftImmRLI & Dd & Qm
{
	Dd = VectorShiftRightNarrow(Qm,ShiftImmRLI,esize2021,udt);
	Dd = SatQ(Dd,esize2021,udt);
}

:vqshrun.^udt^esize2021 Dd,Qm, ShiftImmRLI  is ( ($(AMODE) &  ARMcond=0 & cond=15 & c2327=7 &       (c1919=1 | c2020=1 | c2121=1)       &    c0611=0x20 &      c0404=1) |
                                               ($(TMODE_F) &     thv_c2327=0x1f & (thv_c1919=1 | thv_c2020=1 | thv_c2121=1) & thv_c0611=0x20 & thv_c0404=1) ) & udt & esize2021 & ShiftSize & ShiftImmRLI & Dd & Qm
{
	Dd = VectorShiftRightNarrow(Qm,ShiftImmRLI,esize2021,udt);
	Dd = SatQ(Dd,esize2021,udt);
}

:vqrshrn.^udt^esize2021 Dd,Qm, ShiftImmRLI		is ( ($(AMODE) &  ARMcond=0 & cond=15 & c2527=1 & c2323=1 &  (c1919=1 | c2020=1 | c2121=1) &     c0611=0x25  &     c0404=1) |
                                                 ($(TMODE_EorF) & thv_c2327=0x1f & (thv_c1919=1 | thv_c2020=1 | thv_c2121=1) & thv_c0611=0x25 & thv_c0404=1) ) & udt & esize2021 & ShiftSize & ShiftImmRLI & Dd & Qm
{
	Dd = VectorRoundShiftRightNarrow(Qm,ShiftImmRLI,esize2021,udt);
	Dd = SatQ(Dd,esize2021,udt);
}

:vqrshrun.^udt^esize2021 Dd,Qm, ShiftImmRLI	is ( ($(AMODE) &  ARMcond=0 & cond=15 & c2527=1 & c2424=1 & c2323=1 &  (c1919=1 | c2020=1 | c2121=1) &   c0611=0x21 &     c0404=1) |
                                                 ($(TMODE_F) & thv_c2327=0x1f & (thv_c1919=1 | thv_c2020=1 | thv_c2121=1) & thv_c0611=0x21 & thv_c0404=1) ) & udt & esize2021 & ShiftImmRLI & Dd & Qm
{
	Dd = VectorRoundShiftRightNarrow(Qm,ShiftImmRLI,esize2021,udt);
	Dd = SatQ(Dd,esize2021,udt);
}


:vqshl.^udt^ShiftSize Qd, Qm, ShiftImmLLI is ( ($(AMODE) & ARMcond=0 & cond=15 &    c2527=1 &  c2323=1 & c1621 &   c0811=7 &  c0606=1     & c0404=1) |
                                       ($(TMODE_EorF) &       thv_c2327=0x1f & thv_c1621 &  thv_c0811=7 &  thv_c0606=1 & thv_c0404=1) ) & udt & ShiftSize & ShiftImmLLI & Qd & Qm
{
	Qd = VectorShiftLeft(Qm,ShiftImmLLI,ShiftSize,udt);
}

:vqshl.^udt^ShiftSize Dd, Dm, ShiftImmLLI is ( ($(AMODE) & ARMcond=0 & cond=15 &     c2527=1 &  c2323=1 & c1621 &  c0811=7 &      c0606=0     & c0404=1) |
                                       ($(TMODE_EorF) &       thv_c2327=0x1f & thv_c1621 &  thv_c0811=7 &  thv_c0606=0 & thv_c0404=1) ) & udt & ShiftSize & ShiftImmLLI & Dd & Dm
{
	Dd = VectorShiftLeft(Dm,ShiftImmLLI,ShiftSize,udt);
}

:vqshlu.^udt^ShiftSize Qd, Qm, ShiftImmLLI is ( ($(AMODE) & ARMcond=0 & cond=15 &    c2527=1 &  c2323=1  &  c1621 & c0811=6 &  c0606=1     & c0404=1) |
                                       ($(TMODE_EorF) &   thv_c2828=1 & thv_c2327=0x1f & thv_c1621 &  thv_c0811=6 &  thv_c0606=1 & thv_c0404=1) ) & udt & ShiftSize & ShiftImmLLI & Qd & Qm
{
	Qd = VectorShiftLeft(Qm,ShiftImmLLI,ShiftSize,udt);
}

:vqshlu.^udt^ShiftSize Dd, Dm, ShiftImmLLI is ( ($(AMODE) & ARMcond=0 & cond=15 &     c2527=1 &  c2323=1 & c1621 &  c0811=6 &      c0606=0     & c0404=1) |
                                       ($(TMODE_EorF) &  thv_c2828=1 & thv_c2327=0x1f & thv_c1621 & thv_c0811=6 &  thv_c0606=0 & thv_c0404=1) ) & udt & ShiftSize & ShiftImmLLI & Dd & Dm
{
	Dd = VectorShiftLeft(Dm,ShiftImmLLI,ShiftSize,udt);
}


:vqshl.^udt^esize2021 Qd, Qm, Qn is ( ($(AMODE) & ARMcond=0 & cond=15 &     c2527=1 & c2323=0 &     c0811=4 &      c0606=1     & c0404=1) |
                                       ($(TMODE_EorF) &    thv_c2327=0x1e &         thv_c0811=4 &  thv_c0606=1 & thv_c0404=1) ) & udt & esize2021 & Qd & Qm & Qn
{
	Qd = VectorShiftLeft(Qm,Qn,esize2021,udt);
}

:vqshl.^udt^esize2021 Dd, Dm, Dn is ( ($(AMODE) & ARMcond=0 & cond=15 &     c2527=1 & c2323=0 &   c0811=4 &      c0606=0     & c0404=1) |
                                       ($(TMODE_EorF) &    thv_c2327=0x1e &       thv_c0811=4 &  thv_c0606=0 & thv_c0404=1) ) & udt & esize2021 & Dd & Dm & Dn
{
	Dd = VectorShiftLeft(Dm,Dn,esize2021,udt);
}


:vshl.I^ShiftSize Qd, Qm, ShiftImmLLI is ( ($(AMODE) & ARMcond=0 & cond=15 &     c2327=5 &       c0811=5 &      c0606=1     & c0404=1) |
                                       ($(TMODE_E) &       thv_c2327=0x1f &  thv_c0811=5 &  thv_c0606=1 & thv_c0404=1) ) & ShiftSize & ShiftImmLLI & Qd & Qm
{
	Qd = VectorShiftLeft(Qm,ShiftImmLLI,ShiftSize,0:1);
}

:vshl.I^ShiftSize Dd, Dm, ShiftImmLLI is ( ($(AMODE) & ARMcond=0 & cond=15 &     c2327=5 &       c0811=5 &      c0606=0     & c0404=1) |
                                       ($(TMODE_E) &       thv_c2327=0x1f &  thv_c0811=5 &  thv_c0606=0 & thv_c0404=1) ) & ShiftSize & ShiftImmLLI & Dd & Dm
{
	Dd = VectorShiftLeft(Dm,ShiftImmLLI,ShiftSize,0:1);
}


:vshl.^udt^esize2021 Qd, Qm, Qn is ( ($(AMODE) & ARMcond=0 & cond=15 &     c2527=1 & c2323=0 &     c0811=4 &      c0606=1     & c0404=0) |
                                       ($(TMODE_EorF) &    thv_c2327=0x1e &         thv_c0811=4 &  thv_c0606=1 & thv_c0404=0) ) & udt & esize2021 & Qd & Qm & Qn
{
	Qd = VectorShiftLeft(Qm,Qn,esize2021,udt);
}

:vshl.^udt^esize2021 Dd, Dm, Dn is ( ($(AMODE) & ARMcond=0 & cond=15 &     c2527=1 & c2323=0 &   c0811=4 &      c0606=0     & c0404=0) |
                                       ($(TMODE_EorF) &    thv_c2327=0x1e &       thv_c0811=4 &  thv_c0606=0 & thv_c0404=0) ) & udt & esize2021 & Dd & Dm & Dn
{
	Dd = VectorShiftLeft(Dm,Dn,esize2021,udt);
}

define pcodeop VectorShiftLongLeft;

:vshll.^udt^ShiftSize Qd, Dm, ShiftImmLLI is ( ($(AMODE) & ARMcond=0 & cond=15 & c2527=1 & c2323=1 &      c0811=10 &      c0607=0     & c0404=1) |
                                       ($(TMODE_EorF) &        thv_c2327=0x1f &         thv_c0811=10 &  thv_c0607=0 & thv_c0404=1) ) & udt & ShiftSize & ShiftImmLLI & Qd & Dm
{
	Qd = VectorShiftLongLeft(Dm,ShiftImmLLI);
}

:vshll.^udt^esize1819 Qd, Dm, "#"^esize1819x3 is ( ($(AMODE) & ARMcond=0 & cond=15 & c2327=7 & c2021=3 & c1617=2 &     c0811=3 &      c0607=0     & c0404=0) |
                                       ($(TMODE_F)  &      thv_c2327=0x1f & thv_c2021=3 & thv_c1617=2 & thv_c0811=3 &  thv_c0607=0 & thv_c0404=0) ) & udt & esize1819 & esize1819x3 & Qd & Dm
{
	Qd = VectorShiftLongLeft(Dm,esize1819x3);
}

:vrshl.^udt^esize2021 Qd, Qm, Qn is ( ($(AMODE) & ARMcond=0 & cond=15 &     c2527=1 & c2323=0 &     c0811=5 &      c0606=1     & c0404=0) |
                                       ($(TMODE_EorF) &    thv_c2327=0x1e &         thv_c0811=5 &  thv_c0606=1 & thv_c0404=0) ) & udt & esize2021 & Qd & Qm & Qn
{
	Qd = VectorRoundShiftLeft(Qm,esize2021,Qn);
}

:vrshl.^udt^esize2021 Dd, Dm, Dn is ( ($(AMODE) & ARMcond=0 & cond=15 &     c2527=1 & c2323=0 &   c0811=5 &      c0606=0     & c0404=0) |
                                       ($(TMODE_EorF) &    thv_c2327=0x1e &       thv_c0811=5 &  thv_c0606=0 & thv_c0404=0) ) & udt & esize2021 & Dd & Dm & Dn
{
	Dd = VectorRoundShiftLeft(Dm,esize2021,Dn);
}

:vrshr.^udt^ShiftSize Qd, Qm, ShiftImmRLI is ( ($(AMODE) & ARMcond=0 & cond=15 &     c2527=1 &  c2323=1 &     c0811=2 &      c0606=1     & c0404=1) |
                                       ($(TMODE_EorF) &     thv_c2327=0x1f &  thv_c0811=2 &  thv_c0606=1 & thv_c0404=1) ) & udt & ShiftSize & ShiftImmRLI & Qd & Qm
{
	Qd = VectorRoundShiftRight(Qm,ShiftImmRLI);
}

:vrshr.^udt^ShiftSize Dd, Dm, ShiftImmRLI is ( ($(AMODE) & ARMcond=0 & cond=15 &     c2527=1 &  c2323=1 &     c0811=2 &      c0606=0     & c0404=1) |
                                       ($(TMODE_EorF) &     thv_c2327=0x1f &  thv_c0811=2 &  thv_c0606=0 & thv_c0404=1) ) & udt & ShiftSize & ShiftImmRLI & Dd & Dm
{
	Dd = VectorRoundShiftRight(Dm,ShiftImmRLI);
}

:vrshrn.^ShiftSize Dd, Qm, ShiftImmRLI is ( ($(AMODE) & ARMcond=0 & cond=15 &     c2327=5 &     c0811=8 & c0707=0 & c0606=1     & c0404=1) |
                                       ($(TMODE_E) &       thv_c2327=0x1f &  thv_c0811=8 & thv_c0707=0 &  thv_c0606=1 & thv_c0404=1) ) & ShiftSize & ShiftImmRLI & Dd & Qm
{
	Dd = VectorRoundShiftRightNarrow(Qm,ShiftImmRLI);
}

:vrsra.^udt^ShiftSize Qd, Qm, ShiftImmRLI is ( ($(AMODE) & ARMcond=0 & cond=15 &     c2527=1 &  c2323=1 &     c0811=3 &      c0606=1     & c0404=1) |
                                       ($(TMODE_EorF) &       thv_c2327=0x1f &  thv_c0811=3 &  thv_c0606=1 & thv_c0404=1) ) & udt & ShiftSize & ShiftImmRLI & Qd & Qm
{
	Qd = VectorRoundShiftRightAccumulate(Qd, Qm,ShiftImmRLI);
}

:vrsra.^udt^ShiftSize Dd, Dm, ShiftImmRLI is ( ($(AMODE) & ARMcond=0 & cond=15 &     c2527=1 &  c2323=1 &     c0811=3 &      c0606=0     & c0404=1) |
                                       ($(TMODE_EorF) &       thv_c2327=0x1f &  thv_c0811=3 &  thv_c0606=0 & thv_c0404=1) ) & udt & ShiftSize & ShiftImmRLI & Dd & Dm
{
	Dd = VectorRoundShiftRightAccumulate(Dd, Dm,ShiftImmRLI);
}

:vsli.^ShiftSize Dd, Dm, ShiftImmLLI is ( ($(AMODE) & ARMcond=0 & cond=15 &     c2327=7 &     c0811=5  &    c0606=0     & c0404=1) |
                                       ($(TMODE_F) &    thv_c2327=0x1f &  thv_c0811=5 & thv_c0606=0 & thv_c0404=1) ) & ShiftSize & ShiftImmLLI & Dd & Dm
{
	Dd = VectorShiftLeftInsert(Dd, Dm,ShiftImmLLI);
}

:vsli.^ShiftSize Qd, Qm, ShiftImmLLI is ( ($(AMODE) & ARMcond=0 & cond=15 &     c2327=7 &     c0811=5  &    c0606=1     & c0404=1) |
                                       ($(TMODE_F) &    thv_c2327=0x1f &  thv_c0811=5 & thv_c0606=1 & thv_c0404=1) ) & ShiftSize & ShiftImmLLI & Qd & Qm
{
	Qd = VectorShiftLeftInsert(Qd, Qm,ShiftImmLLI);
}

define pcodeop VectorWidenMultipyAccumulate;
:vsmmla.s8 Dd, Dm, Dn  is ( ($(AMODE) & ARMcond=0 & cond=15 & c2327=0x18 &     c2021=2 &     c0811=0xc &      c0606=0     & c0404=0) |
                          ($(TMODE_F) &       thv_c2327=0x18 & thv_c2021=2 & thv_c0811=0xc &  thv_c0606=0 & thv_c0404=0) ) & Dd & Dm & Dn
{
	Dd = VectorWidenMultipyAccumulate(Dm,Dn,0:1);
}

:vsmmla.s8 Qd, Qm, Qn  is ( ($(AMODE) & ARMcond=0 & cond=15 & c2327=0x18 &     c2021=2 &     c0811=0xc &      c0606=1     & c0404=0) |
                          ($(TMODE_F) &       thv_c2327=0x18 & thv_c2021=2 & thv_c0811=0xc &  thv_c0606=1 & thv_c0404=0) ) & Qd & Qm & Qn
{
	Qd = VectorWidenMultipyAccumulate(Qm,Qn,0:1);
}

:vummla.u8 Dd, Dm, Dn is  ( ($(AMODE) & ARMcond=0 & cond=15 & c2327=0x18 &     c2021=2 &     c0811=0xc &      c0606=0     & c0404=1) |
                          ($(TMODE_F) &       thv_c2327=0x18 & thv_c2021=2 & thv_c0811=0xc &  thv_c0606=0 & thv_c0404=1) ) & Dd & Dm & Dn
{
	Dd = VectorWidenMultipyAccumulate(Dm,Dn,1:1);
}

:vummla.u8 Qd, Qm, Qn  is ( ($(AMODE) & ARMcond=0 & cond=15 & c2327=0x18 &     c2021=2 &     c0811=0xc &      c0606=1     & c0404=1) |
                          ($(TMODE_F) &       thv_c2327=0x18 & thv_c2021=2 & thv_c0811=0xc &  thv_c0606=1 & thv_c0404=1) ) & Qd & Qm & Qn
{
	Qd = VectorWidenMultipyAccumulate(Qm,Qn,1:1);
}

:vusmmla.s8 Dd, Dm, Dn  is ( ($(AMODE) & ARMcond=0 & cond=15 & c2327=0x19 &     c2021=2 &     c0811=0xc &      c0606=0     & c0404=0) |
                           ($(TMODE_F) &       thv_c2327=0x19 & thv_c2021=2 & thv_c0811=0xc &  thv_c0606=0 & thv_c0404=0) ) & Dd & Dm & Dn
{
	Dd = VectorWidenMultipyAccumulate(Dm,Dn,2:1);
}

:vusmmla.s8 Qd, Qm, Qn  is ( ($(AMODE) & ARMcond=0 & cond=15 & c2327=0x19 &     c2021=2 &     c0811=0xc &      c0606=1     & c0404=0) |
                           ($(TMODE_F) &       thv_c2327=0x19 & thv_c2021=2 & thv_c0811=0xc &  thv_c0606=1 & thv_c0404=0) ) & Qd & Qm & Qn
{
	Qd = VectorWidenMultipyAccumulate(Qm,Qn,2:1);
}

:vsqrt^COND^".f32" Sd,Sm		is COND & ( ($(AMODE) & ARMcond=1 & c2327=0x1d & c2021=3 & c1619=1 & c0811=10 & c0607=3 & c0404=0) |
                                        ($(TMODE_E) & thv_c2327=0x1d & thv_c2021=3 & thv_c1619=1 & thv_c0811=10 & thv_c0606=1 & thv_c0404=0) ) & Sm & Sd
{
	build COND;
	build Sd;
	build Sm;
	Sd = sqrt(Sm);
}

:vsqrt^COND^".f64" Dd,Dm		is COND & ( ($(AMODE) & ARMcond=1 & c2327=0x1d & c2021=3 & c1619=1 & c0811=11 & c0606=1 & c0404=0 ) |
                                        ($(TMODE_E) & thv_c2327=0x1d & thv_c2021=3 & thv_c1619=1 & thv_c0811=11 & thv_c0606=1 & thv_c0404=0) ) & Dm & Dd
{
	build COND;
	build Dd;
	build Dm;
	Dd = sqrt(Dm);
}

:vsra.^udt^ShiftSize Qd, Qm, ShiftImmRLI is ( ($(AMODE) & ARMcond=0 & cond=15 &     c2527=1 &  c2323=1 &     c0811=1 &      c0606=1     & c0404=1) |
                                       ($(TMODE_EorF) &       thv_c2327=0x1f &  thv_c0811=1 &  thv_c0606=1 & thv_c0404=1) ) & udt & ShiftSize & ShiftImmRLI & Qd & Qm
{
	Qd = VectorShiftRightAccumulate(Qd, Qm,ShiftImmRLI);
}

:vsra.^udt^ShiftSize Dd, Dm, ShiftImmRLI is ( ($(AMODE) & ARMcond=0 & cond=15 &     c2527=1 &  c2323=1 &     c0811=1 &      c0606=0     & c0404=1) |
                                       ($(TMODE_EorF) &       thv_c2327=0x1f &  thv_c0811=1 &  thv_c0606=0 & thv_c0404=1) ) & udt & ShiftSize & ShiftImmRLI & Dd & Dm
{
	Dd = VectorShiftRightAccumulate(Dd, Dm,ShiftImmRLI);
}

:vsri.^ShiftSize Qd, Qm, ShiftImmRLI is ( ($(AMODE) & ARMcond=0 & cond=15 &     c2527=1 & c2424=1 & c2323=1 &     c0811=4 &      c0606=1     & c0404=1) |
                                       ($(TMODE_F) &       thv_c2327=0x1f &  thv_c0811=4 &  thv_c0606=1 & thv_c0404=1) ) & ShiftSize & ShiftImmRLI & Qd & Qm
{
	Qd = VectorShiftRightInsert(Qd, Qm,ShiftImmRLI);
}

:vsri.^ShiftSize Dd, Dm, ShiftImmRLI is ( ($(AMODE) & ARMcond=0 & cond=15 &     c2527=1 & c2424=1 &  c2323=1 &     c0811=4 &      c0606=0     & c0404=1) |
                                       ($(TMODE_F) &       thv_c2327=0x1f &  thv_c0811=4 &  thv_c0606=0 & thv_c0404=1) ) & ShiftSize & ShiftImmRLI & Dd & Dm
{
	Dd = VectorShiftRightInsert(Dd, Dm,ShiftImmRLI);
}

#######
# VSHR
#

:vshr.^udt^ShiftSize Qd, Qm, ShiftImmRLI is ( ($(AMODE) & ARMcond=0 & cond=15 &   c2527=1 & c2323=1 & c0811=0 &      c0606=1     & c0404=1) |
                                            ($(TMODE_EorF) &    thv_c2327=0x1f  &   thv_c0811=0 &  thv_c0606=1 & thv_c0404=1) ) & udt & ShiftSize & ShiftImmRLI & Qd & Qm
{
	Qd = VectorShiftRight(Qm,ShiftImmRLI);
}

:vshr.^udt^ShiftSize Dd, Dm, ShiftImmRLI is ( ($(AMODE) & ARMcond=0 & cond=15 &   c2527=1 & c2323=1 & c0811=0 &      c0606=0     & c0404=1) |
                                            ($(TMODE_EorF) &    thv_c2327=0x1f  &   thv_c0811=0 &  thv_c0606=0 & thv_c0404=1) ) & udt & ShiftSize & ShiftImmRLI & Dd & Dm
{
	Dd = VectorShiftRight(Dm,ShiftImmRLI);
}

define pcodeop VectorShiftNarrowRight;

:vshrn.^ShiftSize Dd, Qm, ShiftImmRLI is ( ($(AMODE) & ARMcond=0 & cond=15 & c2327=5 &        c0811=8 &      c0607=0     & c0404=1) |
                                         ($(TMODE_E) &     thv_c2327=0x1f & thv_c0811=8 &  thv_c0607=0 & thv_c0404=1) ) & udt & ShiftSize & ShiftImmRLI & Dd & Qm
{ 
	Dd = VectorShiftNarrowRight(Qm,ShiftImmRLI);
}

#######
# VRSQRTE
define pcodeop VectorReciprocalSquareRootEstimate;

:vrsqrte.^fdt^32 Qd,Qm is ( ($(AMODE) & ARMcond=0 & cond=15 & c2327=0x7 & c2021=3 & c1619=0xb & c0911=2 & c0707=1 & Q6=1 & c0404=0) |
                         ($(TMODE_F) & thv_c2327=0x1f & thv_c2021=3 & thv_c1619=0xb & thv_c0911=2 & thv_c0707=1 & thv_Q6=1 & thv_c0404=0) ) & fdt & Qm & Qd
{
	Qd = VectorReciprocalSquareRootEstimate(Qm,fdt);
}

:vrsqrte.^fdt^32 Dd,Dm is ( ($(AMODE) & ARMcond=0 & cond=15 & c2327=0x7 & c2021=3 & c1619=0xb & c0911=2 & c0707=1 & Q6=0 & c0404=0) |
                         ($(TMODE_F) & thv_c2327=0x1f & thv_c2021=3 & thv_c1619=0xb & thv_c0911=2 & thv_c0707=1 & thv_Q6=0 & thv_c0404=0) ) & fdt & Dm & Dd
{
	Dd = VectorReciprocalSquareRootEstimate(Dm,fdt);
}

#######
# VRSQRTS
define pcodeop VectorReciprocalSquareRootStep;

:vrsqrts.f32 Qd,Qn,Qm is ( ($(AMODE) & ARMcond=0 & cond=15 & c2327=0x4 & c2021=2 & c0811=0xf & Q6=1 & c0404=1) |
                                   ($(TMODE_E) & thv_c2327=0x1e & thv_c2021=2 & thv_c0811=0xf  & thv_Q6=1 & thv_c0404=1) ) & Qn & Qm & Qd
{
	Qd = VectorReciprocalSquareRootStep(Qn,Qm);
}

:vrsqrts.f32 Dd,Dn,Dm is ( ($(AMODE) & ARMcond=0 & cond=15 & c2327=0x4 & c2021=2 & c0811=0xf & Q6=0 & c0404=1) |
                                   ($(TMODE_E) & thv_c2327=0x1e & thv_c2021=2 & thv_c0811=0xf & thv_Q6=0 & thv_c0404=1) ) & Dn & Dm & Dd
{
	Dd = VectorReciprocalSquareRootStep(Dn,Dm);
}


#######
# VST1 (multiple single elements)
#

buildVst1DdList: Dreg					is Dreg & counter=1 					[ counter=0; regNum=regNum+1; ]
{
	* mult_addr = Dreg;
}
buildVst1DdList: Dreg,buildVst1DdList	is Dreg & buildVst1DdList				[ counter=counter-1; regNum=regNum+1; ]
{
	* mult_addr = Dreg;
	mult_addr = mult_addr + 8;
	build buildVst1DdList;
}

vst1DdList: "{"^buildVst1DdList^"}"	is TMode = 0 & c0811=7 & D22 & c1215 & buildVst1DdList [ regNum=(D22<<4)+c1215-1; counter=1; ] { export 1:4; }
vst1DdList: "{"^buildVst1DdList^"}"	is TMode = 0 & c0811=10 & D22 & c1215 & buildVst1DdList [ regNum=(D22<<4)+c1215-1; counter=2; ] { export 2:4; }
vst1DdList: "{"^buildVst1DdList^"}"	is TMode = 0 & c0811=6 & D22 & c1215 & buildVst1DdList [ regNum=(D22<<4)+c1215-1; counter=3; ] { export 3:4; }
vst1DdList: "{"^buildVst1DdList^"}"	is TMode = 0 & c0811=2 & D22 & c1215 & buildVst1DdList [ regNum=(D22<<4)+c1215-1; counter=4; ] { export 4:4; }
vst1DdList: "{"^buildVst1DdList^"}"	is TMode = 1 & thv_c0811=7 & thv_D22 & thv_c1215 & buildVst1DdList [ regNum=(thv_D22<<4)+thv_c1215-1; counter=1; ] { export 1:4; }
vst1DdList: "{"^buildVst1DdList^"}"	is TMode = 1 & thv_c0811=10 & thv_D22 & thv_c1215 & buildVst1DdList [ regNum=(thv_D22<<4)+thv_c1215-1; counter=2; ] { export 2:4; }
vst1DdList: "{"^buildVst1DdList^"}"	is TMode = 1 & thv_c0811=6 & thv_D22 & thv_c1215 & buildVst1DdList [ regNum=(thv_D22<<4)+thv_c1215-1; counter=3; ] { export 3:4; }
vst1DdList: "{"^buildVst1DdList^"}"	is TMode = 1 & thv_c0811=2 & thv_D22 & thv_c1215 & buildVst1DdList [ regNum=(thv_D22<<4)+thv_c1215-1; counter=4; ] { export 4:4; }

@define Vst1DdList "(c0811=2 | c0811=6 | c0811=7 | c0811=10)"
@define T_Vst1DdList "(thv_c0811=2 | thv_c0811=6 | thv_c0811=7 | thv_c0811=10)"

:vst1.^esize0607 vst1DdList,RnAligned45		is ( ($(AMODE) & ARMcond=0 & cond=15 & c2327=8 & c2021=0 & c0003=15 & $(Vst1DdList)) |
												($(TMODE_F)  &thv_c2327=18 & thv_c2021=0 & thv_c0003=15 & $(T_Vst1DdList)) ) & RnAligned45 & esize0607 & vst1DdList
{
 	mult_addr = RnAligned45;
 	build vst1DdList;
}

:vst1.^esize0607 vst1DdList,RnAligned45^"!"	is ( ($(AMODE) & ARMcond=0 & cond=15 & c2327=8 & c2021=0 & c0003=13 & $(Vst1DdList)) |
												($(TMODE_F)  &thv_c2327=18 & thv_c2021=0 & thv_c0003=13 & $(T_Vst1DdList)) ) & RnAligned45 & esize0607 & vst1DdList
{
	mult_addr = RnAligned45;
	build vst1DdList;
	RnAligned45 = RnAligned45 + (8 * vst1DdList);
}

:vst1.^esize0607 vst1DdList,RnAligned45,VRm	is ( ($(AMODE) & ARMcond=0 & cond=15 & c2327=8 & c2021=0 & $(Vst1DdList)) |
												($(TMODE_F)  &thv_c2327=18 & thv_c2021=0 & $(T_Vst1DdList)) ) & RnAligned45 & esize0607 & VRm & vst1DdList
{
	mult_addr = RnAligned45;
	build vst1DdList;
	RnAligned45 = RnAligned45 + VRm;
}

#######
# VST1 (single element to one lane)
#

vst1Index: val	is c0507 & c1011	[ val = c0507 >> c1011; ]	{ tmp:4 = val; export tmp; }

vst1DdElement2: Dd^"["^vst1Index^"]"	is Dd & vst1Index & c1011=0
{
	ptr:4 = &Dd + vst1Index;
	*:1 mult_addr = *[register]:1 ptr;
}
vst1DdElement2: Dd^"["^vst1Index^"]"	is Dd & vst1Index & c1011=1
{
	ptr:4 = &Dd + (2 * vst1Index);
	*:2 mult_addr = *[register]:2 ptr;
}
vst1DdElement2: Dd^"["^vst1Index^"]"	is Dd & vst1Index & c1011=2
{
	ptr:4 = &Dd + (4 * vst1Index);
	*:4 mult_addr = *[register]:4 ptr;
}

@define Vst1DdElement2 "((c1011=0 & c0404=0) | (c1011=1 &  c0505=0) | (c1011=2 &  (c0406=0 | c0406=3))) & vst1DdElement2"

:vst1.^esize1011 vst1DdElement2,RnAligned2		is $(AMODE) & ARMcond=0 & cond=15 & c2327=9 & c2021=0 & RnAligned2 & esize1011 & c0809=0 & c0003=15 & $(Vst1DdElement2)
{
 	mult_addr = RnAligned2;
	build vst1DdElement2;
}

:vst1.^esize1011 vst1DdElement2,RnAligned2^"!"	is $(AMODE) & ARMcond=0 & cond=15 & c2327=9 & c2021=0 & RnAligned2 & esize1011 & c0809=0 & c0003=13 & $(Vst1DdElement2)
{
	mult_addr = RnAligned2;
	build vst1DdElement2;
	RnAligned2 = RnAligned2 + esize1011;
}

:vst1.^esize1011 vst1DdElement2,RnAligned2,VRm	is $(AMODE) & ARMcond=0 & cond=15 & c2327=9 & c2021=0 & RnAligned2 & esize1011 & c0809=0 & VRm & $(Vst1DdElement2)
{
	mult_addr = RnAligned2;
	build vst1DdElement2;
	RnAligned2 = RnAligned2 + VRm;
}

thv_vst1Index: val	is thv_c0507 & thv_c1011	[ val = thv_c0507 >> thv_c1011; ]	{ tmp:4 = val; export tmp; }

thv_vst1DdElement2: Dd^"["^thv_vst1Index^"]"	is Dd & thv_vst1Index & thv_c1011=0
{
	ptr:4 = &Dd + thv_vst1Index;
	*:1 mult_addr = *[register]:1 ptr;
}
thv_vst1DdElement2: Dd^"["^thv_vst1Index^"]"	is Dd & thv_vst1Index & thv_c1011=1
{
	ptr:4 = &Dd + (2 * thv_vst1Index);
	*:2 mult_addr = *[register]:2 ptr;
}
thv_vst1DdElement2: Dd^"["^thv_vst1Index^"]"	is Dd & thv_vst1Index & thv_c1011=2
{
	ptr:4 = &Dd + (4 * thv_vst1Index);
	*:4 mult_addr = *[register]:4 ptr;
}

@define T_Vst1DdElement2 "((thv_c1011=0 & thv_c0404=0) | (thv_c1011=1 &  thv_c0505=0) | (thv_c1011=2 &  (thv_c0406=0 | thv_c0406=3))) & thv_vst1DdElement2"

:vst1.^esize1011 thv_vst1DdElement2,RnAligned2		is $(TMODE_F)  &thv_c2327=19 & thv_c2021=0 & RnAligned2 & esize1011 & thv_c0809=0 & thv_c0003=15 & $(T_Vst1DdElement2)
{
 	mult_addr = RnAligned2;
	build thv_vst1DdElement2;
}

:vst1.^esize1011 thv_vst1DdElement2,RnAligned2^"!"	is $(TMODE_F)  &thv_c2327=19 & thv_c2021=0 & RnAligned2 & esize1011 & thv_c0809=0 & thv_c0003=13 & $(T_Vst1DdElement2)
{
	mult_addr = RnAligned2;
	build thv_vst1DdElement2;
	RnAligned2 = RnAligned2 + esize1011;
}

:vst1.^esize1011 thv_vst1DdElement2,RnAligned2,VRm	is $(TMODE_F)  &thv_c2327=19 & thv_c2021=0 & RnAligned2 & esize1011 & thv_c0809=0 & VRm & $(T_Vst1DdElement2)
{
	mult_addr = RnAligned2;
	build thv_vst1DdElement2;
	RnAligned2 = RnAligned2 + VRm;
}


#######
# VST2
#

#######
# VST2 (multiple 2-element structures)
#

vst2Dd: Dreg		is Dreg & ((TMode=0 & c0607=0) | (TMode=1 & thv_c0607=0))  & regInc
{
	ptr1:4 = &Dreg;
@if ENDIAN == "little"
  	ptr2:4 = &Dreg + (regInc * 8);
@else # ENDIAN == "big"
  	ptr2:4 = &Dreg - (regInc * 8);
@endif # ENDIAN = "big"
	mult_dat8 = 8;
<loop>
	*:1 mult_addr = *[register]:1 ptr1;
	mult_addr = mult_addr + 1;
	*:1 mult_addr = *[register]:1 ptr2;
	mult_addr = mult_addr + 1;
	mult_dat8 = mult_dat8 - 1;
	if(mult_dat8 == 0) goto <loop_end>;
	ptr1 = ptr1 + 1;
	ptr2 = ptr2 + 1;
	goto <loop>;
<loop_end>
}
vst2Dd: Dreg		is Dreg & ((TMode=0 & c0607=1) | (TMode=1 & thv_c0607=1))  & regInc
{
	ptr1:4 = &Dreg;
@if ENDIAN == "little"
  	ptr2:4 = &Dreg + (regInc * 8);
@else # ENDIAN == "big"
  	ptr2:4 = &Dreg - (regInc * 8);
@endif # ENDIAN = "big"
	mult_dat8 = 4;
<loop>
	*:2 mult_addr = *[register]:2 ptr1;
	mult_addr = mult_addr + 2;
	*:2 mult_addr = *[register]:2 ptr2;
	mult_addr = mult_addr + 2;
	mult_dat8 = mult_dat8 - 1;
	if(mult_dat8 == 0) goto <loop_end>;
	ptr1 = ptr1 + 2;
	ptr2 = ptr2 + 2;
	goto <loop>;
<loop_end>	
}
vst2Dd: Dreg		is Dreg & ((TMode=0 & c0607=2) | (TMode=1 & thv_c0607=2)) & regInc
{
	ptr1:4 = &Dreg;
@if ENDIAN == "little"
  	ptr2:4 = &Dreg + (regInc * 8);
@else # ENDIAN == "big"
  	ptr2:4 = &Dreg - (regInc * 8);
@endif # ENDIAN = "big"
	mult_dat8 = 2;
<loop>
	*:4 mult_addr = *[register]:4 ptr1;
	mult_addr = mult_addr + 4;
	*:4 mult_addr = *[register]:4 ptr2;
	mult_addr = mult_addr + 4;
	mult_dat8 = mult_dat8 - 1;
	if(mult_dat8 == 0) goto <loop_end>;
	ptr1 = ptr1 + 4;
	ptr2 = ptr2 + 4;
	goto <loop>;
<loop_end>	
}

buildVst2DdListA:							is counter=0								{ }
buildVst2DdListA: vst2Dd,buildVst2DdListA	is vst2Dd & buildVst2DdListA & esize0607	[ counter=counter-1; regNum=regNum+1; ] 
{
	build vst2Dd;
	build buildVst2DdListA;
}

buildVst2DdListB:							is counter2=0								{ }
buildVst2DdListB: Dreg2						is Dreg2 & counter2=1 & esize0607			[ counter2=0; reg2Num=reg2Num+1; ] { }
buildVst2DdListB: Dreg2,buildVst2DdListB	is Dreg2 & buildVst2DdListB & esize0607		[ counter2=counter2-1; reg2Num=reg2Num+1; ] { }

vst2DdList: "{"^buildVst2DdListA^buildVst2DdListB^"}"	is TMode=0 & c0811=8 & D22 & c1215 & buildVst2DdListA & buildVst2DdListB [ regNum=(D22<<4)+c1215-1; regInc=1; reg2Num=regNum+1; counter=1; counter2=1; ] { build buildVst2DdListA; build buildVst2DdListB; export 2:4; }
vst2DdList: "{"^buildVst2DdListA^buildVst2DdListB^"}"	is TMode=0 & c0811=9 & D22 & c1215 & buildVst2DdListA & buildVst2DdListB [ regNum=(D22<<4)+c1215-1; regInc=2; reg2Num=regNum+2; counter=1; counter2=1; ] { build buildVst2DdListA; build buildVst2DdListB; export 2:4; }
vst2DdList: "{"^buildVst2DdListA^buildVst2DdListB^"}"	is TMode=0 & c0811=3 & D22 & c1215 & buildVst2DdListA & buildVst2DdListB [ regNum=(D22<<4)+c1215-1; regInc=2; reg2Num=regNum+2; counter=2; counter2=2; ] { build buildVst2DdListA; build buildVst2DdListB; export 4:4; }
vst2DdList: "{"^buildVst2DdListA^buildVst2DdListB^"}"	is TMode=1 & thv_c0811=8 & thv_D22 & thv_c1215 & buildVst2DdListA & buildVst2DdListB [ regNum=(thv_D22<<4)+thv_c1215-1; regInc=1; reg2Num=regNum+1; counter=1; counter2=1; ] { build buildVst2DdListA; build buildVst2DdListB; export 2:4; }
vst2DdList: "{"^buildVst2DdListA^buildVst2DdListB^"}"	is TMode=1 & thv_c0811=9 & thv_D22 & thv_c1215 & buildVst2DdListA & buildVst2DdListB [ regNum=(thv_D22<<4)+thv_c1215-1; regInc=2; reg2Num=regNum+2; counter=1; counter2=1; ] { build buildVst2DdListA; build buildVst2DdListB; export 2:4; }
vst2DdList: "{"^buildVst2DdListA^buildVst2DdListB^"}"	is TMode=1 & thv_c0811=3 & thv_D22 & thv_c1215 & buildVst2DdListA & buildVst2DdListB [ regNum=(thv_D22<<4)+thv_c1215-1; regInc=2; reg2Num=regNum+2; counter=2; counter2=2; ] { build buildVst2DdListA; build buildVst2DdListB; export 4:4; }


@define Vst2DdList "(c0811=3 | c0811=8 | c0811=9)"
@define T_Vst2DdList "(thv_c0811=3 | thv_c0811=8 | thv_c0811=9)"

:vst2.^esize0607 vst2DdList,RnAligned45		is ( ( $(AMODE) & ARMcond=0 & cond=15 & c2327=8 & c2021=0 & c0607<3 & c0003=15 & $(Vst2DdList) ) |
												  ($(TMODE_F)  &    thv_c2327=0x12 & thv_c2021=0 & thv_c0607<3 & thv_c0003=15 & $(T_Vst2DdList) ) ) & RnAligned45 & esize0607  & vst2DdList
{
 	mult_addr = RnAligned45;
 	build vst2DdList;
}

:vst2.^esize0607 vst2DdList,RnAligned45^"!"	is ( ( $(AMODE) & ARMcond=0 & cond=15 & c2327=8 & c2021=0 & c0607<3 & c0003=13 & $(Vst2DdList) ) |
												  ($(TMODE_F)  &    thv_c2327=0x12 & thv_c2021=0 & thv_c0607<3 & thv_c0003=13 & $(T_Vst2DdList) ) ) & RnAligned45 & esize0607  & vst2DdList
{
	mult_addr = RnAligned45;
	build vst2DdList;
	RnAligned45 = RnAligned45 + (8 * vst2DdList);
}

:vst2.^esize0607 vst2DdList,RnAligned45,VRm	is ( ( $(AMODE) & ARMcond=0 & cond=15 & c2327=8 & c2021=0 & c0607<3 & $(Vst2DdList) ) |
												  ($(TMODE_F)  &    thv_c2327=0x12 & thv_c2021=0 & thv_c0607<3 & $(T_Vst2DdList) ) ) & RnAligned45 & VRm & esize0607  & vst2DdList
{
	mult_addr = RnAligned45;
	build vst2DdList;
	RnAligned45 = RnAligned45 + VRm;
}

#######
# VST2 (single 2-element structure to one lane)
#

vst2DdElement2: Dreg^"["^vld2Index^"]"	is Dreg & vld2Index
{
}

vst2Align2: 		is TMode=0 & c0404=0 & (c1111=0 | c0505=0)	{ }
vst2Align2: "@16"	is TMode=0 & c1011=0 & c0404=1				{ }
vst2Align2: "@32"	is TMode=0 & c1011=1 & c0404=1				{ }
vst2Align2: "@64"	is TMode=0 & c1011=2 & c0405=1				{ }
vst2Align2: 		is TMode=1 & thv_c0404=0 & (thv_c1111=0 | thv_c0505=0)	{ }
vst2Align2: "@16"	is TMode=1 & thv_c1011=0 & thv_c0404=1				{ }
vst2Align2: "@32"	is TMode=1 & thv_c1011=1 & thv_c0404=1				{ }
vst2Align2: "@64"	is TMode=1 & thv_c1011=2 & thv_c0405=1				{ }

vst2RnAligned2: "["^VRn^vst2Align2^"]" 	is VRn & vst2Align2	{ export VRn; }

buildVst2DdList2:					is counter=0			{ }
buildVst2DdList2: vst2DdElement2	is counter=1 & vst2DdElement2		[ counter=0; regNum=regNum+regInc; ] { }
buildVst2DdList2: vst2DdElement2,buildVst2DdList2		is vst2DdElement2 & buildVst2DdList2	[ counter=counter-1; regNum=regNum+regInc; ] { }

vst2DdList2: "{"^buildVst2DdList2^"}"	is TMode=0 &  D22 & c1215 & buildVst2DdList2 [ regNum=(D22<<4)+c1215-1; regInc=1; counter=2; ] { } # Single
vst2DdList2: "{"^buildVst2DdList2^"}"	is TMode=0 & ((c1011=1 & c0505=1) | (c1011=2 & c0606=1)) & D22 & c1215 & buildVst2DdList2 [ regNum=(D22<<4)+c1215-2; regInc=2; counter=2; ] { } # Double
vst2DdList2: "{"^buildVst2DdList2^"}"	is TMode=1 & thv_D22 & thv_c1215 & buildVst2DdList2 [ regNum=(thv_D22<<4)+thv_c1215-1; regInc=1; counter=2; ] { } # Single
vst2DdList2: "{"^buildVst2DdList2^"}"	is TMode=1 & ((thv_c1011=1 & thv_c0505=1) | (thv_c1011=2 & thv_c0606=1)) & thv_D22 & thv_c1215 & buildVst2DdList2 [ regNum=(thv_D22<<4)+thv_c1215-2; regInc=2; counter=2; ] { } # Double

:vst2.^esize1011 vst2DdList2,vst2RnAligned2		is ( ( $(AMODE) & ARMcond=0 & cond=15 & c2327=9 & c2021=0  & c1011<3 & c0809=1 & c0003=15 )  |
                                                     ( $(TMODE_F)  &    thv_c2327=0x13 & thv_c2021=0 & thv_c1011<3 & thv_c0809=1 & thv_c0003=15 ) ) & vst2RnAligned2 & esize1011 & vst2DdList2 
	unimpl

:vst2.^esize1011 vst2DdList2,vst2RnAligned2^"!"	is ( ( $(AMODE) & ARMcond=0 & cond=15 & c2327=9 & c2021=0  & c1011<3 & c0809=1 & c0003=13 )  |
                                                     ( $(TMODE_F)  &    thv_c2327=0x13 & thv_c2021=0 & thv_c1011<3 & thv_c0809=1 & thv_c0003=13 ) ) & vst2RnAligned2 & esize1011 & vst2DdList2
    unimpl

:vst2.^esize1011 vst2DdList2,vst2RnAligned2,VRm	is ( ( $(AMODE) & ARMcond=0 & cond=15 & c2327=9 & c2021=0  & c1011<3 & c0809=1 )  |
                                                     ( $(TMODE_F)  &    thv_c2327=0x13 & thv_c2021=0 & thv_c1011<3 & thv_c0809=1 ) ) & vst2RnAligned2 & esize1011 & vst2DdList2 & VRm
    unimpl


#######
# VST3
#

#######
# VST3 (multiple 3-element structures)
#


vst3Align:			is TMode=0 & c0404=0 { }
vst3Align: "@64"	is TMode=0 & c0404=1 { }
vst3Align:			is TMode=1 & thv_c0404=0 { }
vst3Align: "@64"	is TMode=1 & thv_c0404=1 { }


vst3RnAligned: "["^VRn^vst3Align^"]" 	is VRn & vst3Align	{ export VRn; }

buildvst3DdList:							is counter=0			{ }
buildvst3DdList: Dreg						is counter=1 & Dreg		[ counter=0; regNum=regNum+regInc; ] { }
buildvst3DdList: Dreg,buildvst3DdList		is buildvst3DdList & Dreg	[ counter=counter-1; regNum=regNum+regInc; ] { }

vst3DdList: "{"^buildvst3DdList^"}"	is TMode=0 & c0811=4 & D22 & c1215 & buildvst3DdList [ regNum=(D22<<4)+c1215-1; regInc=1; counter=3; ] { } # Single
vst3DdList: "{"^buildvst3DdList^"}"	is TMode=0 & c0811=5 & D22 & c1215 & buildvst3DdList [ regNum=(D22<<4)+c1215-2; regInc=2; counter=3; ] { } # Double
vst3DdList: "{"^buildvst3DdList^"}"	is TMode=1 & thv_c0811=4 & thv_D22 & thv_c1215 & buildvst3DdList [ regNum=(thv_D22<<4)+thv_c1215-1; regInc=1; counter=3; ] { } # Single
vst3DdList: "{"^buildvst3DdList^"}"	is TMode=1 & thv_c0811=5 & thv_D22 & thv_c1215 & buildvst3DdList [ regNum=(thv_D22<<4)+thv_c1215-2; regInc=2; counter=3; ] { } # Double


:vst3.^esize0607 vst3DdList,vst3RnAligned		is ( ( $(AMODE) & ARMcond=0 & cond=15 & c2327=8 & c2021=0 & c0003=15 )  |
                                                     ( $(TMODE_F) & thv_c2327=0x12 & thv_c2021=0 & thv_c0003=15 ) ) & vst3RnAligned & esize0607 & vst3DdList
	unimpl

:vst3.^esize0607 vst3DdList,vst3RnAligned^"!"	is ( ( $(AMODE) & ARMcond=0 & cond=15 & c2327=8 & c2021=0 & c0003=13 )  |
                                                     ( $(TMODE_F) & thv_c2327=0x12 & thv_c2021=0 & thv_c0003=13 ) ) & vst3RnAligned & esize0607 & vst3DdList
    unimpl

:vst3.^esize0607 vst3DdList,vst3RnAligned,VRm	is ( ( $(AMODE) & ARMcond=0 & cond=15 & c2327=8 & c2021=0)  |
                                                     ( $(TMODE_F) & thv_c2327=0x12 & thv_c2021=0 ) ) & vst3RnAligned & esize0607 & vst3DdList & VRm
    unimpl


#######
# VST3 (single 3-element structure to one lane)
#

vst3Rn: "["^VRn^"]"	is VRn	{ export VRn; }

vst3DdList2: "{"^buildvst3DdList^"}"	is TMode=0 &  D22 & c1215 & buildvst3DdList [ regNum=(D22<<4)+c1215-1; regInc=1; counter=2; ] { } # Single
vst3DdList2: "{"^buildvst3DdList^"}"	is TMode=0 & ((c1011=1 & c0505=1) | (c1011=2 & c0606=1)) & D22 & c1215 & buildvst3DdList [ regNum=(D22<<4)+c1215-2; regInc=2; counter=2; ] { } # Double
vst3DdList2: "{"^buildvst3DdList^"}"	is TMode=1 & thv_D22 & thv_c1215 & buildvst3DdList [ regNum=(thv_D22<<4)+thv_c1215-1; regInc=1; counter=2; ] { } # Single
vst3DdList2: "{"^buildvst3DdList^"}"	is TMode=1 & ((thv_c1011=1 & thv_c0505=1) | (thv_c1011=2 & thv_c0606=1)) & thv_D22 & thv_c1215 & buildvst3DdList [ regNum=(thv_D22<<4)+thv_c1215-2; regInc=2; counter=2; ] { } # Double

:vst3.^esize1011 vst3DdList2,vst3Rn		is ( ( $(AMODE) & ARMcond=0 & cond=15 & c2327=9 & c2021=0  & c1011<3 & c0809=2 & c0003=15 )  |
                                                     ( $(TMODE_F)  &    thv_c2327=0x13 & thv_c2021=0 & thv_c1011<3 & thv_c0809=2 & thv_c0003=15 ) ) & vst3Rn & esize1011 & vst3DdList2 
	unimpl

:vst3.^esize1011 vst3DdList2,vst3Rn^"!"	is ( ( $(AMODE) & ARMcond=0 & cond=15 & c2327=9 & c2021=0  & c1011<3 & c0809=2 & c0003=13 )  |
                                                     ( $(TMODE_F)  &    thv_c2327=0x13 & thv_c2021=0 & thv_c1011<3 & thv_c0809=2 & thv_c0003=13 ) ) & vst3Rn & esize1011 & vst3DdList2
    unimpl

:vst3.^esize1011 vst3DdList2,vst3Rn,VRm	is ( ( $(AMODE) & ARMcond=0 & cond=15 & c2327=9 & c2021=0  & c1011<3 & c0809=2 )  |
                                                     ( $(TMODE_F)  &    thv_c2327=0x13 & thv_c2021=0 & thv_c1011<3 & thv_c0809=2 ) ) & vst3Rn & esize1011 & vst3DdList2 & VRm
    unimpl

#######
# VST4 (multiple 4-element structures)
#

vst4Align:			is TMode=0 & c0405=0	{ }
vst4Align: "@64"	is TMode=0 & c0405=1	{ }
vst4Align: "@128" 	is TMode=0 & c0405=2 	{ }
vst4Align: "@256" 	is TMode=0 & c0405=3 	{ }
vst4Align:			is TMode=1 & thv_c0405=0	{ }
vst4Align: "@64"	is TMode=1 & thv_c0405=1	{ }
vst4Align: "@128" 	is TMode=1 & thv_c0405=2 	{ }
vst4Align: "@256" 	is TMode=1 & thv_c0405=3 	{ }

vst4RnAligned: "["^VRn^vst4Align^"]" 	is VRn & vst4Align	{ export VRn; }

buildVst4DdList:							is counter=0			{ }
buildVst4DdList: Dreg						is counter=1 & Dreg		[ counter=0; regNum=regNum+regInc; ] { }
buildVst4DdList: Dreg,buildVst4DdList		is buildVst4DdList & Dreg	[ counter=counter-1; regNum=regNum+regInc; ] { }

vst4DdList: "{"^buildVst4DdList^"}"	is TMode=0 & c0808=0 & D22 & c1215 & buildVst4DdList [ regNum=(D22<<4)+c1215-1; regInc=1; counter=4; ] { } # Single
vst4DdList: "{"^buildVst4DdList^"}"	is TMode=0 & c0808=1 & D22 & c1215 & buildVst4DdList [ regNum=(D22<<4)+c1215-2; regInc=2; counter=4; ] { } # Double
vst4DdList: "{"^buildVst4DdList^"}"	is TMode=1 & thv_c0808=0 & thv_D22 & thv_c1215 & buildVst4DdList [ regNum=(thv_D22<<4)+thv_c1215-1; regInc=1; counter=4; ] { } # Single
vst4DdList: "{"^buildVst4DdList^"}"	is TMode=1 & thv_c0808=1 & thv_D22 & thv_c1215 & buildVst4DdList [ regNum=(thv_D22<<4)+thv_c1215-2; regInc=2; counter=4; ] { } # Double

:vst4.^esize0607 vst4DdList,vst4RnAligned		is ( ($(AMODE) & ARMcond=0 & cond=15 & c2327=8 & c2021=0 & c0911=0 & c0607<3 & c0003=15) |
													 ($(TMODE_F)  & thv_c2327=0x12 & thv_c2021=0 & thv_c0911=0 & thv_c0607<3 & thv_c0003=15) ) & vst4RnAligned & esize0607 & vst4DdList	unimpl

:vst4.^esize0607 vst4DdList,vst4RnAligned^"!"	is ( ($(AMODE) & ARMcond=0 & cond=15 & c2327=8 & c2021=0 & c0911=0 & c0607<3 & c0003=13) |
													 ($(TMODE_F)  & thv_c2327=0x12 & thv_c2021=0 & thv_c0911=0 & thv_c0607<3 & thv_c0003=13) ) & vst4RnAligned & esize0607 & vst4DdList	unimpl

:vst4.^esize0607 vst4DdList,vst4RnAligned,VRm	is ( ($(AMODE) & ARMcond=0 & cond=15 & c2327=8 & c2021=0 & c0911=0 & c0607<3) |
													 ($(TMODE_F)  & thv_c2327=0x12 & thv_c2021=0 & thv_c0911=0 & thv_c0607<3) ) & VRm & vst4RnAligned & esize0607 & vst4DdList	unimpl

#######
# VST4 (single 4-element structure from one lane)
#

vst4Index: val	is TMode=0 & c0507 & c1011	[ val = c0507 >> c1011; ]	{ tmp:4 = val; export tmp; }
vst4Index: val	is TMode=1 & thv_c0507 & thv_c1011	[ val = thv_c0507 >> thv_c1011; ]	{ tmp:4 = val; export tmp; }


vst4DdElement2: Dreg^"["^vst4Index^"]"	is Dreg & vst4Index
{
}

vst4Align2: 		is TMode=0 & c0404=0 & (c1111=0 | c0505=0)				{ }
vst4Align2: "@32"	is TMode=0 & c1011=0 & c0404=1							{ }
vst4Align2: "@64"	is TMode=0 & ((c1011=1 & c0404=1) | (c1011=2 & c0405=1))	{ }
vst4Align2: "@128"	is TMode=0 & c1011=2 & c0405=2							{ }
vst4Align2: 		is TMode=1 & thv_c0404=0 & (thv_c1111=0 | thv_c0505=0)	{ }
vst4Align2: "@32"	is TMode=1 & thv_c1011=0 & thv_c0404=1					{ }
vst4Align2: "@64"	is TMode=1 & ((thv_c1011=1 & thv_c0404=1) | (thv_c1011=2 & thv_c0405=1))	{ }
vst4Align2: "@128"	is TMode=1 & thv_c1011=2 & thv_c0405=2					{ }

vst4RnAligned2: "["^VRn^vst4Align2^"]" 	is VRn & vst4Align2	{ export VRn; }

buildVst4DdList2:					is counter=0			{ }
buildVst4DdList2: vst4DdElement2	is counter=1 & vst4DdElement2		[ counter=0; regNum=regNum+regInc; ] { }
buildVst4DdList2: vst4DdElement2,buildVst4DdList2		is vst4DdElement2 & buildVst4DdList2	[ counter=counter-1; regNum=regNum+regInc; ] { }

vst4DdList2: "{"^buildVst4DdList2^"}"	is TMode=0 & D22 & c1215 & buildVst4DdList2 [ regNum=(D22<<4)+c1215-1; regInc=1; counter=4; ] { } # Single
vst4DdList2: "{"^buildVst4DdList2^"}"	is TMode=0 & ((c1011=1 & c0505=1) | (c1011=2 & c0606=1)) & D22 & c1215 & buildVst4DdList2 [ regNum=(D22<<4)+c1215-2; regInc=2; counter=4; ] { } # Double
vst4DdList2: "{"^buildVst4DdList2^"}"	is TMode=1 & thv_D22 & thv_c1215 & buildVst4DdList2 [ regNum=(thv_D22<<4)+thv_c1215-1; regInc=1; counter=4; ] { } # Single
vst4DdList2: "{"^buildVst4DdList2^"}"	is TMode=1 & ((thv_c1011=1 & thv_c0505=1) | (thv_c1011=2 & thv_c0606=1)) & thv_D22 & thv_c1215 & buildVst4DdList2 [ regNum=(thv_D22<<4)+thv_c1215-2; regInc=2; counter=4; ] { } # Double

:vst4.^esize1011 vst4DdList2,vst4RnAligned2		is ( ($(AMODE) & ARMcond=0 & cond=15 & c2327=9 & c2021=0 & c1011<3 & c0809=3 & c0003=15) |
													 ($(TMODE_F) & thv_c2327=0x13 & thv_c2021=0 & thv_c1011<3 & thv_c0809=3 & thv_c0003=15) ) & vst4RnAligned2 & esize1011 & vst4DdList2	unimpl

:vst4.^esize1011 vst4DdList2,vst4RnAligned2^"!"	is ( ($(AMODE) & ARMcond=0 & cond=15 & c2327=9 & c2021=0 & c1011<3 & c0809=3 & c0003=13) |
													 ($(TMODE_F) & thv_c2327=0x13 & thv_c2021=0 & thv_c1011<3 & thv_c0809=3 & thv_c0003=13) ) & vst4RnAligned2 & esize1011 & vst4DdList2	unimpl

:vst4.^esize1011 vst4DdList2,vst4RnAligned2,VRm	is ( ($(AMODE) & ARMcond=0 & cond=15 & c2327=9 & c2021=0 & c1011<3 & c0809=3) |
													 ($(TMODE_F) & thv_c2327=0x13 & thv_c2021=0 & thv_c1011<3 & thv_c0809=3) ) & VRm & vst4RnAligned2 & esize1011 & vst4DdList2 unimpl

@endif # SIMD

@if defined(VFPv2) || defined(VFPv3) || defined(SIMD)

#######
# VSTM (A1)
#

buildVstmDdList:						is counter=0				{ }
buildVstmDdList: Dreg					is counter=1 & Dreg		[ counter=0; regNum=regNum+1; ]
{
	*mult_addr = Dreg;
	mult_addr = mult_addr + 8;
}
buildVstmDdList: Dreg,buildVstmDdList	is Dreg & buildVstmDdList	[ counter=counter-1; regNum=regNum+1; ]
{
	*mult_addr = Dreg;
	mult_addr = mult_addr + 8;
	build buildVstmDdList;
}

vstmDdList: "{"^buildVstmDdList^"}"	is TMode=0 & D22 & c1215 & c0007 & buildVstmDdList [ regNum=(D22<<4)+c1215-1; counter=c0007>>1; ] { }
vstmDdList: "{"^buildVstmDdList^"}"	is TMode=1 & thv_D22 & thv_c1215 & thv_c0007 & buildVstmDdList [ regNum=(thv_D22<<4)+thv_c1215-1; counter=thv_c0007>>1; ] { }

:vstmia^COND vldmRn,vstmDdList	is COND & ( ($(AMODE) & ARMcond=1 & c2327=0x19 & c2121 & c2020=0 & c0811=11 & c0000=0) | 
                                     ($(TMODE_E) & thv_c2327=0x19 & thv_c2121 & thv_c2020=0 & thv_c0811=11 & thv_c0000=0) ) & vldmRn & vstmDdList & vldmOffset & vldmUpdate
{
	mult_addr = vldmRn;
	build vstmDdList;
	build vldmUpdate;
}

:vstmdb^COND vldmRn,vstmDdList	is COND & ( ($(AMODE) & ARMcond=1 & c2327=0x1a & c2121=1 & c2020=0 & c0811=11 & c0000=0) | 
                                     ($(TMODE_E) & thv_c2327=0x1a & thv_c2121=1 & thv_c2020=0 & thv_c0811=11 & thv_c0000=0) ) & vldmRn & vstmDdList & vldmOffset
{
	local start_addr = vldmRn - vldmOffset;
	mult_addr = start_addr;
	build vstmDdList;
	vldmRn = start_addr;
}

@endif # VFPv2 | VFPv3 | SIMD

@if defined(VFPv2) || defined(VFPv3)

#######
# VSTM (A2)
#

buildVstmSdList:						is counter=0				{ }
buildVstmSdList: Sreg					is counter=1 & Sreg		[ counter=0; regNum=regNum+1; ]
{
	*mult_addr = Sreg;
	mult_addr = mult_addr + 4;
}
buildVstmSdList: Sreg,buildVstmSdList	is Sreg & buildVstmSdList	[ counter=counter-1; regNum=regNum+1; ]
{
	*mult_addr = Sreg;
	mult_addr = mult_addr + 4;
	build buildVstmSdList;
}

vstmSdList: "{"^buildVstmSdList^"}"	is TMode=0 & D22 & c1215 & c0007 & buildVstmSdList [ regNum=(c1215<<1) + D22 -1; counter=c0007; ] { }
vstmSdList: "{"^buildVstmSdList^"}"	is TMode=1 & thv_D22 & thv_c1215 & thv_c0007 & buildVstmSdList [ regNum=(thv_c1215<<1) + thv_D22 -1; counter=thv_c0007; ] { }

:vstmia^COND vldmRn,vstmSdList	is COND & ( ( $(AMODE) & ARMcond=1 & c2327=0x19 & c2121 & c2020=0 & c0811=10 ) |
                                      ($(TMODE_E) & thv_c2327=0x19 & thv_c2121 & thv_c2020=0 & thv_c0811=10 ) ) & vldmRn & vstmSdList & vldmOffset & vldmUpdate
{
	mult_addr = vldmRn;
	build vstmSdList;
	build vldmUpdate;
}

:vstmdb^COND vldmRn,vstmSdList	is COND & ( ($(AMODE) & ARMcond=1 & c2327=0x1a & c2121=1 & c2020=0 & c0811=10 ) |
                                      ($(TMODE_E) &  thv_c2327=0x1a & thv_c2121=1 & thv_c2020=0 & thv_c0811=10) ) & vldmRn & vstmSdList & vldmOffset
{
	local start_addr = vldmRn - vldmOffset;
	mult_addr = start_addr;
	build vstmSdList;
	vldmRn = start_addr;
}


#######
# VSTR
#

:vstr^COND^".64" Dd,vldrRn	is COND & ( ($(AMODE) & ARMcond=1 & c2427=13 & c2021=0 & c0811=11) | ($(TMODE_E) &  thv_c2427=13 & thv_c2021=0 & thv_c0811=11)) & Dd & vldrRn
{
	*vldrRn = Dd;
}

:vstr^COND^".32" Sd,vldrRn	is COND & ( ($(AMODE) & ARMcond=1 & c2427=13 & c2021=0 & c0811=10) | ($(TMODE_E) &  thv_c2427=13 & thv_c2021=0 & thv_c0811=10)) & Sd & vldrRn
{
	*vldrRn = Sd;
}

@endif #  VFPv2 || VFPv3 || SIMD


#######
# VSUB
#

@if defined(SIMD)

define pcodeop FloatVectorSub;
define pcodeop VectorSubAndNarrow;

:vsub.i^esize2021 Dd,Dn,Dm    is ( ($(AMODE) & ARMcond=0 & cond=15 & c2327=6 &     c0811=8 &     Q6=0 &     c0404=0) |
                                   ($(TMODE_F)  & thv_c2327=0x1e & thv_c0811=8 & thv_Q6=0 & thv_c0404=0)) & esize2021 & Dn & Dd & Dm
{
	Dd = VectorSub(Dn,Dm,esize2021);
}

:vsub.i^esize2021 Qd,Qn,Qm    is ( ($(AMODE) & ARMcond=0 & cond=15 & c2327=6 &    c0811=8 &     Q6=1 &     c0404=0) |
                                   ($(TMODE_F)  &thv_c2327=0x1e & thv_c0811=8 & thv_Q6=1 & thv_c0404=0) ) & esize2021 & Qm & Qn & Qd
{
	Qd = VectorSub(Qn,Qm,esize2021);
}

:vsub.f32 Dd,Dn,Dm		is ( ($(AMODE) & ARMcond=0 & cond=15 & c2327=4 & c2121=1 & c0811=13 & Q6=0 & c0404=0) |
                             ($(TMODE_E) & thv_c2327=0x1e & thv_c2121=1 & thv_c0811=13 & thv_Q6=0 & thv_c0404=0) ) & Dm & Dn & Dd 
{
	Dd = FloatVectorSub(Dn,Dm,2:1,32:1);
}

:vsub.f32 Qd,Qn,Qm		is ( ($(AMODE) & ARMcond=0 & cond=15 & c2327=4 & c2121=1 & c0811=13 & Q6=1 & c0404=0) |
                             ($(TMODE_E) & thv_c2327=0x1e & thv_c2121=1 & thv_c0811=13 & thv_Q6=1 & thv_c0404=0) ) & Qn & Qd & Qm
{
	Qd = FloatVectorSub(Qn,Qm,2:1,32:1);
}

:vsubhn.i^esize2021x2 Dd,Qn,Qm    is ( ($(AMODE) & ARMcond=0 & cond=15 & c2327=5 & c0811=6 & Q6=0 &  c0404=0) |
                             		   ($(TMODE_E)  & thv_c2327=0x1f & thv_c0811=6 & thv_Q6=0 & thv_c0404=0)) & esize2021x2 & Dd & Qn & Qm
{
	Dd = VectorSubAndNarrow(Qn,Qm,esize2021x2);
}

:vsubl.^udt^esize2021 Qd,Dn,Dm    is ( ($(AMODE) & ARMcond=0 & cond=15 & c2527=1 & c2323=1 & c2021<3  &    c0811=2 &      c0606=0 &     c0404=0) |
                                       ($(TMODE_EorF) &  thv_c2327=0x1f &    thv_c2021<3 & thv_c0811=2  & thv_c0606=0 & thv_c0404=0) ) & esize2021 & udt & Dn & Qd & Dm
{
	Qd = VectorSub(Dn,Dm,esize2021,udt);
}

:vsubw.^udt^esize2021 Qd,Qn,Dm    is ( ($(AMODE) & ARMcond=0 & cond=15 & c2527=1 & c2323=1 & c2021<3  &    c0811=3 &      c0606=0 &     c0404=0) |
                                       ($(TMODE_EorF) &  thv_c2327=0x1f &    thv_c2021<3 & thv_c0811=3  & thv_c0606=0 & thv_c0404=0) ) & esize2021 & udt & Qn & Qd & Dm
{
	Qd = VectorSub(Qn,Dm,esize2021,udt);
}

@endif # SIMD

@if defined(VFPv2) || defined(VFPv3)

:vsub^COND^".f32" Sd,Sn,Sm		is COND & ( ($(AMODE) & ARMcond=1 & c2327=0x1c & c2021=3 & c0811=10 & c0606=1 & c0404=0) |
                                        ($(TMODE_E) & thv_c2327=0x1c & thv_c2021=3 & thv_c0811=10 & thv_c0606=1 & thv_c0404=0) ) & Sm & Sn & Sd
{
	build COND;
	build Sd;
	build Sm;
	build Sn;
	Sd = Sn f- Sm;
}

:vsub^COND^".f64" Dd,Dn,Dm		is COND & ( ($(AMODE) & ARMcond=1 & c2327=0x1c & c2021=3 & c0811=11 & c0606=1 & c0404=0 ) |
                                        ($(TMODE_E) & thv_c2327=0x1c & thv_c2021=3 & thv_c0811=11 & thv_c0606=1 & thv_c0404=0) ) & Dm & Dn & Dd
{
	build COND;
	build Dd;
	build Dm;
	build Dn;
	Dd = Dn f- Dm;
}

@endif # VFPv2 || VFPv3

@if defined(SIMD)


#######
# VSWP
#

:vswp Dd,Dm    is ( ( $(AMODE) & ARMcond=0 & cond=15 &    c2327=7 &        c2021=3 &     c1819<3 &     c1617=2 &     c0711=0 &        Q6=0 &     c0404=0 ) |
                    ( $(TMODE_F)  &       thv_c2327=0x1f & thv_c2021=3 & thv_c1819<3 & thv_c1617=2 & thv_c0711=0 & thv_c0606=0 & thv_c0404=0 ) ) & Dd & Dm
{
	tmp:8 = Dm;
	Dm = Dd;
	Dd = tmp;
}

:vswp Qd,Qm    is ( ( $(AMODE) & ARMcond=0 & cond=15 &    c2327=7 &        c2021=3 &     c1819<3 &     c1617=2 &     c0711=0 &        Q6=1 &     c0404=0 ) |
                    ( $(TMODE_F)  &       thv_c2327=0x1f & thv_c2021=3 & thv_c1819<3 & thv_c1617=2 & thv_c0711=0 & thv_c0606=1 & thv_c0404=0 ) ) & Qd & Qm
{
	tmp:16 = Qm;
	Qm = Qd;
	Qd = tmp;
}


###########
# VTBL/VTBX
#

define pcodeop VectorTableLookup;

buildVtblDdList:						    is counter=0							{ }
buildVtblDdList: Dreg					is Dreg & counter=1 		  [ counter=0; regNum=regNum+1; ] { }
buildVtblDdList: Dreg,buildVtblDdList	is Dreg & buildVtblDdList  [ counter=counter-1; regNum=regNum+1; ] 
{
	build buildVtblDdList;
}

vtblDdList: "{"^buildVtblDdList^"}"	is TMode=0 & c0809=0 & N7 & c1619 & buildVtblDdList [ regNum=(N7<<4)+c1619-1; counter=1; ] { export 1:4; }
vtblDdList: "{"^buildVtblDdList^"}"	is TMode=0 & c0809=1 & N7 & c1619 & buildVtblDdList [ regNum=(N7<<4)+c1619-1; counter=2; ] { export 2:4; }
vtblDdList: "{"^buildVtblDdList^"}"	is TMode=0 & c0809=2 & N7 & c1619 & buildVtblDdList [ regNum=(N7<<4)+c1619-1; counter=3; ] { export 3:4; }
vtblDdList: "{"^buildVtblDdList^"}"	is TMode=0 & c0809=3 & N7 & c1619 & buildVtblDdList [ regNum=(N7<<4)+c1619-1; counter=4; ] { export 4:4; }
vtblDdList: "{"^buildVtblDdList^"}"	is TMode=1 & thv_c0809=0 & thv_N7 & thv_c1619 & buildVtblDdList [ regNum=(thv_N7<<4)+thv_c1619-1; counter=1; ] { export 1:4; }
vtblDdList: "{"^buildVtblDdList^"}"	is TMode=1 & thv_c0809=1 & thv_N7 & thv_c1619 & buildVtblDdList [ regNum=(thv_N7<<4)+thv_c1619-1; counter=2; ] { export 2:4; }
vtblDdList: "{"^buildVtblDdList^"}"	is TMode=1 & thv_c0809=2 & thv_N7 & thv_c1619 & buildVtblDdList [ regNum=(thv_N7<<4)+thv_c1619-1; counter=3; ] { export 3:4; }
vtblDdList: "{"^buildVtblDdList^"}"	is TMode=1 & thv_c0809=3 & thv_N7 & thv_c1619 & buildVtblDdList [ regNum=(thv_N7<<4)+thv_c1619-1; counter=4; ] { export 4:4; }


:vtbl.8 VRd,vtblDdList,VRm is ( ($(AMODE) &  ARMcond=0 & cond=15 & c2327=7 & c2021=3 & c1011=2 & c0606=0 & c0404=0) |
                                    ($(TMODE_F)  &      thv_c2327=0x1f & thv_c2021=3 & thv_c1011=2 & thv_c0606=0 & thv_c0404=0 ) ) & VRm & VRd & VRn & vtblDdList
{
	VRd = VectorTableLookup(VRm,VRn,vtblDdList);
}

:vtbx.8 VRd,vtblDdList,VRm is ( ($(AMODE) &  ARMcond=0 & cond=15 & c2327=7 & c2021=3 & c1011=2 & c0606=1 & c0404=0) |
                                    ($(TMODE_F)  &      thv_c2327=0x1f & thv_c2021=3 & thv_c1011=2 & thv_c0606=1 & thv_c0404=0 ) ) & VRm & VRd & VRn & vtblDdList
{
	VRd = VectorTableLookup(VRm,VRn,vtblDdList);
}


######
# VTST
#

define pcodeop VectorTest;

:vtst.^esize2021 Qd, Qn, Qm   is ( ($(AMODE) & ARMcond=0 & cond=15 &  c2327=4 &        c0811=8 &     c0606=1 &     c0404=1) |
                                   ($(TMODE_E) &      thv_c2327=0x1e & thv_c0811=8 & thv_c0606=1 & thv_c0404=1) ) & esize2021 & Qm & Qn & Qd
{
   Qd = VectorTest(Qn, Qm);
}

:vtst.^esize2021 Dd, Dn, Dm   is ( ($(AMODE) & ARMcond=0 & cond=15 & c2327=4 &        c0811=8 &     c0606=0 &     c0404=1) |
                                   ($(TMODE_E) &     thv_c2327=0x1e & thv_c0811=8 & thv_c0606=0 & thv_c0404=1) ) & esize2021 & Dm & Dn & Dd
{
   Dd = VectorTest(Dn, Dm);
}

define pcodeop VectorTranspose;

:vtrn^"."^esize1819 Dd,Dm    is ( ($(AMODE) & ARMcond=0 & cond=15 & c2327=7 &        c2021=3 &     c1617=2 &     c0811=0 &     c0707=1 &     Q6=0 &     c0404=0) |
                                             ($(TMODE_F)  & thv_c2327=0x1f & thv_c2021=3 & thv_c1617=2 & thv_c0811=0 & thv_c0707=1 & thv_Q6=0 & thv_c0404=0)) & esize1819 & Dd & Dm
{
	Dd = VectorTranspose(Dm,esize1819);
}

:vtrn^"."^esize1819 Qd,Qm    is ( ($(AMODE) & ARMcond=0 & cond=15 & c2327=7 &        c2021=3 &     c1617=2 &    c0811=0 &     c0707=1  &     Q6=1 &     c0404=0) |
                                   ($(TMODE_F)  & thv_c2327=0x1f & thv_c2021=3 & thv_c1617=2 & thv_c0811=0 & thv_c0707=1 &  thv_Q6=1 & thv_c0404=0) ) & esize1819 & Qm & Qd
{
	Qd = VectorTranspose(Qm,esize1819);
}

#####
# V[SU]DOT
define pcodeop VectorSignedDotProduct;
define pcodeop VectorUnsignedDotProduct;
define pcodeop VectorSignedUnsignedDotProduct;
define pcodeop VectorUnsignedSignedDotProduct;

:vsdot.s8 Dd,Dn,Dm0^Mindex  is ( ($(AMODE) & ARMcond=0 & cond=15 & c2327=0x1c &     c2021=2 &     c0811=0xd &     c0606=0 &     c0404=0) |
                               ($(TMODE_F) &                   thv_c2327=0x1c & thv_c2021=2 & thv_c0811=0xd & thv_c0606=0 & thv_c0404=0) ) & Dm0 & Mindex & Dn & Dd
{
	Dd = VectorSignedDotProduct(Dn,Dm0,Mindex);
}

:vsdot.s8 Qd,Qn,Dm0^Mindex  is ( ($(AMODE) & ARMcond=0 & cond=15 & c2327=0x1c &     c2021=2 &     c0811=0xd &     c0606=1 &     c0404=0) |
                               ($(TMODE_F) &                   thv_c2327=0x1c & thv_c2021=2 & thv_c0811=0xd & thv_c0606=1 & thv_c0404=0) ) & Dm0 & Mindex & Qn & Qd
{
	Qd = VectorSignedDotProduct(Qn,Dm0,Mindex);
}

:vsdot.s8 Dd,Dn,Dm  is ( ($(AMODE) & ARMcond=0 & cond=15 & c2327=0x18 &     c2021=2 &     c0811=0xd &     c0606=0 &     c0404=0) |
                       ($(TMODE_F) &                   thv_c2327=0x18 & thv_c2021=2 & thv_c0811=0xd & thv_c0606=0 & thv_c0404=0) ) & Dm & Dn & Dd
{
	Dd = VectorSignedDotProduct(Dn,Dm);
}

:vsdot.s8 Qd,Qn,Qm  is ( ($(AMODE) & ARMcond=0 & cond=15 & c2327=0x18 &     c2021=2 &     c0811=0xd &     c0606=1 &     c0404=0) |
                       ($(TMODE_F) &                   thv_c2327=0x18 & thv_c2021=2 & thv_c0811=0xd & thv_c0606=1 & thv_c0404=0) ) & Qm & Qn & Qd
{
	Qd = VectorSignedDotProduct(Qn,Qm);
}

:vudot.u8 Dd,Dn,Dm0^Mindex  is ( ($(AMODE) & ARMcond=0 & cond=15 & c2327=0x1c &     c2021=2 &     c0811=0xd &     c0606=0 &     c0404=1) |
                               ($(TMODE_F) &                   thv_c2327=0x1c & thv_c2021=2 & thv_c0811=0xd & thv_c0606=0 & thv_c0404=1) ) & Dm0 & Mindex & Dn & Dd
{
	Dd = VectorUnsignedDotProduct(Dn,Dm0,Mindex);
}

:vudot.u8 Qd,Qn,Dm0^Mindex  is ( ($(AMODE) & ARMcond=0 & cond=15 & c2327=0x1c &     c2021=2 &     c0811=0xd &     c0606=1 &     c0404=1) |
                               ($(TMODE_F) &                   thv_c2327=0x1c & thv_c2021=2 & thv_c0811=0xd & thv_c0606=1 & thv_c0404=1) ) & Dm0 & Mindex & Qn & Qd
{
	Qd = VectorUnsignedDotProduct(Qn,Dm0,Mindex);
}

:vudot.u8 Dd,Dn,Dm  is ( ($(AMODE) & ARMcond=0 & cond=15 & c2327=0x18 &     c2021=2 &     c0811=0xd &     c0606=0 &     c0404=1) |
                       ($(TMODE_F) &                   thv_c2327=0x18 & thv_c2021=2 & thv_c0811=0xd & thv_c0606=0 & thv_c0404=1) ) & Dm & Dn & Dd
{
	Dd = VectorUnsignedDotProduct(Dn,Dm);
}

:vudot.u8 Qd,Qn,Qm  is ( ($(AMODE) & ARMcond=0 & cond=15 & c2327=0x18 &     c2021=2 &     c0811=0xd &     c0606=1 &     c0404=1) |
                       ($(TMODE_F) &                   thv_c2327=0x18 & thv_c2021=2 & thv_c0811=0xd & thv_c0606=1 & thv_c0404=1) ) & Qm & Qn & Qd
{
	Qd = VectorUnsignedDotProduct(Qn,Qm);
}

:vsudot.u8 Dd,Dn,Dm0^Mindex  is ( ($(AMODE) & ARMcond=0 & cond=15 & c2327=0x1d &     c2021=0 &     c0811=0xd &     c0606=0 &     c0404=1) |
                                ($(TMODE_F) &                   thv_c2327=0x1d & thv_c2021=0 & thv_c0811=0xd & thv_c0606=0 & thv_c0404=1) ) & Dm0 & Mindex & Dn & Dd
{
	Dd = VectorSignedUnsignedDotProduct(Dn,Dm0,Mindex);
}

:vsudot.u8 Qd,Qn,Dm0^Mindex  is ( ($(AMODE) & ARMcond=0 & cond=15 & c2327=0x1d &     c2021=0 &     c0811=0xd &     c0606=1 &     c0404=1) |
                                ($(TMODE_F) &                   thv_c2327=0x1d & thv_c2021=0 & thv_c0811=0xd & thv_c0606=1 & thv_c0404=1) ) & Dm0 & Mindex & Qn & Qd
{
	Qd = VectorSignedUnsignedDotProduct(Qn,Dm0,Mindex);
}

:vusdot.u8 Dd,Dn,Dm0^Mindex  is ( ($(AMODE) & ARMcond=0 & cond=15 & c2327=0x1d &     c2021=0 &     c0811=0xd &     c0606=0 &     c0404=0) |
                                ($(TMODE_F) &                   thv_c2327=0x1d & thv_c2021=0 & thv_c0811=0xd & thv_c0606=0 & thv_c0404=0) ) & Dm0 & Mindex & Dn & Dd
{
	Dd = VectorUnsignedSignedDotProduct(Dn,Dm0,Mindex);
}

:vusdot.u8 Qd,Qn,Dm0^Mindex  is ( ($(AMODE) & ARMcond=0 & cond=15 & c2327=0x1d &     c2021=0 &     c0811=0xd &     c0606=1 &     c0404=0) |
                                ($(TMODE_F) &                   thv_c2327=0x1d & thv_c2021=0 & thv_c0811=0xd & thv_c0606=1 & thv_c0404=0) ) & Dm0 & Mindex & Qn & Qd
{
	Qd = VectorUnsignedSignedDotProduct(Qn,Dm0,Mindex);
}

:vusdot.u8 Dd,Dn,Dm  is ( ($(AMODE) & ARMcond=0 & cond=15 & c2327=0x19 &     c2021=2 &     c0811=0xd &     c0606=0 &     c0404=0) |
                        ($(TMODE_F) &                   thv_c2327=0x19 & thv_c2021=2 & thv_c0811=0xd & thv_c0606=0 & thv_c0404=0) ) & Dm & Dn & Dd
{
	Dd = VectorUnsignedSignedDotProduct(Dn,Dm);
}

:vusdot.u8 Qd,Qn,Qm  is ( ($(AMODE) & ARMcond=0 & cond=15 & c2327=0x19 &     c2021=2 &     c0811=0xd &     c0606=1 &     c0404=0) |
                        ($(TMODE_F) &                   thv_c2327=0x19 & thv_c2021=2 & thv_c0811=0xd & thv_c0606=1 & thv_c0404=0) ) & Qm & Qn & Qd
{
	Qd = VectorUnsignedSignedDotProduct(Qn,Qm);
}

#######
# VUZP
#

define pcodeop VectorUnzip;

:vuzp^esize1819 Dd,Dm  is ( ( $(AMODE) & ARMcond=0 & cond=15 & c2327=7 &     c2021=3 &     c1819<3 &     c1617=2 &     c0711=2 &        Q6=0 &     c0404=0 ) |
                          ( $(TMODE_F) &    thv_c2327=0x1f & thv_c2021=3 & thv_c1819<3 & thv_c1617=2 & thv_c0711=2 & thv_c0606=0 & thv_c0404=0 ) ) & Dd & Dm & esize1819
{
	Dd = VectorUnzip(Dm,esize1819);
}

:vuzp^esize1819 Qd,Qm  is ( ( $(AMODE) & ARMcond=0 & cond=15 & c2327=7 &     c2021=3 &     c1819<3 &     c1617=2 &     c0711=2 &        Q6=1 &     c0404=0 ) |
                          ( $(TMODE_F) &    thv_c2327=0x1f & thv_c2021=3 & thv_c1819<3 & thv_c1617=2 & thv_c0711=2 & thv_c0606=1 & thv_c0404=0 ) ) & Qd & Qm & esize1819
{
	Qd = VectorUnzip(Qm,esize1819);
}


#######
# VZIP
#

define pcodeop VectorZip;

:vzip^esize1819 Dd,Dm  is ( ( $(AMODE) & ARMcond=0 & cond=15 & c2327=7 &     c2021=3 &     c1819<3 &     c1617=2 &     c0711=3 &        Q6=0 &     c0404=0 ) |
                          ($(TMODE_F)  &    thv_c2327=0x1f & thv_c2021=3 & thv_c1819<3 & thv_c1617=2 & thv_c0711=3 & thv_c0606=0 & thv_c0404=0 ) ) & Dd & Dm & esize1819
{
	Dd = VectorZip(Dm,esize1819);
}

:vzip^esize1819 Qd,Qm  is ( ( $(AMODE) & ARMcond=0 & cond=15 & c2327=7 &     c2021=3 &     c1819<3 &     c1617=2 &     c0711=3 &        Q6=1 &     c0404=0 ) |
                           ($(TMODE_F)  &   thv_c2327=0x1f & thv_c2021=3 & thv_c1819<3 & thv_c1617=2 & thv_c0711=3 & thv_c0606=1 & thv_c0404=0 ) ) & Qd & Qm & esize1819
{
	Qd = VectorZip(Qm,esize1819);
}


@endif # SIMD
<|MERGE_RESOLUTION|>--- conflicted
+++ resolved
@@ -3983,24 +3983,14 @@
 	Qd = VectorMultiplySubtract(Dn,vmlDm,esize2021,udt);
 }
 
-<<<<<<< HEAD
-:vmov.^simdExpImmDT Dd,simdExpImm_8 is (( $(AMODE) & cond=15 & c2527=1 & c2323=1 & c1921=0 & c0707=0 & Q6=0 & c0405=1 ) | 
-										( $(TMODE_EorF) & thv_c2327=0x1f & thv_c1921=0 & thv_c0707=0 & thv_Q6=0 & thv_c0405=1 )) & Dd & simdExpImmDT & simdExpImm_8
-=======
 :vmov.^simdExpImmDT Dd,simdExpImm_8 is (( $(AMODE) & ARMcond=0 & cond=15 & c2527=1 & c2323=1 & c1921=0 & c0707=0 & Q6=0 & c0404=1 ) | 
 										( $(TMODE_EorF) & thv_c2327=0x1f & thv_c1921=0 & thv_c0707=0 & thv_Q6=0 & thv_c0404=1 )) & Dd & simdExpImmDT & simdExpImm_8
->>>>>>> 850e44f7
 {
 	Dd = simdExpImm_8;
 }
 
-<<<<<<< HEAD
-:vmov.^simdExpImmDT Qd,simdExpImm_16 is (( $(AMODE) & cond=15 & c2527=1 & c2323=1 & c1921=0 & c0707=0 & Q6=1 & c0405=1 ) |
-										( $(TMODE_EorF) & thv_c2327=0x1f & thv_c1921=0 & thv_c0707=0 & thv_Q6=1 & thv_c0405=1 )) & Qd & simdExpImmDT & simdExpImm_16
-=======
 :vmov.^simdExpImmDT Qd,simdExpImm_16 is (( $(AMODE) & ARMcond=0 & cond=15 & c2527=1 & c2323=1 & c1921=0 & c0707=0 & Q6=1 & c0404=1 ) |
 										( $(TMODE_EorF) & thv_c2327=0x1f & thv_c1921=0 & thv_c0707=0 & thv_Q6=1 & thv_c0404=1 )) & Qd & simdExpImmDT & simdExpImm_16
->>>>>>> 850e44f7
 {
 	Qd = simdExpImm_16;
 }
